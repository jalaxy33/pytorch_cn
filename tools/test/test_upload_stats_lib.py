from __future__ import annotations

import decimal
import inspect
import sys
import unittest
from pathlib import Path
<<<<<<< HEAD
from typing import Any
from unittest import mock


REPO_ROOT = Path(__file__).absolute().parents[2]
=======
from typing import Any, Dict
from unittest import mock


REPO_ROOT = Path(__file__).resolve().parents[2]
>>>>>>> 999eec8d
sys.path.insert(0, str(REPO_ROOT))

from tools.stats.upload_metrics import add_global_metric, emit_metric
from tools.stats.upload_stats_lib import BATCH_SIZE, upload_to_rockset


sys.path.remove(str(REPO_ROOT))

# default values
REPO = "some/repo"
BUILD_ENV = "cuda-10.2"
TEST_CONFIG = "test-config"
WORKFLOW = "some-workflow"
JOB = "some-job"
RUN_ID = 56
RUN_NUMBER = 123
RUN_ATTEMPT = 3
PR_NUMBER = 6789
JOB_ID = 234
JOB_NAME = "some-job-name"


class TestUploadStats(unittest.TestCase):
    # Before each test, set the env vars to their default values
    def setUp(self) -> None:
        mock.patch.dict(
            "os.environ",
            {
                "CI": "true",
                "BUILD_ENVIRONMENT": BUILD_ENV,
                "TEST_CONFIG": TEST_CONFIG,
                "GITHUB_REPOSITORY": REPO,
                "GITHUB_WORKFLOW": WORKFLOW,
                "GITHUB_JOB": JOB,
                "GITHUB_RUN_ID": str(RUN_ID),
                "GITHUB_RUN_NUMBER": str(RUN_NUMBER),
                "GITHUB_RUN_ATTEMPT": str(RUN_ATTEMPT),
                "JOB_ID": str(JOB_ID),
                "JOB_NAME": str(JOB_NAME),
            },
            clear=True,  # Don't read any preset env vars
        ).start()

    @mock.patch("boto3.Session.resource")
    def test_emits_default_and_given_metrics(self, mock_resource: Any) -> None:
        metric = {
            "some_number": 123,
            "float_number": 32.34,
        }

        # Querying for this instead of hard coding it b/c this will change
        # based on whether we run this test directly from python or from
        # pytest
        current_module = inspect.getmodule(inspect.currentframe()).__name__  # type: ignore[union-attr]

        emit_should_include = {
            "metric_name": "metric_name",
            "calling_file": "test_upload_stats_lib.py",
            "calling_module": current_module,
            "calling_function": "test_emits_default_and_given_metrics",
            "repo": REPO,
            "workflow": WORKFLOW,
            "build_environment": BUILD_ENV,
            "job": JOB,
            "test_config": TEST_CONFIG,
            "run_id": RUN_ID,
            "run_number": RUN_NUMBER,
            "run_attempt": RUN_ATTEMPT,
            "some_number": 123,
            "float_number": decimal.Decimal(str(32.34)),
            "job_id": JOB_ID,
            "job_name": JOB_NAME,
        }

        # Preserve the metric emitted
        emitted_metric: dict[str, Any] = {}

        def mock_put_item(Item: dict[str, Any]) -> None:
            nonlocal emitted_metric
            emitted_metric = Item

        mock_resource.return_value.Table.return_value.put_item = mock_put_item

        emit_metric("metric_name", metric)

        self.assertEqual(
            emitted_metric,
            {**emit_should_include, **emitted_metric},
        )

    @mock.patch("boto3.Session.resource")
    def test_when_global_metric_specified_then_it_emits_it(
        self, mock_resource: Any
    ) -> None:
        metric = {
            "some_number": 123,
        }

        global_metric_name = "global_metric"
        global_metric_value = "global_value"

        add_global_metric(global_metric_name, global_metric_value)

        emit_should_include = {
            **metric,
            global_metric_name: global_metric_value,
        }

        # Preserve the metric emitted
        emitted_metric: dict[str, Any] = {}

        def mock_put_item(Item: dict[str, Any]) -> None:
            nonlocal emitted_metric
            emitted_metric = Item

        mock_resource.return_value.Table.return_value.put_item = mock_put_item

        emit_metric("metric_name", metric)

        self.assertEqual(
            emitted_metric,
            {**emitted_metric, **emit_should_include},
        )

    @mock.patch("boto3.Session.resource")
    def test_when_local_and_global_metric_specified_then_global_is_overridden(
        self, mock_resource: Any
    ) -> None:
        global_metric_name = "global_metric"
        global_metric_value = "global_value"
        local_override = "local_override"

        add_global_metric(global_metric_name, global_metric_value)

        metric = {
            "some_number": 123,
            global_metric_name: local_override,
        }

        emit_should_include = {
            **metric,
            global_metric_name: local_override,
        }

        # Preserve the metric emitted
        emitted_metric: dict[str, Any] = {}

        def mock_put_item(Item: dict[str, Any]) -> None:
            nonlocal emitted_metric
            emitted_metric = Item

        mock_resource.return_value.Table.return_value.put_item = mock_put_item

        emit_metric("metric_name", metric)

        self.assertEqual(
            emitted_metric,
            {**emitted_metric, **emit_should_include},
        )

    @mock.patch("boto3.Session.resource")
    def test_when_optional_envvar_set_to_actual_value_then_emit_vars_emits_it(
        self, mock_resource: Any
    ) -> None:
        metric = {
            "some_number": 123,
        }

        emit_should_include = {
            **metric,
            "pr_number": PR_NUMBER,
        }

        mock.patch.dict(
            "os.environ",
            {
                "PR_NUMBER": str(PR_NUMBER),
            },
        ).start()

        # Preserve the metric emitted
        emitted_metric: dict[str, Any] = {}

        def mock_put_item(Item: dict[str, Any]) -> None:
            nonlocal emitted_metric
            emitted_metric = Item

        mock_resource.return_value.Table.return_value.put_item = mock_put_item

        emit_metric("metric_name", metric)

        self.assertEqual(
            emitted_metric,
            {**emit_should_include, **emitted_metric},
        )

    @mock.patch("boto3.Session.resource")
    def test_when_optional_envvar_set_to_a_empty_str_then_emit_vars_ignores_it(
        self, mock_resource: Any
    ) -> None:
        metric = {"some_number": 123}

        emit_should_include: dict[str, Any] = metric.copy()

        # Github Actions defaults some env vars to an empty string
        default_val = ""
        mock.patch.dict(
            "os.environ",
            {
                "PR_NUMBER": default_val,
            },
        ).start()

        # Preserve the metric emitted
        emitted_metric: dict[str, Any] = {}

        def mock_put_item(Item: dict[str, Any]) -> None:
            nonlocal emitted_metric
            emitted_metric = Item

        mock_resource.return_value.Table.return_value.put_item = mock_put_item

        emit_metric("metric_name", metric)

        self.assertEqual(
            emitted_metric,
            {**emit_should_include, **emitted_metric},
            f"Metrics should be emitted when an option parameter is set to '{default_val}'",
        )
        self.assertFalse(
            emitted_metric.get("pr_number"),
            f"Metrics should not include optional item 'pr_number' when it's envvar is set to '{default_val}'",
        )

    @mock.patch("boto3.Session.resource")
    def test_blocks_emission_if_reserved_keyword_used(self, mock_resource: Any) -> None:
        metric = {"repo": "awesome/repo"}

        with self.assertRaises(ValueError):
            emit_metric("metric_name", metric)

    @mock.patch("boto3.Session.resource")
    def test_no_metrics_emitted_if_required_env_var_not_set(
        self, mock_resource: Any
    ) -> None:
        metric = {"some_number": 123}

        mock.patch.dict(
            "os.environ",
            {
                "CI": "true",
                "BUILD_ENVIRONMENT": BUILD_ENV,
            },
            clear=True,
        ).start()

        put_item_invoked = False

        def mock_put_item(Item: dict[str, Any]) -> None:
            nonlocal put_item_invoked
            put_item_invoked = True

        mock_resource.return_value.Table.return_value.put_item = mock_put_item

        emit_metric("metric_name", metric)

        self.assertFalse(put_item_invoked)

    @mock.patch("boto3.Session.resource")
    def test_no_metrics_emitted_if_required_env_var_set_to_empty_string(
        self, mock_resource: Any
    ) -> None:
        metric = {"some_number": 123}

        mock.patch.dict(
            "os.environ",
            {
                "GITHUB_JOB": "",
            },
        ).start()

        put_item_invoked = False

        def mock_put_item(Item: dict[str, Any]) -> None:
            nonlocal put_item_invoked
            put_item_invoked = True

        mock_resource.return_value.Table.return_value.put_item = mock_put_item

        emit_metric("metric_name", metric)

        self.assertFalse(put_item_invoked)

    def test_upload_to_rockset_batch_size(self) -> None:
        cases = [
            {
                "batch_size": BATCH_SIZE - 1,
                "expected_number_of_requests": 1,
            },
            {
                "batch_size": BATCH_SIZE,
                "expected_number_of_requests": 1,
            },
            {
                "batch_size": BATCH_SIZE + 1,
                "expected_number_of_requests": 2,
            },
        ]

        for case in cases:
            mock_client = mock.Mock()
            mock_client.Documents.add_documents.return_value = "OK"

            batch_size = case["batch_size"]
            expected_number_of_requests = case["expected_number_of_requests"]

            docs = list(range(batch_size))
            upload_to_rockset(
                collection="test", docs=docs, workspace="commons", client=mock_client
            )
            self.assertEqual(
                mock_client.Documents.add_documents.call_count,
                expected_number_of_requests,
            )


if __name__ == "__main__":
    unittest.main()<|MERGE_RESOLUTION|>--- conflicted
+++ resolved
@@ -5,19 +5,11 @@
 import sys
 import unittest
 from pathlib import Path
-<<<<<<< HEAD
 from typing import Any
 from unittest import mock
 
 
-REPO_ROOT = Path(__file__).absolute().parents[2]
-=======
-from typing import Any, Dict
-from unittest import mock
-
-
 REPO_ROOT = Path(__file__).resolve().parents[2]
->>>>>>> 999eec8d
 sys.path.insert(0, str(REPO_ROOT))
 
 from tools.stats.upload_metrics import add_global_metric, emit_metric
