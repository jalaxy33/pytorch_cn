import warnings
from collections import defaultdict
from contextlib import nullcontext

import click
import operators
from operators import BaseOperator
from utils.common import BenchmarkConfig, Device, dtype_mapping, Phase
from utils.metrics import get_execution_time, MetricResult, Metrics
import torch


# mapping from operator name to the input list.
# We use the same input list for different variants of the same operator.
# {operator_name: input_list}
input_mapping = {}


# Create operator instances from desired operator names
def create_operator_instances(
    operator_names: list[str],
    name_to_variant_list: dict[str, list[BaseOperator]],
    benchmark_config: BenchmarkConfig,
    skip_variants: list[str],
) -> list[BaseOperator]:
    operator_instances = []
    for operator_name in operator_names:
        variant_classes = name_to_variant_list.get(operator_name, [])
        if not variant_classes:
            warnings.warn(f"Operator {operator_name} not found")
            continue
        for VariantClass in variant_classes:
            if VariantClass.variant in skip_variants:
                continue
            operator_instances.append(VariantClass(benchmark_config))
    return operator_instances


def benchmark_operator(operator: BaseOperator, benchmark_config: BenchmarkConfig):
    print(f"Benchmarking {operator.full_name}")
    phase = benchmark_config.phase
    max_samples = benchmark_config.max_samples
    repeat = benchmark_config.repeat
    device = benchmark_config.device
    metrics = benchmark_config.metrics
<<<<<<< HEAD
    num_samples = min(max_samples, len(operator.get_inputs(benchmark_config)))
=======
    num_samples = min(
        max_samples, len(operator.get_inputs(input_mapping, benchmark_config))
    )
>>>>>>> 9f293693

    metric_result = MetricResult()
    metric_result.op_name = operator.name
    metric_result.op_variantant = operator.variant
    profiler_context = (
        torch.profiler.profile(
            activities=[
                torch.profiler.ProfilerActivity.CPU,
                torch.profiler.ProfilerActivity.CUDA,
            ],
            record_shapes=False,
            profile_memory=False,
            on_trace_ready=torch.profiler.tensorboard_trace_handler(
                f"{benchmark_config.profile_folder}/operator_{operator.full_name}",
                use_gzip=True,
            ),
        )
        if benchmark_config.profile
        else nullcontext()
    )
    with profiler_context:
        for i in range(num_samples):
<<<<<<< HEAD
            input = operator.get_inputs(benchmark_config)[i]
            input = operator.prepare_input_and_functions(input)
            if phase == Phase.FORWARD:
                phase_fn = operator.forward
=======
            input = operator.get_inputs(input_mapping, benchmark_config)[i]
            input = operator.prepare_input_and_functions(input, phase)
            if phase == Phase.FORWARD:
                phase_fn = operator.forward
            elif phase == Phase.BACKWARD:
                phase_fn = operator.backward
>>>>>>> 9f293693
            else:
                phase_fn = operator.full
            metric_result.input.append(input)
            execution_time = []
            record_sample_context = (
                torch.profiler.record_function(f"sample_{i}")
                if benchmark_config.profile
                else nullcontext()
            )
<<<<<<< HEAD
            
            with record_sample_context:
                for repeat_idx in range(repeat):
=======

            with record_sample_context:
                for repeat_idx in range(repeat):

>>>>>>> 9f293693
                    def fn():
                        return phase_fn(input)

                    record_repeat_context = (
                        torch.profiler.record_function(f"repeat_{repeat_idx}")
                        if benchmark_config.profile
                        else nullcontext()
                    )
                    with record_repeat_context:
                        if Metrics.EXECUTION_TIME in metrics:
                            execution_time.append(
                                get_execution_time(
                                    fn,
                                    grad_to_none=None,
                                    device=device,
                                )
                            )
            metric_result.execution_time.append(execution_time)
    return metric_result


@click.command()
@click.option("--op", help="operator overload to benchmark. split by ','.")
@click.option("--mode", help="[native, custom] ", default='custom')
@click.option(
    "--dtype",
    help="dtype to benchmark. [bfloat16, float16, float32]",
    default="bfloat16",
)
@click.option(
    "--max-samples",
    help="max samples per op. each operator may have different inputs. this is the number of inputs to sample.",
    default=15,
)
@click.option(
    "--device",
    help=f"device to benchmark, {[device.value.lower() for device in Device]}. ",
    default=Device.CUDA.value,
)
@click.option(
    "--phase",
    help=f"phase to benchmark. {[phase.value.lower() for phase in Phase]}. ",
    default="forward",
)
@click.option("--repeat", help="repeat", default=5)
@click.option(
    "--metrics",
    help=f"metrics to benchmark. {[metric.value.lower() for metric in Metrics]}. split by ','",
    default=Metrics.EXECUTION_TIME.value,
)
@click.option(
    "--skip-variants",
    help="variants to be skipped, [liger, baseline, inductor]. split by ','",
    default="",
)
@click.option("--profile", help="profile", is_flag=True, default=False)
<<<<<<< HEAD
@click.option("--channels-last", help="channels last", is_flag=True, default=False)
def run_benchmarks(
    op, dtype, max_samples, device, phase, repeat, metrics, skip_variants, profile, mode, channels_last
):
    global enable_profile
    enable_profile = profile
    # process arguments and generate benchmark config
    dtype = dtype_mapping.get(dtype, torch.float32)  # Default to float32 if not found
=======
@click.option(
    "--profile-folder",
    help="set profile folder",
    default="./log",
)
def run_benchmarks(
    op,
    dtype,
    max_samples,
    device,
    phase,
    repeat,
    metrics,
    skip_variants,
    profile,
    profile_folder,
):
    global input_mapping
    # Reset input mapping to avoid OOM and mismatch in different unit tests
    input_mapping = {}
    # process arguments and generate benchmark config
    dtype = dtype_mapping.get(dtype)
>>>>>>> 9f293693
    metrics = [
        Metrics[metric.strip().upper()]
        for metric in metrics.split(",")
        if metric.strip().upper() in Metrics.__members__
    ]
    device = Device[device.upper()]
    if device != Device.CUDA and Metrics.GPU_PEAK_MEM in metrics:
        print(f"{Metrics.GPU_PEAK_MEM.value} is only supported on cuda")
        metrics.remove(Metrics.GPU_PEAK_MEM)
    phase = Phase[phase.upper()]
    benchmark_config = BenchmarkConfig(
        device=device,
        dtype=dtype,
        phase=phase,
        max_samples=max_samples,
        repeat=repeat,
        metrics=metrics,
<<<<<<< HEAD
        channels_last=channels_last,
        mode=mode,
    )

    # This is a list of classes, not instances
    operator_class_list: list[BaseOperator] = operators.list_operators(benchmark_config)
=======
        profile=profile,
        profile_folder=profile_folder,
    )

    # This is a list of classes, not instances
    operator_class_list: list[BaseOperator] = operators.list_operators()
>>>>>>> 9f293693
    name_to_variant_list = defaultdict(list)
    for OperatorClass in operator_class_list:
        name_to_variant_list[OperatorClass.name].append(OperatorClass)
    desired_op_names = None
    if op is not None:
        desired_op_names = op.split(",")
    else:
        desired_op_names = name_to_variant_list.keys()

    skip_variants = skip_variants.split(",")
    skip_variants = [
        variant.lower().strip() for variant in skip_variants if variant.strip()
    ]

    operator_metric_results = {}

    operator_instances = create_operator_instances(
        desired_op_names, name_to_variant_list, benchmark_config, skip_variants
    )
    for Operator in operator_instances:
        metric_result = benchmark_operator(Operator, benchmark_config)
        operator_metric_results[f"{Operator.name}.{Operator.variant}"] = metric_result

    for metric_result in operator_metric_results.values():
        print(metric_result)


if __name__ == "__main__":
    run_benchmarks()<|MERGE_RESOLUTION|>--- conflicted
+++ resolved
@@ -43,13 +43,9 @@
     repeat = benchmark_config.repeat
     device = benchmark_config.device
     metrics = benchmark_config.metrics
-<<<<<<< HEAD
-    num_samples = min(max_samples, len(operator.get_inputs(benchmark_config)))
-=======
     num_samples = min(
         max_samples, len(operator.get_inputs(input_mapping, benchmark_config))
     )
->>>>>>> 9f293693
 
     metric_result = MetricResult()
     metric_result.op_name = operator.name
@@ -72,19 +68,12 @@
     )
     with profiler_context:
         for i in range(num_samples):
-<<<<<<< HEAD
-            input = operator.get_inputs(benchmark_config)[i]
-            input = operator.prepare_input_and_functions(input)
-            if phase == Phase.FORWARD:
-                phase_fn = operator.forward
-=======
             input = operator.get_inputs(input_mapping, benchmark_config)[i]
             input = operator.prepare_input_and_functions(input, phase)
             if phase == Phase.FORWARD:
                 phase_fn = operator.forward
             elif phase == Phase.BACKWARD:
                 phase_fn = operator.backward
->>>>>>> 9f293693
             else:
                 phase_fn = operator.full
             metric_result.input.append(input)
@@ -94,16 +83,10 @@
                 if benchmark_config.profile
                 else nullcontext()
             )
-<<<<<<< HEAD
-            
+
             with record_sample_context:
                 for repeat_idx in range(repeat):
-=======
-
-            with record_sample_context:
-                for repeat_idx in range(repeat):
-
->>>>>>> 9f293693
+
                     def fn():
                         return phase_fn(input)
 
@@ -160,21 +143,12 @@
     default="",
 )
 @click.option("--profile", help="profile", is_flag=True, default=False)
-<<<<<<< HEAD
-@click.option("--channels-last", help="channels last", is_flag=True, default=False)
-def run_benchmarks(
-    op, dtype, max_samples, device, phase, repeat, metrics, skip_variants, profile, mode, channels_last
-):
-    global enable_profile
-    enable_profile = profile
-    # process arguments and generate benchmark config
-    dtype = dtype_mapping.get(dtype, torch.float32)  # Default to float32 if not found
-=======
 @click.option(
     "--profile-folder",
     help="set profile folder",
     default="./log",
 )
+@click.option("--channels-last", help="channels last", is_flag=True, default=False)
 def run_benchmarks(
     op,
     dtype,
@@ -192,7 +166,6 @@
     input_mapping = {}
     # process arguments and generate benchmark config
     dtype = dtype_mapping.get(dtype)
->>>>>>> 9f293693
     metrics = [
         Metrics[metric.strip().upper()]
         for metric in metrics.split(",")
@@ -210,21 +183,14 @@
         max_samples=max_samples,
         repeat=repeat,
         metrics=metrics,
-<<<<<<< HEAD
         channels_last=channels_last,
         mode=mode,
+        profile=profile,
+        profile_folder=profile_folder,
     )
 
     # This is a list of classes, not instances
     operator_class_list: list[BaseOperator] = operators.list_operators(benchmark_config)
-=======
-        profile=profile,
-        profile_folder=profile_folder,
-    )
-
-    # This is a list of classes, not instances
-    operator_class_list: list[BaseOperator] = operators.list_operators()
->>>>>>> 9f293693
     name_to_variant_list = defaultdict(list)
     for OperatorClass in operator_class_list:
         name_to_variant_list[OperatorClass.name].append(OperatorClass)
