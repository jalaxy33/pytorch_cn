# mypy: allow-untyped-defs
import functools
import logging
import os
import sys
import tempfile
from typing import Any, Dict, Optional

import torch
from torch._strobelight.compile_time_profiler import StrobelightCompileTimeProfiler


log = logging.getLogger(__name__)

if os.environ.get("TORCH_COMPILE_STROBELIGHT", False):
    import shutil

    if not shutil.which("strobeclient"):
        log.info(
            "TORCH_COMPILE_STROBELIGHT is true, but seems like you are not on a FB machine."
        )
    else:
        log.info("Strobelight profiler is enabled via environment variable")
        StrobelightCompileTimeProfiler.enable()

# this arbitrary-looking assortment of functionality is provided here
# to have a central place for overrideable behavior. The motivating
# use is the FB build environment, where this source file is replaced
# by an equivalent.

if torch._running_with_deploy():
    # __file__ is meaningless in the context of frozen torch used in torch deploy.
    # setting empty torch_parent should allow below functions to operate without crashing,
    # but it's unclear if there is a valid use case for them in the context of deploy.
    torch_parent = ""
else:
    if os.path.basename(os.path.dirname(__file__)) == "shared":
        torch_parent = os.path.dirname(os.path.dirname(os.path.dirname(__file__)))
    else:
        torch_parent = os.path.dirname(os.path.dirname(__file__))


def get_file_path(*path_components: str) -> str:
    return os.path.join(torch_parent, *path_components)


def get_file_path_2(*path_components: str) -> str:
    return os.path.join(*path_components)


def get_writable_path(path: str) -> str:
    if os.access(path, os.W_OK):
        return path
    return tempfile.mkdtemp(suffix=os.path.basename(path))


def prepare_multiprocessing_environment(path: str) -> None:
    pass


def resolve_library_path(path: str) -> str:
    return os.path.realpath(path)


def throw_abstract_impl_not_imported_error(opname, module, context):
    if module in sys.modules:
        raise NotImplementedError(
            f"{opname}: We could not find the fake impl for this operator. "
        )
    else:
        raise NotImplementedError(
            f"{opname}: We could not find the fake impl for this operator. "
            f"The operator specified that you may need to import the '{module}' "
            f"Python module to load the fake impl. {context}"
        )


# NB!  This treats "skip" kwarg specially!!
def compile_time_strobelight_meta(phase_name):
    def compile_time_strobelight_meta_inner(function):
        @functools.wraps(function)
        def wrapper_function(*args, **kwargs):
            if "skip" in kwargs:
                kwargs["skip"] = kwargs["skip"] + 1

            if not StrobelightCompileTimeProfiler.enabled:
                return function(*args, **kwargs)

            return StrobelightCompileTimeProfiler.profile_compile_time(
                function, phase_name, *args, **kwargs
            )

        return wrapper_function

    return compile_time_strobelight_meta_inner


# Meta only, see
# https://www.internalfb.com/intern/wiki/ML_Workflow_Observability/User_Guides/Adding_instrumentation_to_your_code/
#
# This will cause an event to get logged to Scuba via the signposts API.  You
# can view samples on the API at https://fburl.com/scuba/workflow_signpost/zh9wmpqs
# we log to subsystem "torch", and the category and name you provide here.
# Each of the arguments translate into a Scuba column.  We're still figuring
# out local conventions in PyTorch, but category should be something like
# "dynamo" or "inductor", and name should be a specific string describing what
# kind of event happened.
#
# Killswitch is at
# https://www.internalfb.com/intern/justknobs/?name=pytorch%2Fsignpost#event
def signpost_event(category: str, name: str, parameters: Dict[str, Any]):
    log.info("%s %s: %r", category, name, parameters)


def log_compilation_event(metrics):
    log.info("%s", metrics)


def upload_graph(graph):
    pass


def set_pytorch_distributed_envs_from_justknobs():
    pass


def log_export_usage(**kwargs):
    pass


def log_trace_structured_event(*args, **kwargs) -> None:
    pass


def log_cache_bypass(*args, **kwargs) -> None:
    pass


def log_torchscript_usage(api: str, **kwargs):
    _ = api
    return


def check_if_torch_exportable():
    return False


def log_torch_jit_trace_exportability(
    api: str,
    type_of_export: str,
    export_outcome: str,
    result: str,
):
    _, _, _, _ = api, type_of_export, export_outcome, result
    return


def capture_pre_autograd_graph_using_training_ir() -> bool:
    return False


<<<<<<< HEAD
def export_training_ir_rollout_check() -> bool:
    return False
=======
class JustKnobsConfig:
    """Represents a lazily loaded config

    This is designed to be used to specify a value in a config.

    i.e. foo.bar = JustknobsConfig(name="//foo:bar", env_name="FORCE_FOO_BAR")

    Call .get() in order to access the value
    i.e. if foo.bar.get():

    Note that the value is fetched once, and then not allowed to change. This
    means less suprises, at the downside that you may have to restart a job
    to pick up an update.

    It can also be set explicitly via set - i.e.
    foo.bar = JustknobsConfig(name="//foo:bar")
    foo.bar.set(True)

    Note that this does allow for no JK name (so that you can use this to replace old configurations).
    """

    def __init__(
        self, *, name: Optional[str] = None, env_name=None, default: bool = True
    ):
        self.name = name
        self.env_name = env_name
        self.default = default
        self.value: Optional[bool] = None
        self.executed_value = None

    def set(self, value: bool):
        self.value = value

    def get(self):
        if self.executed_value is None:
            self.executed_value = justknobs_feature(
                self.name,
                config_value=self.value,
                env_name=self.env_name,
                default=self.default,
            )
        return self.executed_value

    def __str__(self):
        v = bool(self)
        return f"JustknobsConfig(name={self.name}, env_name={self.env_name}, default={self.default} - evals_to={v})"

    def __bool__(self):
        return self.get()


def justknobs_feature(
    name: Optional[str], config_value=None, env_name=None, default: bool = True
):
    """Returns whether or not a specific justknob feature is enabled.

    This is a slightly higher level API then justknobs_check, designed to make it "easy" to do the right thing.
    The primary thing it does, is allow configuration to override JK by default, while retaining some features to force this
    the other way during sevs.

    The preference order (i.e. who wins first) in OSS (and FB) is
    - Config if specified
    - Environment Variable if specified
    - JK (FB), or default (OSS)


    Quickstart
    Have a config variable
    Make a JK which is set to your "enabled" value (generally true).
    Use this feature to check it (if you set the JK to be false, change the default).
    If you have an env variable, also use the function to check it.

    Arguments:
        name - This should correspond 1:1 to a JK name internally to FB.
        env_name - If this is set, we'll try and read the value from environment variables
        config_value - If this is set to anything other than None, we'll use this value by
            default. Note that within FB, there is some functionality to force override these
            configs
        default - This is the value to return in OSS. This avoids having to write weird double
            negatives within justknobs and the config code, if you just want to have the
            killswitch work by having feature return True to turn off features

    Requirements:
        WARNING - Don't use this at import time - Simply pass in the existing config.
        If you want to use this at config time, use JustKnobsConfig
    """
    if config_value is not None:
        return config_value
    if env_name is not None and ((env := os.getenv(env_name)) is not None):
        env = env.upper()
        if env in ("1", "TRUE"):
            return True
        if env in ("0", "FALSE"):
            return False
        log.error(
            "Difficulty parsing env variable %s=%s for feature %s - Assuming env variable means true and returning True",
            env_name,
            env,
            name,
        )
        # We could return default here, but that was confusing to log.
        return True
    if name is None:
        return True
    if not default:
        return not justknobs_check(name)
    return justknobs_check(name)
>>>>>>> b03d4126


def justknobs_check(name: str) -> bool:
    """
    This function can be used to killswitch functionality in FB prod,
    where you can toggle this value to False in JK without having to
    do a code push.  In OSS, we always have everything turned on all
    the time, because downstream users can simply choose to not update
    PyTorch.  (If more fine-grained enable/disable is needed, we could
    potentially have a map we lookup name in to toggle behavior.  But
    the point is that it's all tied to source code in OSS, since there's
    no live server to query.)

    This is the bare minimum functionality I needed to do some killswitches.
    We have a more detailed plan at
    https://docs.google.com/document/d/1Ukerh9_42SeGh89J-tGtecpHBPwGlkQ043pddkKb3PU/edit
    In particular, in some circumstances it may be necessary to read in
    a knob once at process start, and then use it consistently for the
    rest of the process.  Future functionality will codify these patterns
    into a better high level API.

    WARNING: Do NOT call this function at module import time, JK is not
    fork safe and you will break anyone who forks the process and then
    hits JK again.
    """
    return True


def justknobs_getval_int(name: str) -> int:
    """
    Read warning on justknobs_check
    """
    return 0


def is_fb_unit_test() -> bool:
    return False


@functools.lru_cache(None)
def max_clock_rate():
    if not torch.version.hip:
        from triton.testing import nvsmi

        return nvsmi(["clocks.max.sm"])[0]
    else:
        # Manually set max-clock speeds on ROCm until equivalent nvmsi
        # functionality in triton.testing or via pyamdsmi enablement. Required
        # for test_snode_runtime unit tests.
        gcn_arch = str(torch.cuda.get_device_properties(0).gcnArchName.split(":", 1)[0])
        if "gfx94" in gcn_arch:
            return 1700
        elif "gfx90a" in gcn_arch:
            return 1700
        elif "gfx908" in gcn_arch:
            return 1502
        elif "gfx11" in gcn_arch:
            return 1700
        elif "gfx103" in gcn_arch:
            return 1967
        elif "gfx101" in gcn_arch:
            return 1144
        else:
            return 1100


TEST_MASTER_ADDR = "127.0.0.1"
TEST_MASTER_PORT = 29500
# USE_GLOBAL_DEPS controls whether __init__.py tries to load
# libtorch_global_deps, see Note [Global dependencies]
USE_GLOBAL_DEPS = True
# USE_RTLD_GLOBAL_WITH_LIBTORCH controls whether __init__.py tries to load
# _C.so with RTLD_GLOBAL during the call to dlopen.
USE_RTLD_GLOBAL_WITH_LIBTORCH = False
# If an op was defined in C++ and extended from Python using the
# torch.library.register_fake, returns if we require that there be a
# m.set_python_module("mylib.ops") call from C++ that associates
# the C++ op with a python module.
REQUIRES_SET_PYTHON_MODULE = False


def maybe_upload_prof_stats_to_manifold(profile_path: str) -> Optional[str]:
    print("Uploading profile stats (fb-only otherwise no-op)")
    return None


def log_chromium_event_internal(event, stack, logger_uuid, start_timestamp=None):
    return None<|MERGE_RESOLUTION|>--- conflicted
+++ resolved
@@ -159,10 +159,6 @@
     return False
 
 
-<<<<<<< HEAD
-def export_training_ir_rollout_check() -> bool:
-    return False
-=======
 class JustKnobsConfig:
     """Represents a lazily loaded config
 
@@ -270,7 +266,6 @@
     if not default:
         return not justknobs_check(name)
     return justknobs_check(name)
->>>>>>> b03d4126
 
 
 def justknobs_check(name: str) -> bool:
