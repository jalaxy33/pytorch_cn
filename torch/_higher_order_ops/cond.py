# mypy: allow-untyped-defs
import contextlib
import logging

import torch
import torch._subclasses.functional_tensor
import torch.utils._pytree as pytree
from torch._C import DispatchKey
from torch._C._functorch import (
    _add_batch_dim,
    get_unwrapped,
    is_batchedtensor,
    maybe_get_bdim,
)
from torch._dispatch.python import suspend_functionalization
from torch._functorch.utils import exposed_in
from torch._guards import detect_fake_mode
from torch._higher_order_ops.utils import (
    _has_potential_branch_input_alias,
    _has_potential_branch_input_mutation,
    _maybe_run_with_interpreter,
    _set_compilation_env,
    reenter_make_fx,
    unique_graph_id,
    UnsupportedAliasMutationException,
)
from torch._ops import HigherOrderOperator
from torch._subclasses.fake_tensor import FakeTensorMode
from torch._subclasses.functional_tensor import disable_functional_mode
from torch.fx.experimental.proxy_tensor import (
    _temp_remove_pre_dispatch_torch_function_mode,
    disable_proxy_modes_tracing,
    ProxyTorchDispatchMode,
    track_tensor_tree,
)
from torch.fx.passes.shape_prop import _extract_tensor_metadata
from torch.utils._python_dispatch import _get_current_dispatch_mode

from .utils import _from_fun, create_fw_bw_graph


log = logging.getLogger(__name__)

"""
We're going to define a `cond_op` operation.
In order to do this, we need implementations for each of the dispatch keys.
"""


class CondOp(HigherOrderOperator):
    def __init__(self):
        super().__init__("cond")

    def __call__(self, pred, true_fn, false_fn, operands):
        return super().__call__(pred, true_fn, false_fn, operands)


cond_op = CondOp()


@exposed_in("torch")
def cond(pred, true_fn, false_fn, operands):
    r"""
    Conditionally applies `true_fn` or `false_fn`.

    .. warning::
        `torch.cond` is a prototype feature in PyTorch. It has limited support for input and output types and
        doesn't support training currently. Please look forward to a more stable implementation in a future version of PyTorch.
        Read more about feature classification at: https://pytorch.org/blog/pytorch-feature-classification-changes/#prototype

    `cond` is structured control flow operator. That is, it is like a Python if-statement,
    but has restrictions on `true_fn`, `false_fn`, and `operands` that enable it to be
    capturable using torch.compile and torch.export.

    Assuming the constraints on `cond`'s arguments are met, `cond` is equivalent to the following::

        def cond(pred, true_branch, false_branch, operands):
            if pred:
                return true_branch(*operands)
            else:
                return false_branch(*operands)

    Args:
        pred (Union[bool, torch.Tensor]): A boolean expression or a tensor with one element,
          indicating which branch function to apply.

        true_fn (Callable): A callable function (a -> b) that is within the
          scope that is being traced.

        false_fn (Callable): A callable function (a -> b) that is within the
          scope that is being traced. The true branch and false branch must
          have consistent input and outputs, meaning the inputs have to be
          the same, and the outputs have to be the same type and shape.

        operands (Tuple of possibly nested dict/list/tuple of torch.Tensor): A tuple of inputs to the true/false functions.

    Example::

        def true_fn(x: torch.Tensor):
            return x.cos()
        def false_fn(x: torch.Tensor):
            return x.sin()
        return cond(x.shape[0] > 4, true_fn, false_fn, (x,))

    Restrictions:
        - The conditional statement (aka `pred`) must meet one of the following constraints:

          - It's a `torch.Tensor` with only one element, and torch.bool dtype

          - It's a boolean expression, e.g. `x.shape[0] > 10` or `x.dim() > 1 and x.shape[1] > 10`

        - The branch function (aka `true_fn`/`false_fn`) must meet all of the following constraints:

          - The function signature must match with operands.

          - The function must return a tensor with the same metadata, e.g. shape,
            dtype, etc.

          - The function cannot have in-place mutations on inputs or global variables.
            (Note: in-place tensor operations such as `add_` for intermediate results
            are allowed in a branch)

    .. warning::
        Temporal Limitations:

        - The **output** of branches must be a **single Tensor**. Pytree of tensors will be supported in the future.

    """
    if torch.compiler.is_dynamo_compiling():
        return cond_op(pred, true_fn, false_fn, operands)

    if isinstance(pred, (bool, int, float)):
        log.warning(
            "Pred is a Python constant. When used with torch.cond, it executes only one of the branches."
            " If you want torch.cond to perserve two branches, please make the predicate a boolean tensor or a SymBool."
        )
        if pred:
            return true_fn(*operands)
        else:
            return false_fn(*operands)

    def _validate_input(pred, true_fn, false_fn, operands):
        if not isinstance(pred, (bool, torch.Tensor, torch.SymBool)):
            raise RuntimeError(f"Expected pred to be bool or tensor, but got {pred}.")

        if isinstance(pred, torch.Tensor) and pred.numel() != 1:
            raise RuntimeError(
                f"Expected pred to be bool or single-element tensor, but got {pred}."
            )

        if not callable(true_fn) or not callable(false_fn):
            raise RuntimeError("Expect both branches to be callbale.")

        if not isinstance(operands, (tuple, list)) or pytree.tree_any(
            lambda t: not isinstance(t, torch.Tensor), operands
        ):
            raise RuntimeError(
                "Expect operands to be a tuple of possibly nested dict/list/tuple that only"
                f"consists of tensor leaves, but got {operands}."
            )

    _validate_input(pred, true_fn, false_fn, operands)

    if not torch._dynamo.is_dynamo_supported():
        raise RuntimeError("torch.cond requires dynamo support.")

    # Dynamo is expecting a callable with "__code__" attribute.
    # We cannot directly pass cond_op to it. So we wrap it in a dummy function.
    def _cond_op_wrapper(*args, **kwargs):
        return cond_op(*args, **kwargs)

    with _set_compilation_env():
        with torch._dynamo.utils.disable_cache_limit():
            with _temp_remove_pre_dispatch_torch_function_mode():
                return torch.compile(_cond_op_wrapper, backend="eager", fullgraph=True)(
                    pred, true_fn, false_fn, operands
                )


def create_fw_bw_graph_branches(true_fn, false_fn, *operands):
    # See Note [HOP create fw_bw graph] in create_fw_bw_graph in utils.py

    with suspend_functionalization(), disable_functional_mode():
        with disable_proxy_modes_tracing():
            fw_inputs = pytree.tree_map(_from_fun, operands)

            fw_outputs_true = pytree.tree_map(_from_fun, true_fn(*fw_inputs))
            if any(
                not isinstance(out, torch.Tensor)
                for out in fw_outputs_true
                if out is not None
            ):
                raise RuntimeError(
                    "Expect outputs of true_fn to only contains tensors or None. "
                    f"Got types {[type(out) for out in fw_outputs_true]}."
                )
            fw_outputs_false = pytree.tree_map(_from_fun, false_fn(*fw_inputs))
            if any(
                not isinstance(out, torch.Tensor)
                for out in fw_outputs_false
                if out is not None
            ):
                raise RuntimeError(
                    "Expect outputs of false_fn to only contains tensors or None. "
                    f"Got types {[type(out) for out in fw_outputs_false]}."
                )

            # TODO: There is a major issue that the create_fw_bw in the higher_order_op is invoked twice:
            # Once in the forward path (as it should) and once in the backward path, where it shouldn't be called
            # If we can get rid of the second invokation, it would simplify this function
            fw_true_graph, joint_true_graph = create_fw_bw_graph(
                true_fn, False, fw_inputs, fw_outputs_true
            )
            fw_false_graph, joint_false_graph = create_fw_bw_graph(
                false_fn, False, fw_inputs, fw_outputs_false
            )

        return fw_true_graph, fw_false_graph, joint_true_graph, joint_false_graph


def trace_cond(proxy_mode, func_overload, pred, true_fn, false_fn, operands):
    assert isinstance(
        operands, (list, tuple)
    ), "Cond operands must be a list or tuple of tensors"
    assert all(
        isinstance(o, torch.Tensor) for o in operands
    ), "Cond operands must be a list of tensors"

    true_graph = reenter_make_fx(true_fn)(*operands)
    false_graph = reenter_make_fx(false_fn)(*operands)

    true_outs = []
    false_outs = []
    for node in true_graph.graph.nodes:
        if node.op == "output":
            true_outs.extend(node.args)

    for node in false_graph.graph.nodes:
        if node.op == "output":
            false_outs.extend(node.args)

    flat_true_outs = pytree.arg_tree_leaves(*true_outs)
    flat_false_outs = pytree.arg_tree_leaves(*false_outs)
    if len(flat_true_outs) != len(flat_false_outs):
        raise torch._dynamo.exc.CondOpArgsMismatchError(
            f"Expected to return same number of outputs but got:"
            f"\n  true branch returns {len(flat_true_outs)} item(s)"
            f"\n  false branch returns {len(flat_false_outs)} item(s)"
        )

    for i in range(0, len(flat_true_outs)):
        true_out = flat_true_outs[i]
        false_out = flat_false_outs[i]

        # Note that we need skip the check for requires_grad because we're after
        # after autograd key during tracing, so the rquires_grad attribute of the tensors
        # are no longer. See Note [invariants for node meta 'val']
        def _same_meta_except_requires_grad(true_out, false_out):
            if true_out is None and false_out is None:
                return True
            elif true_out is None or false_out is None:
                # Consider the following case:
                # def true_fn(x, y):
                #   return x * y
                #
                # def false_fn(x, y):
                #   return x.sin()
                #
                # We'll get the following graphs for backward:
                # def backward_true_fn(x, y, grad_out):
                #  return grad_out * y, grad_out * x
                #
                # def backward_false_fn(x, y, grad_out):
                #  retrun grad_out, None
                #
                # This suggests that when we make_fx into the backward graph,
                # the output graph would produce outputs with metadata, this is undesirable.
                #
                # Ideally, we should provide an optional type to indicate that one of the branches might
                # return None. But we'll just let it pass for now and let downstream/runtime handle.
                #
                # Note that this corner case should **only** happen when user want to trace backward graph because
                # if it's foward, dynamo will error.
                return True
            true_meta = true_out.meta.get("tensor_meta", None)
            false_meta = false_out.meta.get("tensor_meta", None)
            return (
                true_meta.shape == false_meta.shape
                and true_meta.dtype == false_meta.dtype
                and true_meta.stride == false_meta.stride
            )

        if not _same_meta_except_requires_grad(true_out, false_out):
            raise torch._dynamo.exc.CondOpArgsMismatchError(
                f"Expected each tensor to have same metadata but got:"
                f"\n  {true_fn.__name__} returns {true_out.meta['tensor_meta']}"
                f"\n  {false_fn.__name__} returns {false_out.meta['tensor_meta']}"
            )

    i, true_name = unique_graph_id(proxy_mode, prefix="true_graph")

    false_name = f"false_graph_{i}"
    assert not hasattr(proxy_mode.tracer.root, false_name)

    proxy_mode.tracer.root.register_module(true_name, true_graph)
    proxy_mode.tracer.root.register_module(false_name, false_graph)

    args = (pred, true_graph, false_graph, operands)

    proxy_args = pytree.tree_map(proxy_mode.tracer.unwrap_proxy, args)

    out_proxy = proxy_mode.tracer.create_proxy(
        "call_function", func_overload, proxy_args, {}
    )

    # At this point, we're *guaranteed* that whether an output came from the
    # true or false branch is indistinguishable. So, as this is just for tracing
    # purposes, choose the true branch.

    # TODO: the unbacked symbol allocations MUST NOT leak out, if you want to
    # support this we need to arrange for the reenter_make_fx unbacked SymInts
    # to be used, AND we need to arrange for some sort of unification between
    # the two branches (but not really unification; e.g., if one branch
    # returns [u0] and the other returns [5] this is OK but you MUST NOT
    # conclude the result is 5.  Also if one branch returns [3] and another
    # branch returns [5] you can make it work by immediately allocating a new
    # unbacked SymInt here).
    ignore_fresh_unbacked = contextlib.nullcontext()
    if (fake_mode := detect_fake_mode()) and fake_mode.shape_env:
        ignore_fresh_unbacked = fake_mode.shape_env.ignore_fresh_unbacked_symbols()

    # TODO: Uhh.... it shouldn't matter, but changing this to true_fn results in
    # a FakeTensorMode error :
    # `Current active mode <class 'torch._subclasses.fake_tensor.FakeTensorMode'> not registered`
    # TODO Sometimes the operands are not completely FakeTensor, something seems went wrong in
    # dynamo? Because of that it runs real computation sometimes and re-triggering downstream dispatch keys.
    with ignore_fresh_unbacked:
        out = false_fn(*operands)

    return track_tensor_tree(out, out_proxy, constant=None, tracer=proxy_mode.tracer)


@cond_op.py_impl(DispatchKey.CompositeExplicitAutograd)
def cond_op_dense(pred, true_fn, false_fn, operands):
    mode = _get_current_dispatch_mode()
    assert mode is None, "Mode should never be enabled for CPU/CUDA key"
    if pred:
        return true_fn(*operands)
    else:
        return false_fn(*operands)


class CondAutogradOp(torch.autograd.Function):
    @staticmethod
    def forward(
        ctx,
        pred,
        fw_true_graph,
        fw_false_graph,
        joint_true_graph,
        joint_false_graph,
        *operands,
    ):
        ctx._pred = pred
        ctx._joint_true_graph = joint_true_graph
        ctx._joint_false_graph = joint_false_graph
        ctx.save_for_backward(*operands)

        with torch._C._AutoDispatchBelowAutograd():
            return cond_op(pred, fw_true_graph, fw_false_graph, operands)

    @staticmethod
    def backward(ctx, *flat_grads):
        operands = ctx.saved_tensors

        grads = cond_op(
            ctx._pred,
            ctx._joint_true_graph,
            ctx._joint_false_graph,
            flat_grads + operands,
        )
        return None, None, None, None, None, *grads


@cond_op.py_impl(DispatchKey.Autograd)
def cond_autograd(pred, true_fn, false_fn, operands):
    # A shortcut for the case where all inputs don't require gradient,
    # we skip tracing the forward and backward graph.
    if pytree.tree_all_only(
        torch.Tensor,
        lambda t: not t.requires_grad,  # type: ignore[union-attr]
        (pred, operands),
    ):
        with torch._C._AutoDispatchBelowAutograd():
            return cond_op(pred, true_fn, false_fn, operands)

    (
        fw_true_graph,
        fw_false_graph,
        joint_true_graph,
        joint_false_graph,
    ) = create_fw_bw_graph_branches(true_fn, false_fn, *operands)
    flat_out = CondAutogradOp.apply(
        pred,
        fw_true_graph,
        fw_false_graph,
        joint_true_graph,
        joint_false_graph,
        *operands,
    )
    return flat_out


@cond_op.py_impl(ProxyTorchDispatchMode)
def inner(mode, pred, true_fn, false_fn, operands):
    return trace_cond(mode, cond_op, pred, true_fn, false_fn, operands)


@cond_op.py_impl(FakeTensorMode)
def cond_fake_tensor_mode(mode, pred, true_fn, false_fn, operands):
    # Ignore here, because if you've gotten here but you're not manually
    # tracing the inner graphs, that means that you intend to reuse the graph
    # directly.  Which means the old unbacked symbol bindings are appropriate.
    # This strategy will not work if unbacked symbols can escape.
    ignore_fresh_unbacked = contextlib.nullcontext()
    if mode.shape_env:
        ignore_fresh_unbacked = mode.shape_env.ignore_fresh_unbacked_symbols()

    with mode, ignore_fresh_unbacked:
        true_outs = true_fn(*operands)
        flat_true_outs = pytree.tree_leaves(true_outs)
        flat_false_outs = pytree.tree_leaves(false_fn(*operands))
    if len(flat_true_outs) != len(flat_false_outs):
        raise RuntimeError("Unmatched number of outputs from cond() branches.")

    for true_out, false_out in zip(flat_true_outs, flat_false_outs):
        true_meta = _extract_tensor_metadata(true_out)
        false_meta = _extract_tensor_metadata(false_out)
        if true_meta != false_meta:
            raise torch._dynamo.exc.CondOpArgsMismatchError(
                f"Expected each tensor to have same metadata but got:"
                f"\n  {true_fn.__name__} returns {true_meta}"
                f"\n  {false_fn.__name__} returns {false_meta}"
            )
    return true_outs


@cond_op.py_functionalize_impl
def cond_func(ctx, pred, true_fn, false_fn, inputs):
    unwrapped_inputs = ctx.unwrap_tensors(inputs)
    unwrapped_pred = ctx.unwrap_tensors(pred)
<<<<<<< HEAD
    with ctx.redispatch_to_next():
        functional_true = ctx.functionalize(true_fn)
        functional_false = ctx.functionalize(false_fn)
=======
    with ctx.redispatch_to_next() as m:
        functional_true = ctx.functionalize(_maybe_run_with_interpreter(true_fn))
        functional_false = ctx.functionalize(_maybe_run_with_interpreter(false_fn))
>>>>>>> c05a7adb
        pre_dispatch = hasattr(ctx, "mode") and ctx.mode.pre_dispatch
        for branch in [functional_true, functional_false]:
            if _has_potential_branch_input_mutation(
                branch, unwrapped_inputs, pre_dispatch=pre_dispatch
            ):
                raise UnsupportedAliasMutationException(
                    "One of torch.cond branch might be modifying the input!"
                )
        for branch in [true_fn, false_fn]:
            if _has_potential_branch_input_alias(
                branch, unwrapped_inputs, pre_dispatch=pre_dispatch
            ):
                raise UnsupportedAliasMutationException(
                    "One of torch.cond branch might be aliasing the input!"
                )

        cond_return = cond_op(
            unwrapped_pred, functional_true, functional_false, unwrapped_inputs
        )
        return ctx.wrap_tensors(cond_return)


@cond_op.py_impl(torch._C._functorch.TransformType.Vmap)
def cond_batch_rule(interpreter, pred, true_fn, false_fn, inputs):
    assert isinstance(
        inputs, (list, tuple)
    ), "Cond inputs must be a list or tuple of tensors"
    assert all(
        isinstance(i, torch.Tensor) for i in inputs
    ), "Cond inputs must be a list of tensors"

    pred_ = get_unwrapped(pred) if is_batchedtensor(pred) else pred

    # unbatched tensors are not vmapped
    tensors, in_dims = zip(
        *[
            (get_unwrapped(t), maybe_get_bdim(t)) if is_batchedtensor(t) else (t, None)
            for t in inputs
        ]
    )

    if is_batchedtensor(pred):
        # prepend "pred" and vmap everything
        tensors = (pred_,) + tensors
        in_dims = (0,) + in_dims

        def fn(p, *args):
            t = true_fn(*args)
            f = false_fn(*args)
            return torch.where(p, t[0], f[0])

        with interpreter.lower():
            result = torch.vmap(fn, in_dims=in_dims)(*tensors)

    else:
        # predicate is known at this stage and it is a boolean expression or a
        # tensor with one element.
        true_fn = torch.vmap(true_fn, in_dims=in_dims)
        false_fn = torch.vmap(false_fn, in_dims=in_dims)

        with interpreter.lower():
            result = cond_op(pred, true_fn, false_fn, tensors)

    if not isinstance(result, tuple):
        result = (result,)
    lvl = interpreter.level()
    return tuple([_add_batch_dim(r, 0, lvl) for r in result])<|MERGE_RESOLUTION|>--- conflicted
+++ resolved
@@ -449,15 +449,9 @@
 def cond_func(ctx, pred, true_fn, false_fn, inputs):
     unwrapped_inputs = ctx.unwrap_tensors(inputs)
     unwrapped_pred = ctx.unwrap_tensors(pred)
-<<<<<<< HEAD
     with ctx.redispatch_to_next():
-        functional_true = ctx.functionalize(true_fn)
-        functional_false = ctx.functionalize(false_fn)
-=======
-    with ctx.redispatch_to_next() as m:
         functional_true = ctx.functionalize(_maybe_run_with_interpreter(true_fn))
         functional_false = ctx.functionalize(_maybe_run_with_interpreter(false_fn))
->>>>>>> c05a7adb
         pre_dispatch = hasattr(ctx, "mode") and ctx.mode.pre_dispatch
         for branch in [functional_true, functional_false]:
             if _has_potential_branch_input_mutation(
