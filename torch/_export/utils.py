--- conflicted
+++ resolved
@@ -2,10 +2,7 @@
 import inspect
 import math
 import operator
-<<<<<<< HEAD
-=======
 import re
->>>>>>> 22ba180e
 from typing import Any, Dict, Iterable, List, Optional, Tuple, Type
 
 import torch
@@ -32,8 +29,6 @@
     UnflattenFunc,
 )
 
-<<<<<<< HEAD
-=======
 placeholder_prefixes = {
     InputKind.USER_INPUT: "",
     InputKind.PARAMETER: "p_",
@@ -43,7 +38,6 @@
     InputKind.TOKEN: "token",
 }
 
->>>>>>> 22ba180e
 
 def _check_input_constraints_for_graph(
     input_placeholders: List[torch.fx.Node], flat_args_with_path, range_constraints
@@ -191,13 +185,10 @@
     def default_unflatten_fn(values: Iterable[Any], context: Context) -> Any:
         flat_names, none_names = context
         return cls(**dict(zip(flat_names, values)), **dict.fromkeys(none_names))
-<<<<<<< HEAD
-=======
 
     def default_flatten_fn_with_keys(obj: Any) -> Tuple[List[Any], Context]:
         flattened, (flat_names, none_names) = flatten_fn(obj)  # type: ignore[misc]
         return [(MappingKey(k), v) for k, v in zip(flat_names, flattened)], flat_names
->>>>>>> 22ba180e
 
     flatten_fn = flatten_fn if flatten_fn is not None else default_flatten_fn
     unflatten_fn = unflatten_fn if unflatten_fn is not None else default_unflatten_fn
@@ -430,9 +421,6 @@
 
     gm.delete_all_unused_submodules()
     gm.recompile()
-<<<<<<< HEAD
-    return gm
-=======
     return gm
 
 
@@ -580,5 +568,4 @@
                 and new_name != placeholder_prefixes[InputKind.CUSTOM_OBJ] + name
             ):
                 constants[new_name] = constant
-                del constants[name]
->>>>>>> 22ba180e
+                del constants[name]