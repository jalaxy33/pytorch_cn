# mypy: ignore-errors

import abc
import collections
import contextlib
import dataclasses
import enum
import functools
import inspect
import itertools
import logging
import math
import operator
import random
import re
import sys
import types
import warnings
import weakref
from typing import (
    Any,
    Callable,
    Dict,
    FrozenSet,
    List,
    MutableMapping,
    NamedTuple,
    Optional,
    Set,
    TYPE_CHECKING,
    Union,
)

import torch
from torch import SymInt
from torch._guards import GuardSource, TracingContext
from torch._higher_order_ops.torchbind import call_torchbind
from torch._ops import HigherOrderOperator
from torch._subclasses.fake_tensor import FakeTensor, is_fake, maybe_get_fake_mode
from torch._subclasses.meta_utils import is_sparse_any, safe_grad
from torch._utils_internal import justknobs_check
from torch.fx.experimental._backward_state import BackwardState
from torch.fx.experimental.symbolic_shapes import (
    _constrain_range_for_size,
    DimDynamic,
    RelaxedUnspecConstraint,
    StatefulSymbolicContext,
    SubclassSymbolicContext,
    SymbolicContext,
)
from torch.fx.immutable_collections import immutable_dict, immutable_list
from torch.utils._python_dispatch import is_traceable_wrapper_subclass
from torch.utils._sympy.value_ranges import ValueRanges
from torch.utils.weak import TensorWeakRef

from .. import config, mutation_guard, replay_record, trace_rules
from ..device_interface import get_registered_device_interfaces
from ..exc import InternalTorchDynamoError, unimplemented
from ..guards import GuardBuilder, install_guard, make_dupe_guard
from ..side_effects import SideEffects
from ..source import (
    AttrProxySource,
    AttrSource,
    CallMethodItemSource,
    ConstantSource,
    ConstDictKeySource,
    ConvertIntSource,
    FloatTensorSource,
    GetItemSource,
    GradSource,
    is_constant_source,
    is_from_defaults,
    is_from_optimizer_source,
    LocalSource,
    NumpyTensorSource,
    OptimizerSource,
    RandomValueSource,
    Source,
    SubclassAttrListSource,
    TupleIteratorGetItemSource,
)
from ..trace_rules import (
    is_callable_allowed,
    is_numpy,
    is_numpy_dtype,
    is_numpy_type_info,
)
from ..utils import (
    _extract_tensor_dict,
    build_checkpoint_variable,
    clone_input,
    common_constant_types,
    get_fake_value,
    get_locals_to_steal,
    get_static_address_type,
    is_frozen_dataclass,
    is_function_or_wrapper,
    is_lru_cache_wrapped_function,
    is_namedtuple,
    is_parameter_freezing,
    is_typing,
    is_utils_checkpoint,
    is_wrapper_or_member_descriptor,
    istype,
    odict_values,
    proxy_args_kwargs,
    set_example_value,
    tensor_always_has_static_shape,
    tuple_iterator,
    tuple_iterator_getitem,
    tuple_iterator_len,
    unwrap_with_attr_name_if_wrapper,
    wrap_fake_exception,
)
from .base import MutableLocal, typestr, VariableTracker, VariableTrackerMeta
from .constant import ConstantVariable, EnumVariable
from .ctx_manager import (
    AutocastModeVariable,
    EventVariable,
    NullContextVariable,
    PreserveVersionContextVariable,
    StreamContextVariable,
    StreamVariable,
)
from .dicts import (
    ConstDictVariable,
    CustomizedDictVariable,
    DefaultDictVariable,
    HFPretrainedConfigVariable,
    PythonSysModulesVariable,
    SetVariable,
)
from .distributed import (
    DeviceMeshVariable,
    PlacementClassVariable,
    PlacementVariable,
    ProcessGroupVariable,
    WorldMetaClassVariable,
)
from .functions import (
    CollectiveFunctionRewriteVariable,
    FunctoolsPartialVariable,
    TritonKernelVariable,
    UserFunctionVariable,
    UserMethodVariable,
    WrapperUserFunctionVariable,
)
from .higher_order_ops import TorchHigherOrderOperatorVariable
from .iter import ItertoolsVariable
from .lazy import LazyVariableTracker
from .lists import (
    BaseListVariable,
    ListVariable,
    NamedTupleVariable,
    RangeVariable,
    RestrictedListSubclassVariable,
    SizeVariable,
    SliceVariable,
    TupleIteratorVariable,
    TupleVariable,
)
from .misc import (
    AutogradEngineVariable,
    AutogradFunctionContextVariable,
    AutogradFunctionVariable,
    ComptimeVariable,
    DebuggingVariable,
    DelayGraphBreakVariable,
    GetAttrVariable,
    GetSetDescriptorVariable,
    InspectSignatureVariable,
    LambdaVariable,
    LoggingLoggerVariable,
    MethodWrapperVariable,
    NumpyDTypeVariable,
    NumpyTypeInfoVariable,
    NumpyVariable,
    PythonModuleVariable,
    RandomClassVariable,
    RandomVariable,
    RegexPatternVariable,
    SavedTensorBox,
    TorchVersionVariable,
    TypingVariable,
)
from .nn_module import (
    FSDPManagedNNModuleVariable,
    UnspecializedBuiltinNNModuleVariable,
    UnspecializedNNModuleVariable,
)
from .optimizer import OptimizerVariable
from .script_object import TorchScriptObjectVariable
from .sdpa import SDPAParamsVariable
from .tensor import (
    NumpyNdarrayVariable,
    SymNodeVariable,
    TensorSubclassVariable,
    TensorVariable,
    UnspecializedPythonVariable,
)
from .torch import TorchCtxManagerClassVariable, TorchInGraphFunctionVariable
from .torch_function import (
    build_torch_function_fn,
    TensorWithTFOverrideVariable,
    torch_function_mode_stack_state_mgr,
    TorchFunctionModeVariable,
)
from .user_defined import (
    FrozenDataClassVariable,
    KeyedJaggedTensorVariable,
    MutableMappingVariable,
    SourcelessGraphModuleVariable,
    UserDefinedClassVariable,
    UserDefinedObjectVariable,
    WeakRefVariable,
)


try:
    import numpy as np
except ModuleNotFoundError:
    np = None


if TYPE_CHECKING:
    from torch._dynamo.symbolic_convert import InstructionTranslator


log = logging.getLogger(__name__)
static_inputs_log = torch._logging.getArtifactLogger(
    __name__, "cudagraph_static_inputs"
)


DimList = List


def safe_has_grad(t):
    with warnings.catch_warnings():
        warnings.filterwarnings("ignore", "The .grad attribute of a Tensor")
        return hasattr(t, "grad")


class _missing:
    pass


@dataclasses.dataclass
class GraphArg:
    source: Source
    # TODO: storing a SymInt here but not a FakeTensor is a pretty strange
    # thing to do.  Probably should have example (which stores an int) and
    # fake_example
    _example: Union[TensorWeakRef, torch.SymInt]
    # When True, this indicates that this GraphArg is a Python quantity (e.g.,
    # a float or int) which we pass to the FX graph as a Tensor.  This
    # controls how we codegen calls into the Dynamo graph: we will call
    # torch.as_tensor on the quantity before passing it in.
    #
    # Note that we typically do not pass dynamic integers as tensors, because
    # they will most frequently just be used for size computation.  But this
    # is a policy decision that we can change our mind on; in particular, when
    # an int comes from a random number generator (e.g., random.randint), we
    # DO pass it as a tensor.
    #
    # It's also worth noting that our current tracing rules for
    # pass_arg_as_tensor as subtly broken: we just pun the variable as a
    # 0d scalar Tensor and pray that the semantics are the same.  Which they
    # often are, but not necessarily.  ezyang(May 2024) plans to fix this
    # soon.
    pass_arg_as_tensor: bool
    fake_tensor: Optional[torch._subclasses.fake_tensor.FakeTensor]
    # UnspecializedPythonVariable often masquerades as a tensor.
    # We MUST NOT generate shape guard code
    # that actually tries to access tensor properties on these values.
    # is_tensor lets us tell if this graph arg actually is a tensor
    # or not.
    is_tensor: bool = True
    # Sometimes, the Tensor we pass to example is freshly allocated (smh).
    # Then we cannot only keep a weak reference to it.  This lets you
    # stash a strong reference too.
    example_strong_ref: Optional[torch.Tensor] = None

    @property
    def example(self):
        if isinstance(self._example, TensorWeakRef):
            r = self._example()
            assert r is not None
            return r
        else:
            return self._example

    def __post_init__(self):
        if isinstance(self._example, torch.Tensor):
            self._example = TensorWeakRef(self._example)
            assert is_fake(self.fake_tensor)

    def reconstruct(self, codegen):
        self.source.reconstruct(codegen)

    def erase(self):
        self._example = None
        self.example_strong_ref = None

    def __eq__(self, other):
        return self.source.name() == other.source.name()


class BackwardStateGraphArg(GraphArg):
    def __init__(self) -> None:
        super().__init__(
            source=None,
            _example=BackwardState(),
            pass_arg_as_tensor=False,
            fake_tensor=None,
            is_tensor=False,
        )

    def reconstruct(self, codegen):
        assert codegen.tx.output.backward_state_var
        codegen.add_push_null(
            lambda: codegen.load_import_from(BackwardState.__module__, "BackwardState")
        )
        codegen.call_function(0, False)
        codegen.dup_top()
        codegen.store(codegen.tx.output.backward_state_var)


@dataclasses.dataclass
class FrameStateSizeEntry:
    scalar: Optional[int]
    size: Optional[List[int]]
    stride: Optional[List[int]]


# All class-based iterators in itertools
# NOTE: use id() because some objects are not hashable, it will raise error during lookup
ITERTOOLS_TYPE_IDS: FrozenSet[int] = frozenset(
    id(member)
    for name, member in vars(itertools).items()
    if not name.startswith("_") and inspect.isclass(member)
)
# Will be updated later in substitute_in_graph in torch/_dynamo/polyfills/itertools.py
ITERTOOLS_POLYFILLED_TYPE_IDS: Set[int] = set()


class VariableBuilder:
    """Wrap a python value in a VariableTracker() instance"""

    def __init__(
        self,
        tx,
        source: Source,
    ) -> None:
        assert (
            source is not None
        ), "Consider SourcelessBuilder for ephemeral objects, usually objects created locally."
        assert TracingContext.try_get() is not None, "Expected active TracingContext"
        super().__init__()
        self.tx = tx
        self.source = source
        self.name = source.name()

    def __call__(self, value):
        if value in self.tx.output.side_effects:
            side_effect_result = self.tx.output.side_effects[value]
            dup_guard = make_dupe_guard(self.source, side_effect_result.source)
            if dup_guard:
                self.install_guards(dup_guard)
            return side_effect_result

        cached_vt = self.tx.output.variable_tracker_cache.lookup(value, self.source)
        if cached_vt:
            return cached_vt

        vt = self._wrap(value)
        vt.source = self.source
        if (
            self._can_lift_attrs_to_inputs(vt)
            and value not in self.tx.output.side_effects
            and not is_wrapper_or_member_descriptor(value)
        ):
            vt = self.tx.output.side_effects.track_object_existing(value, vt)

        self.tx.output.variable_tracker_cache.add(value, self.source, vt)
        return vt

    def _can_lift_attrs_to_inputs(self, vt):
        return type(vt) in {
            TensorVariable,
            TensorWithTFOverrideVariable,
            UserDefinedObjectVariable,
            NumpyNdarrayVariable,
        }

    @staticmethod
    @functools.lru_cache(None)
    def _common_constants():
        return {
            # We zero-one specialize shapes, so specialize these constants
            # too
            0,
            1,
            # NB: There used to be more constants here, but honestly it was
            # pretty confusing.  Note we specialize floats by default, and
            # DON'T specialize ints by default.  This all only matters with
            # dynamic_shapes
        }

    def get_source(self):
        return self.source

    def install_guards(self, *guards):
        source = self.get_source()
        if (
            isinstance(source, ConstantSource)
            or source.guard_source() == GuardSource.CONSTANT
        ):
            return None
        install_guard(*[source.make_guard(guard) for guard in guards], skip=1)
        return {}

    def set_source_and_track_mutable(self, value, var):
        assert isinstance(var, VariableTracker)
        var.source = self.source
        return self.tx.output.side_effects.track_mutable(value, var)

    @classmethod
    @functools.lru_cache(None)
    def _type_dispatch(cls):
        # NB: Careful not to close over self to avoid ref cycle from lru_cache
        entries = [
            (
                (
                    torch.Tensor,
                    torch.nn.Parameter,
                    torch._subclasses.FakeTensor,
                    torch._subclasses.functional_tensor.FunctionalTensor,
                ),
                cls.wrap_tensor,
            ),
            (
                (tuple, list, odict_values, collections.deque, torch.Size),
                cls.wrap_listlike,
            ),
            (tuple_iterator, cls.wrap_tuple_iterator),
            ((slice, range), cls.wrap_slice_range),
            (tuple(common_constant_types), cls.wrap_literal),
            (re.Pattern, cls.wrap_regex_pattern),
            (weakref.ReferenceType, cls.wrap_weakref),
            (torch.utils.hooks.RemovableHandle, cls.wrap_removable_handle),
            (torch.jit.ScriptFunction, cls.wrap_jit_function),
        ]

        if config.trace_numpy and np:
            entries.append((np.ndarray, cls.wrap_numpy_ndarray))

        result = {}
        for ts, fn in entries:
            for t in ts if isinstance(ts, tuple) else (ts,):
                assert t not in result
                result[t] = fn

        return result

    def wrap_regex_pattern(self, value: re.Pattern):
        # TODO(jansel): something like a REPR_MATCH might be more robust here
        self.install_guards(GuardBuilder.ID_MATCH)
        return RegexPatternVariable(value)

    def wrap_weakref(self, value: weakref.ReferenceType):
        self.install_guards(GuardBuilder.TYPE_MATCH)
        return WeakRefVariable(value, source=self.source)

    def wrap_removable_handle(self, value):
        # This means that the removable handle was created in some other frame.
        # Our current infra requires the hook to be registered and removed in
        # the same frame. So graph break.
        # Related test - PYTORCH_TEST_WITH_DYNAMO=1 python test/test_autograd.py -k TestAutograd.test_hooks
        unimplemented("unregistered hook removable handle")

    def wrap_jit_function(self, value):
        self.install_guards(GuardBuilder.TYPE_MATCH)
        return WrapperUserFunctionVariable(
            value, "_torchdynamo_inline", source=self.source
        )

    @classmethod
    @functools.lru_cache(None)
    def _id_dispatch(
        cls,
    ) -> Dict[int, Callable[["VariableBuilder", Any], VariableTracker]]:
        from ..comptime import comptime

        entries = [
            (
                inspect.signature,
                lambda self, value: LambdaVariable(
                    InspectSignatureVariable.create,
                    source=self.source,
                    **self.install_guards(GuardBuilder.CLOSURE_MATCH),
                ),
            ),
            (comptime, lambda self, value: ComptimeVariable()),
            (
                dataclasses.fields,
                lambda self, value: LambdaVariable(
                    _dataclasses_fields_lambda,
                    source=self.source,
                    **self.install_guards(GuardBuilder.FUNCTION_MATCH),
                ),
            ),
            (torch.__version__, lambda self, value: TorchVersionVariable()),
        ]

        result = {}
        for ts, fn in entries:
            for t in ts if isinstance(ts, (tuple, list)) else (ts,):
                assert t not in result
                result[id(t)] = fn

        return result

    def _wrap(self, value):
        # import here to avoid circular dependencies
        from torch.utils._triton import has_triton

        if has_triton():
            from triton.runtime.autotuner import Autotuner
            from triton.runtime.jit import JITFunction
        else:

            class JITFunction:
                pass

            class Autotuner:
                pass

        # Handle exact type() match
        type_dispatch = self._type_dispatch().get(type(value))
        if type_dispatch is not None:
            return type_dispatch(self, value)

        # Handle exact id() match
        id_dispatch = self._id_dispatch().get(id(value))
        if id_dispatch is not None:
            return id_dispatch(self, value)

        # Everything else (NB: order matters!)
        if is_traceable_wrapper_subclass(value) or istype(
            value, config.traceable_tensor_subclasses
        ):
            return self.wrap_tensor(value)
        elif is_namedtuple(value):
            return self.wrap_listlike(value)

        elif value is torch.utils._pytree.SUPPORTED_NODES:
            # For SUPPORTED_NODES, we guard on the dictionary version (PEP509)
            # under the assumption that the values themselves don't change.
            self.install_guards(GuardBuilder.DICT_VERSION)

            # The keys on the SUPPORTED_NODES can be arbitrary, so save on the
            # key order.
            self.tx.output.guard_on_key_order.add(self.source.name())
            result = {
                ConstantVariable.create(k): UserDefinedObjectVariable(
                    v,
                    source=GetItemSource(
                        self.get_source(), ConstDictKeySource(self.get_source(), i)
                    ),
                )
                for i, (k, v) in enumerate(value.items())
            }
            return ConstDictVariable(result, type(value))
        elif value is sys.modules:
            self.install_guards(GuardBuilder.FUNCTION_MATCH)
            return PythonSysModulesVariable(source=self.source)
        elif CustomizedDictVariable.is_matching_cls_hf(type(value)):
            self.install_guards(GuardBuilder.TYPE_MATCH)
            result = CustomizedDictVariable.wrap(self, value)
            result.source = self.source
            return self.tx.output.side_effects.track_object_existing(value, result)
        elif istype(value, (dict, collections.defaultdict, collections.OrderedDict)):
            self.install_guards(GuardBuilder.SEQUENCE_LENGTH)

            # Optimisation for the common case strings, ints, etc
            all_const = all(ConstantVariable.is_literal(k) for k in value.keys())
            if all_const:
                # TODO(anijain2305) - Do we have to guard on all the keys? Can
                # keys be guarded lazily, similar to values?
                self.install_guards(GuardBuilder.DICT_CONST_KEYS)
            else:
                # Guard on the key order
                # This is not ideal, i.e., there is no need to guard on the key
                # order. But we guard on the key order because of the complexity
                #
                # 1) For non-constant objects, we can't save the key in the
                # guard context because it can be memory heavy. We can add
                # weakrefs but this complicates the accesses.
                #
                # 2) For non-constant objects, we also have to guard on the keys
                # (like TENSOR_MATCH on tensor). We might also have guards on
                # the attributes of the keys (like tensor.grad). To make this
                # work in tree strucutre is complicated.
                #
                # So, instead we guard on the key order. While guarding on key
                # order, we just save the indices and use it to access keys and
                # values. Indices are cheap to save.
                self.tx.output.guard_on_key_order.add(self.source.name())

            # We need all the keys to be hashable. We do this within the
            # _HashableTracker class in dicts.py
            def build_key_value(i, k, v):
                if all_const:
                    key = ConstantVariable.create(k)
                    source_key = k
                else:
                    source_key = ConstDictKeySource(self.get_source(), i)
                    key = LazyVariableTracker.create(k, source_key)

                source_value = GetItemSource(self.get_source(), source_key)
                value = LazyVariableTracker.create(v, source_value)

                return key, value

            result = dict(
                build_key_value(i, k, v) for i, (k, v) in enumerate(value.items())
            )

            if istype(value, collections.defaultdict):
                factory_source = AttrSource(self.source, "default_factory")
                result = DefaultDictVariable(
                    result,
                    type(value),
                    default_factory=VariableBuilder(self.tx, factory_source)(
                        value.default_factory
                    ),
                    source=self.source,
                )
            else:
                result = ConstDictVariable(
                    result, user_cls=type(value), source=self.source
                )

            return self.set_source_and_track_mutable(value, result)
        elif isinstance(value, torch.nn.Module):
            return self.wrap_module(value)
        elif ConstantVariable.is_literal(value):  # non-atomic literals
            return self.wrap_literal(value)
        elif isinstance(value, torch.overrides.TorchFunctionMode):
            var = TorchFunctionModeVariable(value, source=self.source)
            self.tx.output.side_effects.track_object_existing(value, var)
            return var
        elif istype(value, frozenset) and (
            ConstantVariable.is_literal(x) for x in value
        ):
            # For frozenset, we can guard by object ID instead of value
            # equality, this allows us to handle non-literal values
            self.install_guards(GuardBuilder.ID_MATCH)
            return ConstantVariable.create(value=value, source=self.source)
        elif isinstance(value, enum.Enum):
            self.install_guards(GuardBuilder.ID_MATCH)
            return EnumVariable(value=value, source=self.source)
        elif DebuggingVariable.is_reorderable_logging_function(value):
            # Put this above builtin_callable so that print() can be handled
            # along with other builtin debugging functions
            self.install_guards(GuardBuilder.BUILTIN_MATCH)
            return DebuggingVariable(value, source=self.source)
        elif isinstance(value, logging.Logger):
            self.install_guards(GuardBuilder.FUNCTION_MATCH)
            return LoggingLoggerVariable(value, source=self.source)
        elif is_utils_checkpoint(value):
            return build_checkpoint_variable(source=self.source)
        elif isinstance(value, functools.partial):
            func_src = AttrSource(self.get_source(), "func")
            func_obj = VariableBuilder(self.tx, func_src)(value.func)

            args = []
            args_source = AttrSource(self.get_source(), "args")
            for i, arg in enumerate(value.args):
                args.append(
                    VariableBuilder(self.tx, GetItemSource(args_source, i))(arg)
                )

            keywords = {}
            keywords_source = AttrSource(self.get_source(), "keywords")
            for k, v in value.keywords.items():
                if not ConstantVariable.is_literal(k):
                    unimplemented("functools.partial with non-literal keyword")
                keywords[k] = VariableBuilder(
                    self.tx, GetItemSource(keywords_source, k)
                )(v)

            install_guard(
                self.get_source().make_guard(GuardBuilder.TYPE_MATCH),
                keywords_source.make_guard(GuardBuilder.DICT_KEYS),
                args_source.make_guard(GuardBuilder.SEQUENCE_LENGTH),
            )
            return FunctoolsPartialVariable(func_obj, args, keywords)
        elif is_typing(value):
            # typing.List, typing.Mapping, etc.
            self.install_guards(GuardBuilder.ID_MATCH)
            return TypingVariable(
                value,
                source=self.source,
            )
        elif np is not None and isinstance(value, np.generic):
            # numpy array scalars: convert to 0D arrays
            return self.wrap_numpy_ndarray(np.asarray(value))
        elif is_numpy(value):
            assert np
            self.install_guards(
                GuardBuilder.FUNCTION_MATCH
                if callable(value)
                else GuardBuilder.TYPE_MATCH
            )
            return NumpyVariable(value, source=self.source)
        elif is_numpy_dtype(value):
            self.install_guards(GuardBuilder.ID_MATCH)
            return NumpyDTypeVariable(value, source=self.source)
        elif is_numpy_type_info(value):
            if isinstance(value, np.iinfo):
                self.install_guards(GuardBuilder.TYPE_MATCH)
                dt_source = AttrSource(self.source, "dtype")
                install_guard(dt_source.make_guard(GuardBuilder.ID_MATCH))
            else:
                self.install_guards(GuardBuilder.ID_MATCH)
            return NumpyTypeInfoVariable(value, source=self.source)
        # NB: These can't be put in type_dispatch, they have to run later
        elif CollectiveFunctionRewriteVariable.can_rewrite(value):
            self.install_guards(GuardBuilder.FUNCTION_MATCH)
            return CollectiveFunctionRewriteVariable.create(
                self.tx,
                value,
                source=self.source,
            )
        elif istype(value, torch.autograd.function.FunctionMeta):
            self.install_guards(GuardBuilder.FUNCTION_MATCH)
            return AutogradFunctionVariable(
                value,
                source=self.source,
            )
        elif isinstance(value, torch.autograd.function.FunctionCtx):
            actual_saved_tensors = None
            try:
                actual_saved_tensors = value.saved_tensors
            except RuntimeError:
                pass

            saved_tensors = []
            guards = [self.source.make_guard(GuardBuilder.TYPE_MATCH)]
            if isinstance(actual_saved_tensors, tuple):
                saved_tensors_source = AttrSource(self.source, "saved_tensors")
                guards.append(
                    saved_tensors_source.make_guard(GuardBuilder.SEQUENCE_LENGTH)
                )
                for i, v in enumerate(actual_saved_tensors):
                    saved_tensors.append(
                        VariableBuilder(
                            self.tx, GetItemSource(saved_tensors_source, i)
                        )(v)
                    )
            install_guard(*guards)

            return self.tx.output.side_effects.track_object_existing(
                value,
                AutogradFunctionContextVariable(
                    value,
                    source=self.source,
                    saved_tensors=SavedTensorBox(saved_tensors),
                ),
            )
        elif (
            isinstance(value, types.MethodType)
            and istype(
                getattr(value, "__self__", None), torch.autograd.function.FunctionMeta
            )
            and getattr(value, "__name__", "") == "apply"
            and value == getattr(value.__self__, "apply", None)
        ):
            # handle aliased autograd function `apply` calls
            self.install_guards(GuardBuilder.FUNCTION_MATCH)
            return GetAttrVariable(
                AutogradFunctionVariable(
                    value.__self__, source=AttrSource(self.source, member="__self__")
                ),
                "apply",
            )
        elif isinstance(value, torch._C._ImperativeEngine):
            self.install_guards(GuardBuilder.ID_MATCH)
            return AutogradEngineVariable(value, source=self.source)
        elif (
            value
            is torch._dynamo.external_utils.FakeCompiledAutogradEngine._exec_final_callbacks_stub
        ):
            self.install_guards(GuardBuilder.FUNCTION_MATCH)
            return LambdaVariable(
                lambda: UserFunctionVariable(
                    torch._dynamo.external_utils.FakeCompiledAutogradEngine.exec_final_callbacks,
                ).call_function(
                    self.tx,
                    (self.tx.output.side_effects.get_ca_final_callbacks_var(),),
                    {},
                )
            )
        elif callable(value) and trace_rules.lookup_callable(value) is not None:
            if is_callable_allowed(value):
                self.tx.output.has_user_defined_allowed_in_graph = True
            return trace_rules.lookup_callable(value).create_with_source(
                value, source=self.source
            )
        elif np and isinstance(value, np.number):
            return self.wrap_unspecialized_primitive(value)
        elif HFPretrainedConfigVariable.is_matching_object(value):
            self.install_guards(GuardBuilder.TYPE_MATCH)
            return HFPretrainedConfigVariable(value)
        elif isinstance(value, HigherOrderOperator):
            self.install_guards(GuardBuilder.TYPE_MATCH, GuardBuilder.NAME_MATCH)
            return TorchHigherOrderOperatorVariable.make(value, source=self.source)
        elif isinstance(value, torch.cuda.StreamContext):
            self.install_guards(GuardBuilder.ID_MATCH)
            stream_source = AttrSource(self.source, "stream")
            stream_var = VariableBuilder(self.tx, stream_source)(value.stream)
            return StreamContextVariable.create(self.tx, stream_var)
        elif isinstance(value, torch.Stream):
            self.install_guards(GuardBuilder.ID_MATCH)
            stream_proxy = self.tx.output.create_proxy(
                "call_function",
                type(value),
                (),
                {
                    "stream_id": value.stream_id,
                    "device_index": value.device_index,
                    "device_type": value.device_type,
                },
            )
            set_example_value(stream_proxy.node, value)
            return StreamVariable(
                stream_proxy,
                value,
                value.device,
                source=self.source,
            )
        elif isinstance(value, (torch._C._SDPAParams)):
            self.install_guards(GuardBuilder.TYPE_MATCH)
            return SDPAParamsVariable.create(self.tx, value, self.source)
        elif isinstance(value, torch._C._SDPBackend):
            self.install_guards(GuardBuilder.ID_MATCH)
            return ConstantVariable(value)
<<<<<<< HEAD
        elif isinstance(value, _EventBase):
=======
        elif isinstance(value, torch.Event):
>>>>>>> 9b2e453e
            self.install_guards(GuardBuilder.ID_MATCH)
            torch._dynamo.utils.store_user_object_weakref(value)
            event_proxy = self.tx.output.create_proxy(
                "call_function",
                torch._dynamo.utils.get_user_object_from_id,
                (id(value),),
                {},
            )
            set_example_value(event_proxy.node, value)
            return EventVariable(
                event_proxy,
                value,
                source=self.source,
            )
        elif (
            isinstance(value, torch._C._TensorMeta)
            and value in config.traceable_tensor_subclasses
        ):
            return TensorSubclassVariable(value, source=self.source)
        elif (
            istype(value, contextlib.nullcontext)
            and inspect.getattr_static(value, "enter_result", None) is None
        ):
            self.install_guards(GuardBuilder.TYPE_MATCH)
            return NullContextVariable(source=self.source)
        elif KeyedJaggedTensorVariable.is_matching_object(value):
            self.install_guards(GuardBuilder.TYPE_MATCH)
            result = KeyedJaggedTensorVariable(value, source=self.source)
            # TODO: this doing it manually is bad
            return self.tx.output.side_effects.track_object_existing(value, result)
        elif isinstance(value, torch.optim.Optimizer):
            self.install_guards(GuardBuilder.ID_MATCH)
            self.source = OptimizerSource(self.source)
            return OptimizerVariable(value, source=self.source)
        elif WorldMetaClassVariable.is_group_member_type(value):
            return WorldMetaClassVariable(value, source=self.source)
        elif ProcessGroupVariable.is_process_group(value):
            self.install_guards(GuardBuilder.ID_MATCH)
            return ProcessGroupVariable(value, source=self.source)
        elif DeviceMeshVariable.is_device_mesh(value):
            # TODO: see if we need to add custom guard instead of a simple ID_MATCH
            self.install_guards(GuardBuilder.EQUALS_MATCH)
            return DeviceMeshVariable(value, source=self.source)
        elif PlacementClassVariable.is_placement_type(value):
            # TODO: see if we need to add custom guard instead of a simple ID_MATCH
            self.install_guards(GuardBuilder.ID_MATCH)
            return PlacementClassVariable(value, source=self.source)
        elif PlacementVariable.is_placement(value):
            # TODO: see if we need to add custom guard instead of a simple ID_MATCH
            self.install_guards(GuardBuilder.EQUALS_MATCH)
            return PlacementVariable(
                value,
                source=self.source,
            )
        elif (
            id(value) in ITERTOOLS_TYPE_IDS
            and id(value) not in ITERTOOLS_POLYFILLED_TYPE_IDS
        ):
            self.install_guards(GuardBuilder.FUNCTION_MATCH)
            return ItertoolsVariable(value, source=self.source)
        elif isinstance(value, torch.SymBool):
            # Note: the idea here is to re-use the infra we've built for SymInt by simulating the
            # user provided SymBool with a SymInt in dynamo.

            # Concretely,
            # 1. We create a SymInt in dynamo's shape_env, whose source is constructed as ConvertIntSource(self.source).
            # so that guards on the SymInts can be effectively applied on the original SymBool in user program.
            # 2. We create a SymBool based on the SymInt in dynamo's ShapeEnv. Because the original user program
            # depends on the value being a SymBool. This allows dynamo to interpret the user's program correctly.

            new_source = ConvertIntSource(self.source)
            if value.node.has_hint():
                value_hint = value.node.require_hint()

                new_symint = (
                    self.tx.output.shape_env.create_unspecified_symint_and_symbol(
                        int(value_hint),
                        new_source,
                        dynamic_dim=DimDynamic.DYNAMIC,
                    )
                )
            else:
                # We need to create an unbacked symint to replace the unbacked symbool.
                new_symint = self.tx.output.shape_env.create_unbacked_symint()

            sym_node_proxy = self.tx.output.root_tracer.create_graph_input(
                re.sub(r"[^a-zA-Z0-9]+", "_", self.name),
                type(new_symint),
                source=new_source,
            )

            sym_node_proxy.node.meta["grapharg"] = GraphArg(
                new_source,
                new_symint,
                False,
                None,
                is_tensor=False,
                example_strong_ref=new_symint,
            )
            # We bind the new_symint to graph input.
            set_example_value(sym_node_proxy.node, new_symint)
            self.tx.output.bound_symbols.add(new_symint.node.expr)
            self.tx.output.tracked_fakes.append(
                TrackedFake(new_symint, new_source, None)
            )
            return SymNodeVariable(
                sym_node_proxy,
                new_symint == 1,
            )
        elif isinstance(value, (JITFunction, Autotuner)):
            self.install_guards(GuardBuilder.ID_MATCH)
            return TritonKernelVariable(
                value,
                None,  # No kernel idx provided
                None,  # No grid provided
                source=self.source,
            )
        elif isinstance(value, torch.amp.autocast_mode.autocast):
            self.install_guards(GuardBuilder.ID_MATCH)
            return AutocastModeVariable(
                target_values=[
                    value.device,
                    value.fast_dtype,
                    value._enabled,
                    value._cache_enabled,
                ],
                source=self.source,
            )
        elif TorchCtxManagerClassVariable.is_matching_cls(value):
            self.install_guards(GuardBuilder.FUNCTION_MATCH)
            return TorchCtxManagerClassVariable(value, source=self.source)
        elif inspect.getattr_static(value, "__script_if_tracing_wrapper", False):
            self.install_guards(GuardBuilder.TYPE_MATCH)
            return WrapperUserFunctionVariable(
                value, "__original_fn", source=self.source
            )
        elif is_lru_cache_wrapped_function(value):
            self.install_guards(GuardBuilder.TYPE_MATCH)
            return WrapperUserFunctionVariable(value, "__wrapped__", source=self.source)
        elif is_function_or_wrapper(value) and inspect.getattr_static(
            value, "_torchdynamo_inline", False
        ):
            self.install_guards(GuardBuilder.TYPE_MATCH)
            return WrapperUserFunctionVariable(
                value, "_torchdynamo_inline", source=self.source
            )
        elif is_function_or_wrapper(value):
            value, attr_name = unwrap_with_attr_name_if_wrapper(value)
            # For these wrappers, Dynamo points to the wrapped function,
            # so source needs to be updated as well.
            if attr_name is not None:
                self.source = AttrSource(self.source, attr_name)
            return trace_rules.lookup(value).create_with_source(
                value, source=self.source
            )
        elif value is random.Random:
            self.install_guards(GuardBuilder.ID_MATCH)
            return RandomClassVariable(source=self.source)
        elif istype(value, random.Random) and RandomVariable.is_supported_random_obj(
            value
        ):
            self.install_guards(GuardBuilder.TYPE_MATCH)
            result = RandomVariable(value, source=self.source)
            self.tx.output.side_effects.track_mutable(value, result)
            return result
        # Don't use istype, since some python modules are not subclasses of types.ModuleType directly.
        # E.g, type(torch.ops) -> <class 'torch._ops._Ops'>,
        # type(torch.backends.cudnn) -> <class 'torch.backends.cudnn.CudnnModule'>
        elif isinstance(value, (types.ModuleType, replay_record.DummyModule)):
            self.install_guards(GuardBuilder.FUNCTION_MATCH)
            result = PythonModuleVariable(
                value,
                source=self.source,
            )
            self.tx.output.side_effects.track_object_existing(value, result)
            return result
        elif isinstance(value, types.MethodType) and isinstance(
            value.__self__, (torch.nn.Module, torch.utils._pytree.TreeSpec)
        ):
            # don't let MethodTypes fall through to UserDefinedObject,
            # which doesn't support 'CALL_FUNCTION'

            # TODO(whc): Why do we limit this to methods on NNModules?
            # I don't have a good reason for this, but it preserves the existing behavior
            # for MBartForConditionalGeneration, which generates many graph breaks and OOMs otherwise.
            # I suspect we probably want to relax this check and dig deeper there.

            # In order to construct a MethodVariable in Dynamo, we start with an actual method obj from python,
            # but need to separately wrap its underlying `__func__` and its `self` argument.  We wrap `self` here
            # and then `__func__` gets wrapped inside UserMethodVariable.
            self_obj = VariableBuilder(
                self.tx, source=AttrSource(self.source, "__self__")
            )(value.__self__)
            assert self_obj and isinstance(
                self_obj, VariableTracker
            ), "Failed to produce a valid self obj"
            self.install_guards(GuardBuilder.FUNCTION_MATCH)
            return UserMethodVariable(
                value.__func__,
                self_obj,
                source=self.source,
            )
        elif isinstance(value, types.GetSetDescriptorType):
            # GetSet descriptors are C functions attached to an attribute lookup
            # using PyGetSetDef. Python, on attribute lookup, can decide to
            # create a new object on the fly, and therefore the `id` of the
            # descriptors is not guaranteed to be same for different attribute
            # accesses. Since these are unlikely to change during the program
            # execution, we can skip guarding on them.
            return GetSetDescriptorVariable(value)
        elif isinstance(value, types.MethodWrapperType):
            # Method-wrappers are written in C, and they are not guaranteed to
            # return the same object on attribute lookup. Therefore, we cannot
            # insert a FUNCTION_MATCH guard here. method-wrappers are very
            # unlikely to change, so its ok to skip the guard here.
            return MethodWrapperVariable(value)
        elif issubclass(type(value), type):
            if value in (
                torch.utils.hooks.BackwardHook,
                torch.nn.Parameter,
                torch.nn.Buffer,
            ):
                # TODO(jansel): combine this case with the one above
                return trace_rules.lookup(value).create_with_source(
                    value, source=self.source
                )
            if value is torch.autograd._unsafe_preserve_version_counter:
                self.install_guards(GuardBuilder.FUNCTION_MATCH)
                return PreserveVersionContextVariable.constructor(self.tx)
            # This is a userdefined class, so install an ID_MATCH even if its a
            # global variable.
            self.install_guards(GuardBuilder.ID_MATCH)
            return UserDefinedClassVariable(
                value,
                source=self.source,
            )
        elif RestrictedListSubclassVariable.is_matching_cls(type(value)):
            self.install_guards(GuardBuilder.SEQUENCE_LENGTH)
            return self.set_source_and_track_mutable(
                value,
                RestrictedListSubclassVariable(
                    [
                        LazyVariableTracker.create(
                            value=value[i], source=GetItemSource(self.source, i)
                        )
                        for i in range(len(value))
                    ],
                    user_cls=type(value),
                    user_cls_source=AttrSource(self.source, "__class__"),
                ),
            )
        elif TorchScriptObjectVariable.is_matching_cls(type(value)):
            from ..source import (
                FlattenScriptObjectSource,
                ScriptObjectQualifiedNameSource,
            )

            if torch._library.fake_class_registry.tracing_with_real(value):
                proxy = self.tx.output.root_tracer.create_graph_input(
                    re.sub(r"[^a-zA-Z0-9]+", "_", self.name),
                    type(value),
                    source=self.source,
                )

                # setting is_unspecialized=False to not insert a as_tensor call in reconstruct by default
                # seting example to be real value because these example values will be used
                # as example_inputs for user compiler.
                proxy.node.meta["grapharg"] = GraphArg(
                    self.source, value, False, None, False, value
                )
                return TorchScriptObjectVariable.create(
                    proxy,
                    value,
                    source=self.source,
                )

            # This exists to allow a smoother transition.
            # The implications are:
            # The script objects won't be tracked as proxies.
            # Methods on these objects won't show up in the graph.
            # The original script object might be mutated.
            if not hasattr(value, "__obj_flatten__"):
                return self.wrap_user_defined(value)

            # Install the guards on the fully qualified name of the script object
            LazyVariableTracker.realize_all(
                VariableBuilder(self.tx, ScriptObjectQualifiedNameSource(self.source))(
                    value._type().qualified_name()  # type: ignore[attr-defined]
                )
            )
            # Install the guards on the content of the script object by setting the source
            # to be FlattenScriptObjectSource, which calls __obj_flatten__() to get the contents.
            LazyVariableTracker.realize_all(
                VariableBuilder(self.tx, FlattenScriptObjectSource(self.source))(
                    value.__obj_flatten__()
                )
            )

            fake_script_obj = torch._library.fake_class_registry.maybe_to_fake_obj(
                self.tx.output.fake_mode, value
            )

            proxy = self.tx.output.root_tracer.create_graph_input(
                re.sub(r"[^a-zA-Z0-9]+", "_", self.name),
                type(value),
                source=self.source,
            )

            # setting is_unspecialized=False to not insert a as_tensor call in reconstruct by default
            # seting example to be real value because these example values will be used
            # as example_inputs for user compiler.
            proxy.node.meta["grapharg"] = GraphArg(
                self.source, value, False, None, False, fake_script_obj
            )
            return TorchScriptObjectVariable.create(
                proxy,
                fake_script_obj,
                source=self.source,
            )
        elif issubclass(type(value), MutableMapping):
            self.install_guards(GuardBuilder.TYPE_MATCH)
            return MutableMappingVariable(value, source=self.source)
        elif is_frozen_dataclass(value):
            self.install_guards(GuardBuilder.TYPE_MATCH)
            result = FrozenDataClassVariable.create(self.tx, value, source=self.source)
            return self.tx.output.side_effects.track_object_existing(value, result)
        else:
            return self.wrap_user_defined(value)

    def wrap_user_defined(self, value: Any):
        self.install_guards(GuardBuilder.TYPE_MATCH)
        result = UserDefinedObjectVariable(value, source=self.source)
        if not SideEffects.cls_supports_mutation_side_effects(type(value)):
            # don't allow STORE_ATTR mutation with custom __setattr__
            return result
        return self.tx.output.side_effects.track_object_existing(value, result)

    def wrap_listlike(self, value: Union[tuple, list, odict_values, NamedTuple]):
        if config.specialize_int and type(value) is torch.Size:
            self.install_guards(GuardBuilder.CONSTANT_MATCH)
            return ConstantVariable.create(value=value)

        # One can index a tensor with a list/tuple. Therefore, we need to
        # have a stricter match.
        self.install_guards(GuardBuilder.SEQUENCE_LENGTH)

        for item in value:
            if item is value:
                unimplemented("list elements are pointing to the list itself")

        # Tuples are immutable objects, so we should mark its items static. This
        # avoids wrapping of tuple items as symints. This helps for nn module
        # attributes like conv2d strides, dilations.
        if (
            istype(value, tuple)
            and all(ConstantVariable.is_literal(item) for item in value)
            and self.source.guard_source().is_unspecialized_nn_module()
        ):
            self.install_guards(GuardBuilder.CONSTANT_MATCH)
            return TupleVariable([ConstantVariable.create(item) for item in value])

        output = [
            LazyVariableTracker.create(
                item,
                source=GetItemSource(self.get_source(), i),
            )
            for i, item in enumerate(value)
        ]

        maybe_gm = self.tx.output.local_scope.get("self")
        if isinstance(
            self.source, LocalSource
        ) and self.source.local_name in get_locals_to_steal(maybe_gm):
            # The input tensor list to dynamo from compiled autograd may contain activations
            # which are freed as they are used in inductor. Dynamo's default behavior is to
            # lift all tensors to the graph inputs, but this will cause dynamo to hold an
            # extra reference to the activation tensors and increase peak memory usage.
            # To allow freeing ASAP, we keep the list as graph argument to the dynamo output
            # graph, and unpack it locally.
            # e.g. instead of `def forward(self, L_inputs_0_, L_inputs_1_, ...):`, we have
            # `def forward(self, L_inputs_):`
            source = self.source
            assert isinstance(value, list)
            tensor_list_proxy = self.tx.output.root_tracer.create_graph_input(
                re.sub(r"[^a-zA-Z0-9]+", "_", self.name), type(value), source=source
            )
            tensor_list_proxy.node.meta["steal_arg"] = True

            list_variable = wrap_fx_proxy_cls(
                target_cls=TensorVariable,
                tx=self.tx,
                proxy=tensor_list_proxy,
                example_value=value,
                subclass_type=None,
                source=source,
            )

            guards = []
            for i, tensor_variable in enumerate(list_variable.items):
                source_i = GetItemSource(base=source, index=i, index_is_slice=False)
                # access unpacked tensor from this list instead of from a lifted arg
                self.tx.output.input_source_to_var[source_i] = tensor_variable
                tensor_variable.proxy.node.meta["tensor_dict"] = _extract_tensor_dict(
                    value[i]
                )

                guard = functools.partial(
                    GuardBuilder.TENSOR_MATCH, value=TensorWeakRef(value[i])
                )
                guards.append(source_i.make_guard(guard))

            install_guard(*guards, skip=1)

            grapharg = GraphArg(
                source,
                value,
                pass_arg_as_tensor=False,
                fake_tensor=None,
                is_tensor=False,
            )
            tensor_list_proxy.node.meta["grapharg"] = grapharg

        result = BaseListVariable.cls_for_instance(value)(
            output, mutable_local=MutableLocal()
        )
        if istype(value, list):
            return self.set_source_and_track_mutable(value, result)
        return result

    def wrap_tuple_iterator(self, value: tuple_iterator):
        self.install_guards(GuardBuilder.TUPLE_ITERATOR_LEN)
        output = [
            VariableBuilder(self.tx, TupleIteratorGetItemSource(self.get_source(), i))(
                tuple_iterator_getitem(value, i)
            )
            for i in range(tuple_iterator_len(value))
        ]
        result = TupleIteratorVariable(
            output, mutable_local=MutableLocal(), source=self.source
        )

        return self.set_source_and_track_mutable(value, result)

    def wrap_slice_range(self, value: Union[slice, range]):
        items = [
            VariableBuilder(self.tx, AttrSource(self.get_source(), k))(
                getattr(value, k)
            )
            for k in ("start", "stop", "step")
        ]
        self.install_guards(GuardBuilder.TYPE_MATCH)
        if isinstance(value, slice):
            return SliceVariable(items, source=self.source)
        else:
            return RangeVariable(items, source=self.source)

    def mark_static_input(self, value: torch.Tensor, guard: bool):
        from ..decorators import mark_static_address

        static_inputs_log.debug(
            "Marking static input %s, id: %s)", self.source.name(), id(value)
        )
        mark_static_address(value, guard=guard)

        # Check if we've seen this tensor before and update graph metadata if needed
        # As long as this runs before AOT this is sound
        if value in self.tx.output.side_effects:
            var = self.tx.output.side_effects[value]
            var.proxy.node.meta["tensor_dict"][
                "_dynamo_static_input_type"
            ] = value._dynamo_static_input_type

    def wrap_module(self, value: torch.nn.Module):
        from ..eval_frame import OptimizedModule

        if len(value.__dict__) == 0:
            unimplemented(f"uninitialized nn.Module: {typestr(value)}")
        if istype(value, OptimizedModule):
            # Check if the optimized module was disabled
            if inspect.getattr_static(value.forward, "_torchdynamo_disable", False):
                # This bytecode is mostly of kind LOAD_ATTR or LOAD_METHOD. If
                # we graph break here, Dynamo does not know how to create
                # continuation functions for such bytecodes. So, we delay the
                # graph break to CALL_FUNCTION.
                return DelayGraphBreakVariable(source=self.source)

            self.install_guards(GuardBuilder.TYPE_MATCH)
            self.source = AttrSource(self.source, "_orig_mod")
            return self.wrap_module(value._orig_mod)

        if (
            isinstance(value, (torch.nn.RNN, torch.nn.GRU, torch.nn.LSTM))
            and not config.allow_rnn
        ):
            unimplemented("TorchDynamo purposely graph breaks on RNN, GRU, LSTMs")

        if getattr(value, "_is_fsdp_managed_module", False):
            # See note [Dynamo treats FSDP wrapped modules as UnspecializedNNModule]
            # in fully_sharded_data_parallel.py for more information

            # we can't do this assert inside FSDP constructor,
            # since we don't know yet whether dynamo will be used
            assert getattr(
                value, "_fsdp_use_orig_params", False
            ), "Dynamo only supports FSDP with use_orig_params=True"

            # Note on FSDP guarding
            # Eager FSDP already assumes (requires, but without enforcement)
            # that users don't mutate their model parameters/structure after
            # FSDP wrapping, because FSDP wouldn't notice or update its
            # FlatParams.
            #
            # Therefore, torch.compile can skip guarding on params or submodule
            # structure of fsdp_managed modules, by using FSDPNNModuleSource as
            # the guard source.  This behavior is gated on
            # config.skip_fsdp_guards.
            self.install_guards(GuardBuilder.TYPE_MATCH)
            result = FSDPManagedNNModuleVariable(value, source=self.get_source())
            if not SideEffects.cls_supports_mutation_side_effects(type(value)):
                # don't allow STORE_ATTR mutation with custom __setattr__
                return result
            return self.tx.output.side_effects.track_object_existing(value, result)
        elif mutation_guard.is_dynamic_nn_module(value, self.tx.export):
            # created dynamically, don't specialize on it

            # Note [Tracing a torch.compiled function]
            # when make_fx tracing a compiled function, we need
            if isinstance(value, torch.fx.experimental.proxy_tensor._AttrProxy):
                value = value.get_base()
                self.source = AttrProxySource(self.source)

            self.install_guards(GuardBuilder.TYPE_MATCH)
            if torch._dynamo.config.inline_inbuilt_nn_modules:
                freezing = is_parameter_freezing()
                for p in value.parameters():
                    self.mark_static_input(p, guard=freezing)

                for b in value.buffers():
                    self.mark_static_input(b, guard=freezing)

                if freezing:
                    # we need to add the module to tracing context
                    # in order to allow its params to get invalidated
                    # this will get cleaned up once compile ends
                    self.tx.output.nn_modules[self.name] = value

            if value.__module__.startswith(("torch.nn.", "torch.ao.")) or getattr(
                value.__class__, "_dynamo_marked_static", False
            ):
                result = UnspecializedBuiltinNNModuleVariable(value, source=self.source)
            else:
                result = UnspecializedNNModuleVariable(value, source=self.source)

            if not SideEffects.cls_supports_mutation_side_effects(type(value)):
                # don't allow STORE_ATTR mutation with custom __setattr__
                return result
            return self.tx.output.side_effects.track_object_existing(value, result)
        elif issubclass(
            value.__class__, torch.nn.parallel.distributed.DistributedDataParallel
        ):
            self.install_guards(GuardBuilder.TYPE_MATCH)
            return UnspecializedNNModuleVariable(value, source=self.get_source())
        else:
            return self.tx.output.register_attr_or_module(
                value,
                self.name,
                source=self.get_source(),
                # Guards are added inside register_attr_or_module
            )

    def wrap_literal(self, value):
        if not config.specialize_int and type(value) is int:
            # unspecializing int by default, but still
            # specialize for the following conditions
            if not TracingContext.get().force_unspec_int_unbacked_size_like and (
                # Assume integers from global variables want to be specialized
                not self.source.guard_source().is_local()
                # Assume that integers that came from NN modules want to be
                # specialized (as we don't expect users to be changing the
                # NN modules on the fly)
                or self.source.guard_source().is_specialized_nn_module()
                or self.source.guard_source().is_unspecialized_builtin_nn_module()
                or is_from_defaults(self.source)
                # TODO: Delete this condition when rollout is done.  NB: this
                # condition never evaluates True in open source
                or (
                    not justknobs_check(
                        "pytorch/dynamo:enable_unspecialize_zero_one_plain_int"
                    )
                    and value in self._common_constants()
                )
            ):
                self.install_guards(GuardBuilder.CONSTANT_MATCH)
                return ConstantVariable.create(value=value, source=self.source)
            else:
                return self.wrap_symint(value)
        elif not config.specialize_float and type(value) is float:
            return self.wrap_symfloat(value)
        else:
            self.install_guards(GuardBuilder.CONSTANT_MATCH)
            result = ConstantVariable.create(value=value, source=self.source)
            if isinstance(value, (list, set)):
                return self.set_source_and_track_mutable(value, result)
            return result

    def assert_not_wrapped_by_this_graph(self, value: torch.Tensor):
        if is_fake(value) and maybe_get_fake_mode(value) is self.tx.fake_mode:
            raise InternalTorchDynamoError(
                "Cannot wrap a Tensor that has already been",
                "wrapped by this instance of Dynamo",
            )

    def wrap_tensor(self, value: torch.Tensor):
        source = self.get_source()

        # We cannot already be tracking the tensor, which implies
        # it would have already been wrapped
        assert value not in self.tx.output.side_effects

        is_static_input = get_static_address_type(value) is not None

        if (
            config.inline_inbuilt_nn_modules
            and not is_static_input
            and (
                isinstance(value, torch.nn.Parameter)
                # mark tensor attributes of nn modules static. This is done to keep inline_inbuilt_nn_modules behavior
                # compatible with previous behavior.
                or (source and source.guard_source().is_unspecialized_nn_module())
            )
        ):
            self.mark_static_input(value, guard=is_parameter_freezing())
            is_static_input = True

        make_graph_attribute = is_static_input and (
            not config.inline_inbuilt_nn_modules or is_parameter_freezing()
        )

        if (
            source.guard_source().is_specialized_nn_module() or make_graph_attribute
        ) and not source.guard_source().is_fsdp_module():
            self.assert_not_wrapped_by_this_graph(value)
            return self.tx.output.register_attr_or_module(
                value, self.name, source=source
            )

        if is_constant_source(source):
            self.assert_not_wrapped_by_this_graph(value)
            return self.tx.output.register_attr_or_module(
                value,
                re.sub(r"[^a-zA-Z0-9]+", "_", self.name),
                source=source,
                # Guards are added inside register_attr_or_module
            )

        if type(value) in config.traceable_tensor_subclasses:
            # Ordinarily, we would fakeify a tensor so that it can get dynamic
            # shapes and be computed on without triggering actual operations.
            # However, how can we fakeify a tensor subclass?  Ordinary
            # inheritance (nor multiple inheritance) won't work work.
            #
            # Instead, our plan is to *manually simulate* the tensor subclass
            # inheriting from a fake tensor with dynamo.  This means our
            # data representation for a tensor subclass will be a fake tensor
            # + tensor subclass type + any extra data the subclass may have
            # been storing on the tensor.  Because all Python accesses are
            # mediated through TensorWithTFOverrideVariable, we can ensure
            # that we dispatch differently, e.g., according to
            # __torch_function__
            #
            # To simplify things for now, the __dict__ tracking bits haven't
            # been implemented yet, but they can be added into this design at
            # a later point in time.
            subclass_type = type(value)
        else:
            assert type(value) in (
                torch.Tensor,
                torch.nn.Parameter,
                torch._subclasses.fake_tensor.FakeTensor,
                torch._subclasses.functional_tensor.FunctionalTensor,
            ) or is_traceable_wrapper_subclass(value), type(value)
            subclass_type = None

        # NB: this just says we accessed a tensor from the same source again
        # (e.g., a tensor lives in a global foo, and we LOAD_GLOBAL it twice).
        # This is distinct from two distinct sources mapping to the same
        # Tensor (per id())!  No guard is necessary here.  See below for the
        # other case.
        is_duplicate_tensor = source in self.tx.output.input_source_to_var
        if is_duplicate_tensor:
            return self.tx.output.input_source_to_var[source]

        if get_static_address_type(value) == "guarded":
            self.install_guards(GuardBuilder.ID_MATCH)

        # By this point, we should have deduplicated all tensors
        self.assert_not_wrapped_by_this_graph(value)

        # tx.output has multiple tracers if we're introspecting HigherOrderOperator.
        # When we've discovered an untracked tensor, then we actually need
        # to get Dynamo to track the tensor (which is what this function does)
        # and put it as a graph input on the root tracer. Later on,
        # if the input is actually used in the body of the HigherOrderOperator,
        # then the relevant SubgraphTracer will lift it to being an input of
        # the subgraph.
        # See NOTE [HigherOrderOperator tracing design] for more details.

        tensor_proxy = self.tx.output.root_tracer.create_graph_input(
            re.sub(r"[^a-zA-Z0-9]+", "_", self.name), type(value), source=source
        )
        options = {}
        if type(value) in config.traceable_tensor_subclasses:
            options["torch_function_fn"] = build_torch_function_fn(
                self.tx, value, self.source
            )
            self.install_guards(GuardBuilder.TYPE_MATCH)

        if (
            isinstance(value, torch.Tensor)
            and value.is_nested
            and not isinstance(value, torch.nested._internal.nested_tensor.NestedTensor)
        ):
            unimplemented("torch.compile does not support strided NestedTensor")

        # TODO(pearu,sparse-team) - Add the corresponding SPARSE_TENSOR_MATCH guards
        if (
            isinstance(value, torch.Tensor)
            and is_sparse_any(value)
            and (not self.tx.export or not config.capture_sparse_compute)
        ):
            # A hot fix for sparse tensors + torch.compile. Support for
            # export + sparsity is being added but we need to create
            # SPARSE_TENSOR_GUARDS for guards to work propertly.
            unimplemented("torch.compile does not support sparse Tensors")

        if (
            safe_has_grad(value)
            and safe_grad(value) is not None
            and value.dtype != safe_grad(value).dtype
        ):
            unimplemented(
                "Inconsistent dtype between tensor and its gradient. "
                "This can happen in FSDP and crashes meta tensor creation. "
                "This is potentially a workaround. Fixing it correctly "
                "requires some design around FSDP + torch.compile."
            )

        tensor_variable = wrap_fx_proxy(
            tx=self.tx,
            proxy=tensor_proxy,
            example_value=value,
            subclass_type=subclass_type,
            source=source,
            **options,
        )

        guard_type = GuardBuilder.TENSOR_MATCH

        if isinstance(source, GradSource) and is_from_optimizer_source(source):
            guard_type = GuardBuilder.NOT_NONE_MATCH

        self.install_guards(
            functools.partial(
                guard_type,
                value=(
                    value
                    if isinstance(source, NumpyTensorSource)
                    else TensorWeakRef(value)
                ),
            )
        )

        # We install TYPE_MATCH guards for traceable wrapper subclass object,
        # and recursively install corresponding guard for each inner attribute.
        if is_traceable_wrapper_subclass(value):
            self.install_guards(GuardBuilder.TENSOR_SUBCLASS_METADATA_MATCH)
            self.install_guards(GuardBuilder.TYPE_MATCH)
            install_guard(
                SubclassAttrListSource(source).make_guard(GuardBuilder.EQUALS_MATCH)
            )

            attrs, _ = value.__tensor_flatten__()
            for attr in attrs:
                inner_value = getattr(value, attr)
                inner_source = AttrSource(self.source, attr)
                LazyVariableTracker.realize_all(
                    VariableBuilder(self.tx, inner_source)(inner_value)
                )

        self.tx.output.input_source_to_var[source] = tensor_variable
        assert "tensor_dict" not in tensor_proxy.node.meta
        tensor_proxy.node.meta["tensor_dict"] = _extract_tensor_dict(value)

        # Note: this information is conveyed via subclass_type now
        fake_tensor_value = tensor_variable.proxy.node.meta["example_value"]
        if maybe_get_fake_mode(fake_tensor_value) is not self.tx.fake_mode:
            raise InternalTorchDynamoError("Wrapped Tensor must be this graph's fake")

        grapharg = GraphArg(source, value, False, fake_tensor_value)
        tensor_proxy.node.meta["grapharg"] = grapharg
        self.tx.output.add_symbol_bindings(grapharg)
        return tensor_variable

    def wrap_numpy_ndarray(self, value):
        assert np is not None
        assert isinstance(value, np.ndarray)

        source = NumpyTensorSource(self.get_source())

        from torch._numpy import _util

        readonly = not value.flags.writeable
        if readonly:
            try:
                value.flags.writeable = True
            except ValueError:
                # One can not easily make nditer elements writable,
                # but warning is not the end of the world
                assert isinstance(value.base, np.nditer)

        with torch_function_mode_stack_state_mgr.temp_restore_stack():
            try:
                tensor_value = _util._try_convert_to_tensor(value)
                if readonly:
                    from torch._prims_common import clone_preserve_strides

                    tensor_value = clone_preserve_strides(tensor_value)
            except NotImplementedError as e:
                # failed to convert to tensor, graph break
                unimplemented(str(e))

        # We do this because we want the full behavior of guarding the numpy ndarray as if it were
        # a tensor. It's a little annoying to make a VT to throw out, but there's so many side effects here
        # that there's not another great way to do this atm.
        # This creates the right graphargs, as well as registration for guards in tensor names and shape env.
        LazyVariableTracker.realize_all(VariableBuilder(self.tx, source)(tensor_value))
        proxy = self.tx.output.root_tracer.create_graph_input(
            re.sub(r"[^a-zA-Z0-9]+", "_", self.name), type(tensor_value), source=source
        )
        options = {"source": source}
        numpy_ndarray_variable = wrap_fx_proxy_cls(
            target_cls=NumpyNdarrayVariable,
            tx=self.tx,
            proxy=proxy,
            example_value=tensor_value,
            **options,
        )

        self.tx.output.input_source_to_var[source] = numpy_ndarray_variable
        example_value = numpy_ndarray_variable.proxy.node.meta["example_value"]

        # pass_arg_as_tensor should be true because we are wrapping a np.ndarray as argument input, and it needs to be
        # converted to a tensor.
        grapharg = GraphArg(
            source,
            tensor_value,
            pass_arg_as_tensor=True,
            fake_tensor=example_value,
            is_tensor=True,
            example_strong_ref=tensor_value,
        )
        proxy.node.meta["grapharg"] = grapharg

        return numpy_ndarray_variable

    def wrap_symint(self, value):
        assert type(value) is int

        if self.name in self.tx.output.unspec_variable_map:
            return self.tx.output.unspec_variable_map[self.name]

        shape_env = self.tx.output.shape_env
        if TracingContext.get().force_unspec_int_unbacked_size_like:
            wrapped_value = shape_env.create_unbacked_symint()
            _constrain_range_for_size(wrapped_value)
            self.tx.output.bound_symbols.add(wrapped_value.node.expr)
            self.tx.output.tracked_fakes.append(
                TrackedFake(wrapped_value, self.source, None)
            )

        # NB: We do not do float.  For motivation, see
        # https://docs.google.com/document/d/1INSCdYu1PxXcr43HrD82OudeEuS-qxQe1yZmLg2wy6A/edit
        # but the general idea is that we generate kernels that can
        # take unspecialized floats and use them in sizevar computation
        elif not is_constant_source(self.get_source()):
            if torch._dynamo.config.specialize_int:
                # If specialize_int is False, also return
                # a constant (but this should have been handled
                # in the caller, TBH)
                self.install_guards(GuardBuilder.CONSTANT_MATCH)
                return ConstantVariable.create(value=value, source=self.source)

            name = self.source.name()

            def update_frame_state(value):
                if name not in self.tx.output.frame_state:
                    # Note - this essentially means that if this name gets reused as a tensor,
                    # it will start fully dynamic. That should always be a safe option, and not awfully inefficient.
                    # Alternatively, if we want to improve pef here, we can add a third state of unset, but I am not
                    # sure that is necessary for now.
                    frame_state_entry = FrameStateSizeEntry(
                        scalar=value, size=None, stride=None
                    )
                else:
                    frame_state_entry = self.tx.output.frame_state[name]
                    if frame_state_entry.scalar != value:
                        log.debug(
                            "automatic dynamic int %s val %s != %s",
                            name,
                            value,
                            frame_state_entry.scalar,
                        )
                        if self.source.guard_source().is_unspecialized_nn_module():
                            log.info(
                                "%s",
                                (
                                    f"{name} is converted to a symbolic integer. It is an attribute of a "
                                    "user defined nn module class. If you wish to keep it static, you can "
                                    "mark the nn module class as `torch._dynamo.mark_static`."
                                ),
                            )
                        frame_state_entry.scalar = None
                self.tx.output.frame_state[name] = frame_state_entry

            if (st := self.tx.distributed_state) is None:
                update_frame_state(value)
                frame_state_entry = self.tx.output.frame_state[name]
            elif st.all_states is None:
                # Preflight, always pretend as if it's static
                frame_state_entry = FrameStateSizeEntry(
                    size=None, scalar=value, stride=None
                )
                st.local_state.input_sizes[name] = value
            else:
                # Apply the updates
                for sub_state in st.all_states:
                    if name in sub_state.input_sizes:
                        update_frame_state(sub_state.input_sizes[name])
                frame_state_entry = self.tx.output.frame_state[name]

            # TODO: This should be dynamic, as we in general do not
            # know if bare integers are actually going to be sizevars
            # and it is inappropriate to eagerly duck size them with
            # real sizevars
            if (
                config.automatic_dynamic_shapes and frame_state_entry.scalar is None
            ) or not config.assume_static_by_default:
                dynamic_dim = DimDynamic.DYNAMIC
            else:  # assume_static_by_default
                # TODO: dynamic_dim = DimDynamic.STATIC should work but
                # for some reason it doesn't
                self.install_guards(GuardBuilder.CONSTANT_MATCH)
                return ConstantVariable.create(value=value)

            wrapped_value = shape_env.create_unspecified_symint_and_symbol(
                value,
                source=self.source,
                dynamic_dim=dynamic_dim,
            )
            self.tx.output.bound_symbols.add(wrapped_value.node.expr)

            self.tx.output.tracked_fakes.append(
                TrackedFake(wrapped_value, self.source, None)
            )
        else:
            assert is_constant_source(self.get_source())
            # TODO: Do I actually need guard for constant source?
            self.install_guards(GuardBuilder.CONSTANT_MATCH)
            return ConstantVariable.create(value=value, source=self.source)

        assert not isinstance(self.get_source(), RandomValueSource)
        install_guard(self.get_source().make_guard(GuardBuilder.TYPE_MATCH))

        options = {"source": self.get_source()}

        proxy = self.tx.output.root_tracer.create_graph_input(
            re.sub(r"[^a-zA-Z0-9]+", "_", self.name),
            type(wrapped_value),
            source=self.get_source(),
        )

        set_example_value(proxy.node, wrapped_value)
        unspec_var = SymNodeVariable(proxy, wrapped_value, **options)
        self.tx.output.unspec_variable_map[self.name] = unspec_var

        if not is_constant_source(self.get_source()):
            if self.tx.export and not isinstance(self.get_source(), LocalSource):
                raise AssertionError(
                    f"Dynamo attempts to add additional input during export: value={wrapped_value}, source={self.get_source()}"
                )

            example_value = unspec_var.proxy.node.meta["example_value"]

            proxy.node.meta["grapharg"] = GraphArg(
                self.get_source(),
                wrapped_value,
                pass_arg_as_tensor=False,
                fake_tensor=None,
                is_tensor=False,
                example_strong_ref=wrapped_value,
            )

        return unspec_var

    def wrap_symfloat(self, value):
        # SymFloat wrapping is special.  We first wrap it in the same way we
        # do an unspecialized primitive, and then we item() it into a
        # SymFloat.  Removal of the item() call is left to a later FX pass,
        # mostly because that pass is more easily done after we have lowered
        # to ATen ops.  (Dynamo doesn't do decomposition right now).

        if self.name in self.tx.output.unspec_variable_map:
            return self.tx.output.unspec_variable_map[self.name]

        # NB: we specialize on nan input, because our guard modeling in
        # ShapeEnv cannot deal with nan
        if (
            torch._dynamo.config.specialize_float
            or is_constant_source(self.get_source())
            or math.isnan(value)
        ):
            self.install_guards(GuardBuilder.CONSTANT_MATCH)
            return ConstantVariable.create(value=value, source=self.source)

        # NB: At the point we've gotten here, we don't assume static by
        # default.  Since we have a guard mechanism, there isn't really any
        # downside to trying to be dynamic for float all the time.  Unlike
        # ints, this won't make codegen perf worse.  Modest cost to compile
        # time.

        wrapped_value = torch.tensor(value, dtype=torch.float64)
        # TODO: Switch RandomValueSource over to use this, this is more
        # accurate
        assert not isinstance(self.get_source(), RandomValueSource)
        install_guard(self.get_source().make_guard(GuardBuilder.TYPE_MATCH))

        # The FloatTensorSource here is just for pedantic correctness: if you
        # guard against an UnspecializedPythonVariable, you need to guard
        # against the tensor-ified version of the local, otherwise it's not a
        # Tensor.  However, we never let the UnspecializedPythonVariable escape
        # here, so there should never actually be any guards against this
        # source.
        options = {"source": FloatTensorSource(self.get_source()), "raw_value": value}

        # TODO: Maybe the tensor-ification should be built into the source,
        # rather than by special pattern match
        proxy = self.tx.output.root_tracer.create_graph_input(
            re.sub(r"[^a-zA-Z0-9]+", "_", self.name),
            type(wrapped_value),
            source=self.get_source(),
        )

        unspec_var = wrap_fx_proxy_cls(
            UnspecializedPythonVariable,
            tx=self.tx,
            proxy=proxy,
            example_value=wrapped_value,
            **options,
        )
        assert isinstance(unspec_var, UnspecializedPythonVariable)
        self.tx.output.unspec_variable_map[self.name] = unspec_var

        if self.tx.export and not isinstance(self.get_source(), LocalSource):
            raise AssertionError(
                f"Dynamo attempts to add additional input during export: value={wrapped_value}, source={self.get_source()}"
            )
        fake_tensor_value = None
        example_value = unspec_var.proxy.node.meta["example_value"]
        assert is_fake(example_value)

        fake_tensor_value = example_value
        assert fake_tensor_value.fake_mode is self.tx.fake_mode, (
            f"fake mode ({fake_tensor_value.fake_mode}) from fake tensor metadata doesn't match mode"
            "({self.tx.fake_mode}) from InstructionTranslator"
        )

        # There's something a bit incoherent about pass_arg_as_tensor,
        # specifically regarding sources.
        #
        # Specifically, suppose we have "x: float" local argument.  We
        # eventually end up with an UnspecializedPythonVariable denoting
        # torch.as_tensor(x)... but it's source is still L['x'] (which if you
        # accessed it directly is a float!)  So you gotta be careful when
        # setting up your guards, because it's still going to be a float at
        # this point, the conversion happens only precisely at the point we're
        # actually calling the FX graph.  This happens to be what we want for
        # shape guard generation, but it's kind of unintuitive.
        proxy.node.meta["grapharg"] = GraphArg(
            self.get_source(),
            wrapped_value,
            pass_arg_as_tensor=True,
            fake_tensor=fake_tensor_value,
            is_tensor=False,
            example_strong_ref=wrapped_value,
        )

        # Directly do item to bypass capture_scalar_outputs
        r = wrap_fx_proxy(
            self.tx,
            self.tx.output.create_proxy(
                "call_method",
                "item",
                *proxy_args_kwargs([unspec_var], {}),
            ),
        )
        self.tx.output.tracked_fakes.append(TrackedFake(r.sym_num, self.source, None))

        return r

    def wrap_unspecialized_primitive(self, value):
        if self.name in self.tx.output.unspec_variable_map:
            return self.tx.output.unspec_variable_map[self.name]

        wrapped_value = torch.tensor(value)
        if not isinstance(self.get_source(), RandomValueSource):
            install_guard(self.get_source().make_guard(GuardBuilder.TYPE_MATCH))

        options = {"source": self.get_source()}
        options.update({"raw_value": value})

        proxy = self.tx.output.root_tracer.create_graph_input(
            re.sub(r"[^a-zA-Z0-9]+", "_", self.name),
            type(wrapped_value),
            source=self.get_source(),
        )

        unspec_var = wrap_fx_proxy_cls(
            UnspecializedPythonVariable,
            tx=self.tx,
            proxy=proxy,
            example_value=wrapped_value,
            **options,
        )
        self.tx.output.unspec_variable_map[self.name] = unspec_var
        if not is_constant_source(self.get_source()):
            if self.tx.export and not isinstance(self.get_source(), LocalSource):
                raise AssertionError(
                    f"Dynamo attempts to add additional input during export: value={wrapped_value}, source={self.get_source()}"
                )
            fake_tensor_value = None
            if isinstance(unspec_var, ConstantVariable):
                # TODO: when can this happen?
                example_value = unspec_var.value
            else:
                example_value = unspec_var.proxy.node.meta["example_value"]
            assert is_fake(example_value)

            fake_tensor_value = example_value
            assert fake_tensor_value.fake_mode is self.tx.fake_mode, (
                f"fake mode ({fake_tensor_value.fake_mode}) from fake tensor metadata doesn't match mode"
                "({self.tx.fake_mode}) from InstructionTranslator"
            )

            proxy.node.meta["grapharg"] = GraphArg(
                self.get_source(),
                wrapped_value,
                pass_arg_as_tensor=True,
                fake_tensor=fake_tensor_value,
                is_tensor=False,
                example_strong_ref=wrapped_value,
            )
        return unspec_var


def _dataclasses_fields_lambda(obj):
    if isinstance(obj, UserDefinedObjectVariable):
        value = obj.value
    elif isinstance(obj, CustomizedDictVariable):
        value = obj.user_cls
    else:
        unimplemented(f"Dataclass fields handling fails for type {obj}")
    items = []
    for field in dataclasses.fields(value):
        source = None
        if obj.source:
            source = GetItemSource(
                AttrSource(obj.source, "__dataclass_fields__"), field.name
            )
        items.append(UserDefinedObjectVariable(field, source=source))
    return TupleVariable(items)


def wrap_fx_proxy(
    tx, proxy, example_value=None, subclass_type=None, **options
) -> VariableTracker:
    kwargs = {
        "tx": tx,
        "proxy": proxy,
        "example_value": example_value,
        "subclass_type": subclass_type,
        **options,
    }
    if subclass_type is None:
        return wrap_fx_proxy_cls(target_cls=TensorVariable, **kwargs)
    else:
        result = wrap_fx_proxy_cls(target_cls=TensorWithTFOverrideVariable, **kwargs)
        result.install_global(tx)
        return result


# Note: Unfortunate split due to some gross classes existing that subclass TensorVariable
# Should be compositional instead
#
# This is a horribly complicated function that does too many things, to
# explain what it does, let's first talk about the classic usage wrap_fx_proxy
# for a TensorVariable.  There are two primary modes of use:
#
#   1. Wrapping a pre-existing Tensor.  In this case, example_value is set
#      to the pre-existing Tensor.  (Note that this example_value will NOT
#      be the final example_value we put into node.meta['example_value'],
#      instead it is converted into a fake tensor using
#      wrap_to_fake_tensor_and_record and registered as a graph input.)
#
#   2. "Wrapping" the result of some Tensor operation Dynamo traced over. In
#      this case, example_value is None (and we are going to figure it out
#      ourselves using FakeTensors, via get_fake_value, which will run
#      the operation represented by the (singular!) FX node referenced by
#      the passed in proxy.)
#
# The expectation is you end up with a Tensor output, and everything is
# straightforwardly traced into the graph.
#
# In all cases, the returned `TensorVariable` subclass will have an `example_value`
# and that `example_value` must be a `FakeTensor` produced by the currently running
# instance of Dynamo.
#
# Upon closer inspection, you may notice that there are a slurry of non-Tensor
# output cases.  What gives?  Well, we sometimes trace operations into the
# graph that don't involve tensors.
#
#   * Some operators return tuples; we need to recursively handle their
#     contents
#
#   * Some operators have side effects that will affect subsequent AOTAutograd
#     tracing but don't otherwise return anything.
#
#   * Some operators return symbolic ints/floats/bools which can go in the
#     graph and be traced (but only if they're actually symbolic!  If they're
#     static you don't want to put them in the graph, which means you
#     shouldn't call this function.)
#
# The common theme is that you only use this function WHEN YOU ARE TRACING
# SOMETHING INTO THE GRAPH.  This is sort of obvious, because you can't call
# this function without a proxy.
def wrap_fx_proxy_cls(
    target_cls, tx, proxy, example_value=None, subclass_type=None, **options
):
    from ..symbolic_convert import InstructionTranslatorBase

    assert isinstance(tx, InstructionTranslatorBase)
    if "guards" in options and options["guards"] is not None:
        tx.output.guards.update(options["guards"])

    assert "example_value" not in proxy.node.meta, f"{proxy.node.meta['example_value']}"

    initial_example_value = example_value

    def _clone_input(value):
        if isinstance(value, torch.Tensor):
            # tensor subclasses will not be converted to FakeTensors and need to be cloned
            if not (
                isinstance(value, FakeTensor)
                or (
                    # Is functional tensor fakeified by this instance of Dynamo
                    torch._is_functional_tensor(value)
                    and maybe_get_fake_mode(value) is tx.fake_mode
                )
                or value.is_nested
            ):
                # NB: ensure strides are preserved
                value = clone_input(value)

        return value

    # See NOTE: [Deferring tensor pack/unpack hooks until runtime]
    with torch._dynamo.utils._disable_saved_tensors_hooks_during_tracing():
        # with preserve_rng_state():
        if example_value is None:
            # only allow_non_graph_fake in this instance because we handle the non-fake
            # cases properly below.
            example_value = get_fake_value(proxy.node, tx, allow_non_graph_fake=True)

        # Handle recursive calls here
        elif maybe_get_fake_mode(example_value) is tx.fake_mode:
            pass

        elif isinstance(example_value, torch.Tensor):
            if tx.export:
                # The legacy behavior for real value cache with subclasses was
                # to perform a clone WITHOUT preserving the subclass.  It's
                # not entirely clear this is what you actually want though.
                with torch._C.DisableTorchFunctionSubclass():
                    proxy.tracer.real_value_cache[proxy.node] = _clone_input(
                        example_value
                    )
            # NB: If we're ignoring subclass, then the expectation is you will
            # take the returned TensorVariable and wrap it into a more
            # accurate TensorVariable that is able to track subclass-ness;
            # otherwise this is wrong!
            kwargs = {
                "is_tensor": target_cls
                in (TensorVariable, TensorWithTFOverrideVariable),
            }
            assert "source" in options and options["source"] is not None
            kwargs["source"] = options["source"]
            example_value = wrap_to_fake_tensor_and_record(
                example_value, tx=tx, **kwargs
            )
        if (
            isinstance(example_value, torch.Tensor)
            and example_value.device.type != "meta"
            and (maybe_get_fake_mode(example_value) is not tx.fake_mode)
        ):
            raise InternalTorchDynamoError(
                "`example_value` needs to be a `FakeTensor`"
                f"wrapped by this instance of Dynamo. Found: {example_value}"
            )

    if isinstance(example_value, torch.Tensor):
        is_parameter = isinstance(example_value, torch.nn.Parameter)
        is_buffer = isinstance(example_value, torch.nn.Buffer)

        # NB: In most (all?) cases, this does not actually do a clone.
        # (WARNING: this means that if we mutate metadata on the fake
        # tensor, the stored example value will update too!)
        example_value = _clone_input(example_value)
        set_example_value(proxy.node, example_value)
        specialized_props = target_cls.specialize(example_value)
        # TODO: not sure about this fake mode test
        if (
            isinstance(example_value, torch._subclasses.fake_tensor.FakeTensor)
            and example_value.fake_mode is tx.fake_mode
        ):
            tensor_type = subclass_type if subclass_type else torch.Tensor
            specialized_props["class_type"] = (
                torch.nn.Parameter
                if is_parameter
                else torch.nn.Buffer
                if is_buffer
                else tensor_type
            )

        options.update(specialized_props)
        return target_cls(proxy, **options)
    elif (
        hasattr(proxy.node.target, "__name__")
        and proxy.node.target.__name__ == "set_state"
        and isinstance(proxy.node.target.__self__, torch._C.Generator)
        or proxy.node.target == torch.random.set_rng_state
    ):
        return TorchInGraphFunctionVariable(proxy.node.target)
    elif (
        proxy.node.target == torch._C._DisableFuncTorch
        or proxy.node.target == torch.cuda._is_in_bad_fork
    ):
        return UserDefinedObjectVariable(example_value)
    elif istype(example_value, torch.Size) and all(
        isinstance(x, int) for x in example_value
    ):
        sizes = [ConstantVariable.create(x) for x in example_value]
        return SizeVariable(sizes, **options)
    elif isinstance(example_value, (tuple, list)):
        set_example_value(proxy.node, example_value)
        unpacked = []
        for i, val in enumerate(example_value):
            if val is None:
                # nn.MultiheadAttention() can return None, see issue #175
                unpacked.append(
                    ConstantVariable.create(None, **options),
                )
            else:
                proxy_i = proxy.tracer.create_proxy(
                    kind="call_function",
                    target=operator.getitem,
                    args=(proxy, i),
                    kwargs={},
                )

                if "source" in options:
                    source = options["source"]
                    options_i = options.copy()
                    options_i["source"] = GetItemSource(
                        base=source, index=i, index_is_slice=False
                    )
                else:
                    # use the same options object as parent
                    options_i = options

                # WARNING: this assumes the same target_cls as this tuple/list call
                unpacked.append(
                    wrap_fx_proxy_cls(
                        target_cls=target_cls,
                        tx=tx,
                        proxy=proxy_i,
                        example_value=val,
                        **options_i,
                    )
                )
        if isinstance(example_value, torch.Size):
            # NB: Keep the old proxy around.  See SizeVariable for an
            # explanation why
            return SizeVariable(unpacked, proxy, **options)
        elif istype(example_value, tuple):
            return TupleVariable(unpacked, **options)
        elif istype(example_value, (list, immutable_list)):
            return ListVariable(unpacked, mutable_local=MutableLocal(), **options)
        else:
            assert example_value.__class__.__module__ == "torch.return_types" or hasattr(
                example_value, "_fields"
            ), f"expected {example_value.__class__.__module__} == torch.return_types or named tuple but got {type(example_value)}"
            return NamedTupleVariable(unpacked, example_value.__class__, **options)
    elif example_value is None or proxy.node.target is torch.manual_seed:
        return ConstantVariable.create(None, **options)
    elif isinstance(example_value, (torch.SymInt, torch.SymFloat, torch.SymBool)):
        set_example_value(proxy.node, example_value)
        return SymNodeVariable(proxy, example_value, **options)
    elif (
        inspect.isclass(proxy.node.target)
        and issubclass(proxy.node.target, torch.Stream)
    ) or proxy.node.target in [
        device_interface.current_stream
        for _, device_interface in get_registered_device_interfaces()
    ]:
        set_example_value(proxy.node, example_value)
        return StreamVariable(proxy, example_value, example_value.device, **options)
    elif (
        inspect.isclass(proxy.node.target)
        and issubclass(proxy.node.target, torch.Event)
    ) or proxy.node.target in [
        device_interface.Event
        for _, device_interface in get_registered_device_interfaces()
    ]:
        set_example_value(proxy.node, example_value)
        return EventVariable(proxy, example_value, **options)
    elif proxy.node.target == "query" and proxy.node.op == "call_method":
        set_example_value(proxy.node, example_value)
        return ConstantVariable(example_value, **options)
    elif (
        example_value is not None
        and isinstance(example_value, torch.Event)
        and proxy.node.target == "record_event"
        and proxy.node.op == "call_method"
    ):
        set_example_value(proxy.node, example_value)
        return EventVariable(proxy, example_value, **options)
    elif isinstance(example_value, int) and (
        proxy.node.target
        in [
            torch.sym_int,
            getattr,
            operator.getitem,
            torch._utils._element_size,
            torch.seed,
            operator.mod,
            torch._functorch.vmap._validate_and_get_batch_size,
            # some mac builds are missing torch.distributed.get_rank()
            getattr(torch.distributed, "get_rank", _missing),
            getattr(torch.distributed, "get_world_size", _missing),
            # This always wants to be in the graph, even if the constraint
            # results in a constant int
            torch._constrain_as_size,
        ]
        or (
            # TODO: this is a little sus, because we didn't check what the self is
            proxy.node.op == "call_method"
            and proxy.node.target in ["bit_length"]
        )
    ):
        set_example_value(proxy.node, example_value)
        return ConstantVariable.create(example_value, **options)
    elif isinstance(example_value, torch.backends.cuda.SDPAParams):
        from .sdpa import SDPAParamsVariable

        set_example_value(proxy.node, example_value)
        return SDPAParamsVariable(proxy, **options)
    elif isinstance(example_value, bool) and proxy.node.target in [
        torch._C._are_functorch_transforms_active,
        torch.backends.cuda.is_flash_attention_available,
        torch.backends.cuda.can_use_flash_attention,
        torch.backends.cuda.can_use_efficient_attention,
    ]:
        set_example_value(proxy.node, example_value)
        return ConstantVariable.create(example_value, **options)
    elif (
        isinstance(example_value, (int, float, bool))
        and proxy.node.target is call_torchbind
    ):
        set_example_value(proxy.node, example_value)
        return ConstantVariable.create(example_value, **options)
    else:
        unimplemented(
            "torch.* op returned non-Tensor "
            + f"{typestr(example_value)} {proxy.node.op} {proxy.node.target}",
            case_name="unsupported_operator",
        )


# Tracks the sources of all fake tensors we wrap in Dynamo.
# Used by shape guard computation.
@dataclasses.dataclass
class TrackedFake:
    fake: Union[FakeTensor, SymInt]
    source: Source
    # Is None when fake is SymInt
    symbolic_context: Optional[SymbolicContext]

    def __hash__(self) -> int:
        return hash((self.fake, self.source.name()))

    def __eq__(self, other: object) -> bool:
        if isinstance(other, TrackedFake):
            return self.fake is other.fake and self.source.name() == other.source.name()
        return False


# Performs automatic dynamic dim determination.
# Returns a SymbolicContext
def _automatic_dynamic(
    e, tx, source, static_shapes, outer_only=False
) -> SymbolicContext:
    # strided NT not supported
    if e.is_nested and not isinstance(
        e, torch.nested._internal.nested_tensor.NestedTensor
    ):
        unimplemented("torch.compile does not support strided NestedTensor")

    name = source.name()
    prior_policy = tx.output.tracing_context.tensor_to_context.get(e, None)
    shape_env_to_source_to_symbol_cache = (
        prior_policy.shape_env_to_source_to_symbol_cache if prior_policy else None
    )

    # Get base context if the tensor is a view
    view_base_context: Optional[SymbolicContext] = None
    if e._is_view():
        base_source = AttrSource(source, "_base")
        view_base_context = _automatic_dynamic(e._base, tx, base_source, static_shapes)

    if is_traceable_wrapper_subclass(e) and not outer_only:
        # Get symbolic context for outer tensor
        outer_context = _automatic_dynamic(
            e, tx, source, static_shapes, outer_only=True
        )

        # Get symbolic contexts for inner tensors
        inner_contexts = {}  # mapping from attr -> symbolic context
        attrs, _ = type(e).__tensor_flatten__(e)
        for attr in attrs:
            inner_tensor = getattr(e, attr)
            inner_source = AttrSource(source, attr)
            inner_contexts[attr] = _automatic_dynamic(
                inner_tensor, tx, inner_source, static_shapes
            )

        return SubclassSymbolicContext(
            dynamic_sizes=outer_context.dynamic_sizes,
            dynamic_strides=outer_context.dynamic_strides,
            constraint_sizes=outer_context.constraint_sizes,
            constraint_strides=outer_context.constraint_strides,
            view_base_context=view_base_context,
            tensor_source=outer_context.tensor_source,
            shape_env_to_source_to_symbol_cache=outer_context.shape_env_to_source_to_symbol_cache,
            inner_contexts=inner_contexts,
        )

    if static_shapes:
        return StatefulSymbolicContext(
            dynamic_sizes=[DimDynamic.STATIC] * e.dim(),
            dynamic_strides=[DimDynamic.INFER_STRIDE] * e.dim(),
            constraint_sizes=[None] * e.dim(),
            constraint_strides=[None] * e.dim(),
            view_base_context=view_base_context,
            tensor_source=source,
            shape_env_to_source_to_symbol_cache=shape_env_to_source_to_symbol_cache,
        )

    # We preserve the dynamism of inputs. For example, when users call
    # make_fx(torch.cond, tracing_mode="symbolic")(*args), inputs have SymInt sizes.
    from torch.fx.experimental.symbolic_shapes import is_nested_int

    if any(isinstance(s, SymInt) and not is_nested_int(s) for s in e.size()):
        return StatefulSymbolicContext(
            dynamic_sizes=[
                DimDynamic.DYNAMIC if isinstance(s, SymInt) else DimDynamic.STATIC
                for s in e.size()
            ],
            dynamic_strides=[DimDynamic.INFER_STRIDE] * e.dim(),
            constraint_sizes=[None] * e.dim(),
            constraint_strides=[None] * e.dim(),
            view_base_context=view_base_context,
            tensor_source=source,
            shape_env_to_source_to_symbol_cache=shape_env_to_source_to_symbol_cache,
        )

    # Prep for automatic dynamic
    def update_frame_state(size, stride):
        # Intentionally shadow e from parent scope so it is not accidentally
        # called
        e = None
        frame_state_entry = None
        if name not in tx.output.frame_state:
            # If there is no entry for this source, add the tensor to frame state with its current static size.
            # E.g., {} -> {"x": [2, 4]}
            frame_state_entry = FrameStateSizeEntry(None, None, None)
            frame_state_entry.size = list(size)
            frame_state_entry.stride = list(stride)
        else:
            frame_state_entry = tx.output.frame_state[name]
            if frame_state_entry.size is not None:
                if len(size) != len(frame_state_entry.size):
                    # If there is already an entry, and the dim mismatches, replace the frame state entry with None.
                    # E.g. {"x": [2, 3, 4]} -> {"x": None}
                    log.debug(
                        "automatic dynamic %s dim %s != %s",
                        name,
                        len(size),
                        frame_state_entry.size,
                    )
                    frame_state_entry.size = None
                    frame_state_entry.stride = None
                else:
                    # If there is already an entry, and the dim matches, for every size/stride in the frame state which
                    # disagrees with the current static size/stride, replace it with None.
                    # E.g., {"x": [2, 3]} -> {"x": [2, # None]}

                    has_size_changed = False
                    for i, dim in enumerate(frame_state_entry.size):
                        if dim is not None and size[i] != dim:
                            log.debug(
                                "automatic dynamic %s size(%s) %s != %s",
                                name,
                                i,
                                size[i],
                                dim,
                            )
                            frame_state_entry.size[i] = None
                        has_size_changed = (
                            has_size_changed or frame_state_entry.size[i] is None
                        )

                    # We want to trigger automatic dynamism when strides change, but we have to think whether stride should
                    # be INFER_STRIDE or DYNAMIC.
                    #
                    # Case 1: if strides change because of size changes, we might not want to allocate a new symbol for
                    # stride. Lets say we have a tensor (10, 20) and we mark the dim=1 dynamic for size. Resulting size will
                    # be (10, s0) and stride can be either (s0, 1) or (s1, 1). In most cases, (s0, 1) is preferred because
                    # users are not changing both size and stride.
                    #
                    # Case 2: But for another case, lets suppose the size remains same between the two invocations but stride
                    # change. In this case, we definitely want to mark the changing stride to be DYNAMIC.

                    # Here, we use a hueristic to simplify determination of dynamic stride. For case 1, we will always
                    # assume that stride will be inferred (INFER_STRIDE). This might be suboptimal, where user is doing something
                    # arbitrary size and stride resizing, and we fail to trigger dynamism, but we have not seen any cases
                    # yet. For case 2, we will mark the changing dimensions DYNAMIC.
                    if not has_size_changed:
                        for i, dim in enumerate(frame_state_entry.stride):
                            if dim is not None and stride[i] != dim:
                                log.debug(
                                    "automatic dynamic %s stride(%s) %s != %s",
                                    name,
                                    i,
                                    stride[i],
                                    dim,
                                )
                                frame_state_entry.stride[i] = None
        tx.output.frame_state[name] = frame_state_entry

    if (st := tx.distributed_state) is None:
        stride = e.stride() if not is_sparse_any(e) else ()
        update_frame_state(e.size(), stride)
        frame_state_entry = tx.output.frame_state[name]
    elif st.all_states is None:
        # Preflight, always pretend as if it's static
        frame_state_entry = FrameStateSizeEntry(
            size=e.size(), scalar=None, stride=e.stride()
        )
        st.local_state.input_sizes[name] = list(e.size())
        st.local_state.input_strides[name] = list(e.stride())
    else:
        # Apply the updates
        for sub_state in st.all_states:
            # Not all inputs are necessarily present on all ranks
            if name in sub_state.input_sizes and name in sub_state.input_strides:
                update_frame_state(
                    sub_state.input_sizes[name], sub_state.input_strides[name]
                )
        frame_state_entry = tx.output.frame_state[name]

    # TODO: index export_constraints ahead of time so we don't have to
    # do a linear scan every time here
    t_id = id(e)
    dim2constraint = {}

    def update_dim2constraint(dim, constraint_range, name):
        if dim in dim2constraint:
            from torch.fx.experimental.symbolic_shapes import StrictMinMaxConstraint

            old_constraint_range, old_name = dim2constraint[dim]
            new_constraint_range = StrictMinMaxConstraint(
                vr=constraint_range.vr & old_constraint_range.vr,
                warn_only=False,
            )
            # It is possible for (non-None) old_name and name to be different
            # but this will only happen the corresponding Dims can be derived equal.
            new_name = old_name or name
            dim2constraint[dim] = new_constraint_range, new_name
        else:
            dim2constraint[dim] = constraint_range, name

    if tx.output.export_constraints:
        for constraint in tx.output.export_constraints:
            if constraint.t_id == t_id:
                update_dim2constraint(
                    constraint.dim, constraint.constraint_range, constraint.name
                )

    dynamic_sizes = []
    dynamic_strides = []
    constraint_sizes = []
    constraint_strides = []
    for i in range(e.dim()):
        # NB: mark dynamic has precedence over static
        marked_unbacked = i in getattr(e, "_dynamo_unbacked_indices", set())
        marked_dynamic = i in getattr(e, "_dynamo_dynamic_indices", set())
        marked_weak_dynamic = i in getattr(e, "_dynamo_weak_dynamic_indices", set())
        marked_static = i in getattr(e, "_dynamo_static_indices", set())

        # NB: both static and dynamic have precedence over
        automatic_dynamic_size = config.automatic_dynamic_shapes and (
            frame_state_entry.size is None or frame_state_entry.size[i] is None
        )

        # if size is None, no need to make stride dynamic
        automatic_dynamic_stride = config.automatic_dynamic_shapes and (
            frame_state_entry.size is not None
            and (
                frame_state_entry.stride is None or frame_state_entry.stride[i] is None
            )
        )

        automatic_dynamic = automatic_dynamic_size or automatic_dynamic_stride

        # Reflect the user directive in the frame_state
        # For dynamic, apply None always
        if frame_state_entry.size and marked_dynamic:
            log.debug("automatic dynamic %s marked dynamic", name)
            frame_state_entry.size[i] = None
            frame_state_entry.stride[i] = None

        # We will process constraints first, as they will imply that we
        # have a dynamic dimension
        # Precedence: export constraints > eager constraints
        constraint = dim2constraint.get(i)
        if constraint is None:
            constraint_size = None
            constraint_stride = None
            if marked_dynamic and not config.allow_ignore_mark_dynamic:
                # constraint_stride is deliberaly kept None because no easy way to provide value ranges for mark dynamic
                constraint_stride = None
                if hasattr(e, "_dynamo_dynamic_range"):
                    dim_range = [
                        dr for dr in e._dynamo_dynamic_range if dr.dim == i
                    ].pop()
                    if dim_range.min is None and dim_range.max is None:
                        constraint_size = RelaxedUnspecConstraint(warn_only=False)
                    else:
                        from torch.fx.experimental.symbolic_shapes import (
                            StrictMinMaxConstraint,
                        )

                        constraint_size = StrictMinMaxConstraint(
                            vr=ValueRanges(lower=dim_range.min, upper=dim_range.max),
                            warn_only=False,
                        )
                else:
                    constraint_size = RelaxedUnspecConstraint(warn_only=False)
            elif not marked_static and automatic_dynamic:
                if automatic_dynamic_size:
                    constraint_size = RelaxedUnspecConstraint(warn_only=True)
                if automatic_dynamic_stride:
                    constraint_stride = RelaxedUnspecConstraint(warn_only=True)
            else:
                constraint_size = None
                constraint_stride = None
        else:
            constraint_size, name_ = constraint
            constraint_stride = None
            dim_name = f"{name}.size()[{i}]"
            tx.output.shape_env.source_name_to_debug_name[dim_name] = name_
        constraint_sizes.append(constraint_size)
        constraint_strides.append(constraint_stride)

        if marked_unbacked:
            dynamic_size = DimDynamic.SIZE_LIKE_UNBACKED
        elif (
            constraint_size is not None
            or marked_dynamic
            or marked_weak_dynamic
            or is_nested_int(e.size()[i])
        ):
            # NB: We could assert static_shapes is False here, but it
            # seems better to allow the user to override symbolic_context in this
            # case
            dynamic_size = DimDynamic.DYNAMIC
        elif static_shapes or config.assume_static_by_default or marked_static:
            dynamic_size = DimDynamic.STATIC
        else:
            dynamic_size = DimDynamic.DUCK

        if constraint_stride is not None:
            dynamic_stride = DimDynamic.DYNAMIC
        else:
            dynamic_stride = DimDynamic.INFER_STRIDE

        dynamic_sizes.append(dynamic_size)
        dynamic_strides.append(dynamic_stride)

    return StatefulSymbolicContext(
        dynamic_sizes=dynamic_sizes,
        dynamic_strides=dynamic_strides,
        constraint_sizes=constraint_sizes,
        constraint_strides=constraint_strides,
        view_base_context=view_base_context,
        tensor_source=source,
        shape_env_to_source_to_symbol_cache=shape_env_to_source_to_symbol_cache,
    )


# See note [Tensor Fakification and Symbol Caching]
def wrap_to_fake_tensor_and_record(
    e, tx, *, source: Optional[Source], is_tensor: bool, parent_context=None
):
    if (
        type(e) in (torch.Tensor, torch.nn.Parameter, FakeTensor)
        or isinstance(e, torch.Tensor)
        or is_traceable_wrapper_subclass(e)
    ):
        assert source is not None
        static_shapes, reason = tensor_always_has_static_shape(
            e,
            is_tensor,
            tensor_source=source,
        )

        if not parent_context:
            symbolic_context = _automatic_dynamic(e, tx, source, static_shapes)
        else:
            # Parent contexts are passed in when we are recursively creating
            # fake tensors for subclasses. A better design would be not to create a
            # parent/child relationship, but to recursively call _automatic_dynamic
            # as we recursively call wrap_to_fake_tensor_and_record. This runs
            # into bugs around how meta_utils knows and works to create fake tensors
            # with tensor subclasses. Ideally, dynamo would drive both the recursive
            # wrap_to_fake_tensor_and_record and _automatic_dynamic policy creation.
            assert isinstance(source, AttrSource)
            inner_context_name = source.member
            symbolic_context = parent_context.inner_contexts[inner_context_name]

        log.debug(
            "wrap_to_fake %s %s %s %s",
            source.name(),
            tuple(e.shape),
            symbolic_context,
            type(e),
        )
        fake_e = wrap_fake_exception(
            lambda: tx.fake_mode.from_tensor(
                e,
                source=source,
                symbolic_context=symbolic_context,
            )
        )
        if (
            source is not None
            and isinstance(fake_e, FakeTensor)
            and (sym_val := fake_e.item_memo) is not None
        ):
            tx.output.tracked_fakes.append(
                TrackedFake(sym_val, CallMethodItemSource(source), symbolic_context)
            )

        if is_traceable_wrapper_subclass(fake_e):
            attrs, _ = fake_e.__tensor_flatten__()
            for attr in attrs:
                fake_inner = getattr(fake_e, attr)
                inner = getattr(e, attr)
                inner_source = AttrSource(source, attr)
                wrap_to_fake_tensor_and_record(
                    inner,
                    tx,
                    source=inner_source,
                    is_tensor=isinstance(fake_inner, torch.Tensor),
                    parent_context=symbolic_context,
                )

        tx.output.tracing_context.tensor_to_context[e] = symbolic_context
        if is_sparse_any(fake_e):
            # TODO: for TensorGuards, this eventually may need more
            #       fields for the size/stride of any other constituents
            values = fake_e._values() if fake_e.is_sparse else fake_e.values()
            tx.output.input_source_to_sizes_strides[source] = {
                "size": fake_e.size(),
                # TODO: revise this, but for now this stride instead of ()
                #       avoids SegFault with PYTORCH_TEST_WITH_DYNAMO=1
                "stride": (1,) * fake_e.ndim,
                "values_size": values.size(),
                "values_stride": values.stride(),
            }
        else:
            tx.output.input_source_to_sizes_strides[source] = {
                "size": fake_e.size(),
                "stride": fake_e.stride(),
            }

        if (
            is_tensor
            and not (static_shapes and source.is_specialized_nn_module())
            and not is_constant_source(source)
        ):
            tx.output.tracked_fakes.append(
                TrackedFake(fake_e, source, symbolic_context)
            )
            tx.output.tracked_fakes_id_to_source[id(e)].append(source)

        return fake_e
    else:
        return e


class SourcelessBuilder:
    """
    Like builder, but stateless and does not require a source. Useful for simple type->VT objects, or objects
    that are being created/evaporated during inlining (ex: consider a locally made list of tensors we then iterate over
    .), such a list should not show up as an artifact from inputs, nor in reconstruction, nor in the graph. However,
    there may be reasons to represent it as a ListVariable internally.

    NOTE - Objects produced here are born UNGUARDED due to the nature of sources!

    NOTE - This class is very new! It will have some rough edges, but it was created to stem the bleeding of giant
    if/else type->VariableTracker trees that were cropping up all over dynamo.
    """

    def __init__(self) -> None:
        raise AssertionError("Use SourcelessBuilder.create()")

    @staticmethod
    def create(tx: "InstructionTranslator", value) -> VariableTracker:
        value_type = type(value)
        fast_handler = SourcelessBuilder._type_handlers.get(value_type)
        if fast_handler:
            return fast_handler(tx, value)

        if isinstance(value, VariableTracker):
            # This is always valid to call, and useful for recursive calls.
            return value
        elif isinstance(value, dataclasses._HAS_DEFAULT_FACTORY_CLASS):
            return UserDefinedObjectVariable(value)
        elif ConstantVariable.is_literal(value):
            return ConstantVariable.create(value)
        elif callable(value) and trace_rules.lookup_callable(value) is not None:
            if is_callable_allowed(value):
                tx.output.has_user_defined_allowed_in_graph = True
            return trace_rules.lookup_callable(value)(value)
        elif is_function_or_wrapper(value):
            return trace_rules.lookup(value)(value)
        elif isinstance(value, enum.Enum):
            return EnumVariable(value)
        elif isinstance(value, (type, abc.ABCMeta)):
            return UserDefinedClassVariable(value)
        elif isinstance(value, types.MethodWrapperType):
            return MethodWrapperVariable(value)
        elif isinstance(value, torch.fx.graph_module.GraphModule):
            return SourcelessGraphModuleVariable(value)
        elif isinstance(
            value, (torch.utils._pytree.TreeSpec, torch.utils._pytree.LeafSpec)
        ):
            return UserDefinedObjectVariable(value)
        elif PlacementVariable.is_placement(value):
            return PlacementVariable(value)
        elif DeviceMeshVariable.is_device_mesh(value):
            return DeviceMeshVariable(value)
        elif isinstance(value, re.Pattern):
            return RegexPatternVariable(value)
        elif isinstance(value, torch._dynamo.variables.lazy.LazySymNodeFormatString):
            return ConstantVariable.create(str(value))
        unimplemented(
            f"Unexpected type in sourceless builder {value_type.__module__}.{value_type.__qualname__}"
        )

    @staticmethod
    def wrap_constant_literal(value):
        assert ConstantVariable.is_literal(value)
        return ConstantVariable.create(value=value)

    @staticmethod
    def make_type_handlers():
        create = SourcelessBuilder.create
        handlers = {}
        for t in common_constant_types:
            handlers[t] = lambda tx, value: ConstantVariable(value)
        handlers[set] = lambda tx, value: SetVariable(
            [create(tx, x) for x in value], mutable_local=MutableLocal()
        )
        handlers[dict] = lambda tx, value: ConstDictVariable(
            {create(tx, k): create(tx, v) for k, v in value.items()},
            type(value),
            mutable_local=MutableLocal(),
        )
        handlers[list] = lambda tx, value: ListVariable(
            [create(tx, x) for x in value], mutable_local=MutableLocal()
        )
        handlers[tuple] = lambda tx, value: TupleVariable(
            [create(tx, x) for x in value]
        )
        handlers[torch.Size] = lambda tx, value: SizeVariable(
            [create(tx, x) for x in value]
        )
        handlers[collections.OrderedDict] = handlers[dict]
        handlers[immutable_dict] = handlers[dict]
        handlers[immutable_list] = handlers[list]
        handlers[random.Random] = lambda tx, value: RandomClassVariable()
        handlers[types.ModuleType] = lambda tx, value: PythonModuleVariable(value)

        handlers[
            torch.distributions.constraints._Real
        ] = lambda tx, value: UserDefinedObjectVariable(
            value, mutable_local=MutableLocal()
        )
        handlers[
            torch.distributions.constraints._Interval
        ] = lambda tx, value: UserDefinedObjectVariable(
            value, mutable_local=MutableLocal()
        )
        handlers[
            torch.distributions.constraints.Constraint
        ] = lambda tx, value: UserDefinedObjectVariable(
            value, mutable_local=MutableLocal()
        )

        def passthrough(tx: "InstructionTranslator", value):
            return value

        for cls in VariableTrackerMeta.all_subclasses:
            handlers[cls] = passthrough
        return handlers


SourcelessBuilder._type_handlers = SourcelessBuilder.make_type_handlers()<|MERGE_RESOLUTION|>--- conflicted
+++ resolved
@@ -847,11 +847,7 @@
         elif isinstance(value, torch._C._SDPBackend):
             self.install_guards(GuardBuilder.ID_MATCH)
             return ConstantVariable(value)
-<<<<<<< HEAD
-        elif isinstance(value, _EventBase):
-=======
         elif isinstance(value, torch.Event):
->>>>>>> 9b2e453e
             self.install_guards(GuardBuilder.ID_MATCH)
             torch._dynamo.utils.store_user_object_weakref(value)
             event_proxy = self.tx.output.create_proxy(
