# mypy: allow-untyped-decorators
from __future__ import annotations

import collections
import contextlib
import cProfile
import dis
import functools
import itertools
import logging
import os
import pstats
import random
import subprocess
import sys
import threading
import time
import traceback
import typing
import warnings
import weakref
from pathlib import Path
from types import CodeType, FrameType, FunctionType, ModuleType
from typing import Any, Callable, Dict, List, Optional, Set, TypeVar, Union
from typing_extensions import ParamSpec
from weakref import ReferenceType

import torch
import torch._logging
from torch._C._dynamo.guards import GlobalStateGuard
from torch._dynamo.distributed import get_compile_pg
from torch._dynamo.utils import CompileTimeInstructionCounter
from torch._guards import compile_context, CompileContext, CompileId, tracing
from torch._logging import structured
from torch._utils_internal import (
    compile_time_strobelight_meta,
    justknobs_check,
    maybe_upload_prof_stats_to_manifold,
    signpost_event,
)
from torch.fx._lazy_graph_module import _use_lazy_graph_module
from torch.fx.experimental.symbolic_shapes import (
    ConstraintViolationError,
    GuardOnDataDependentSymNode,
)
from torch.fx.graph_module import _forward_from_src as original_forward_from_src
from torch.nn.parallel.distributed import DistributedDataParallel
from torch.utils._python_dispatch import (
    _disable_current_modes,
    is_in_torch_dispatch_mode,
)
from torch.utils._traceback import CapturedTraceback, format_traceback_short

from . import config, exc, trace_rules
from .bytecode_analysis import remove_dead_code, remove_pointless_jumps
from .bytecode_transformation import (
    check_inst_exn_tab_entries_valid,
    Instruction,
    is_generator,
    propagate_inst_exn_table_entries,
    transform_code_object,
)
from .cache_size import (
    CacheSizeRelevantForFrame,
    compute_cache_size,
    exceeds_cache_size_limit,
    is_recompilation,
)
from .eval_frame import (
    always_optimize_code_objects,
    dynamo_tls,
    skip_code,
    TorchPatcher,
)
from .exc import (
    augment_exc_message,
    BackendCompilerFailed,
    CacheLimitExceeded,
<<<<<<< HEAD
=======
    FailOnCacheLimitHit,
>>>>>>> 9b2e453e
    format_error_msg,
    InternalTorchDynamoError,
    SkipCodeRecursiveException,
    TorchRuntimeError,
    UncapturedHigherOrderOpError,
    unimplemented,
    Unsupported,
)
from .guards import (
    CheckFunctionManager,
    get_and_maybe_log_recompilation_reason,
    GuardedCode,
)
from .hooks import Hooks
from .replay_record import ExecutionRecord
from .resume_execution import TORCH_DYNAMO_RESUME_IN_PREFIX
from .symbolic_convert import (
    DistributedState,
    InstructionTranslator,
    LocalState,
    SpeculationLog,
)
from .trace_rules import is_numpy
from .utils import (
    CleanupManager,
    CompilationMetrics,
    counters,
    dynamo_timed,
    format_bytecode,
    frame_phase_timing,
    gen_record_file_name,
    get_chromium_event_logger,
    increment_frame,
    is_namedtuple,
    istype,
    LazyString,
    orig_code_map,
    record_compilation_metrics,
    reset_graph_break_dup_checker,
    setup_compile_debug,
    troubleshooting_url,
    write_record_to_file,
)
from .variables.torch_function import torch_function_mode_stack_state_mgr


np: Optional[ModuleType]
try:
    import numpy as np
except ModuleNotFoundError:
    np = None


if typing.TYPE_CHECKING:
    from .backends.registry import CompilerFn
    from .repro.after_dynamo import WrapBackendDebug
    from .types import BytecodeHook, CacheEntry
    from .variables.builder import FrameStateSizeEntry


log = logging.getLogger(__name__)
bytecode_log = torch._logging.getArtifactLogger(__name__, "bytecode")
graph_break_log = torch._logging.getArtifactLogger(__name__, "graph_breaks")


compile_lock = threading.RLock()

_T = TypeVar("_T")
_P = ParamSpec("_P")


class TODO_UNKNOWN:
    pass


class Tracker:
    def __init__(self) -> None:
        self.seen: List[ReferenceType[CodeType]] = []
        self.seen_ids: Set[int] = set()

    def add(self, strong_obj: CodeType) -> None:
        idx = id(strong_obj)
        if idx not in self.seen_ids:
            obj = weakref.ref(strong_obj, lambda _: self.seen_ids.remove(idx))
            self.seen.append(obj)
            self.seen_ids.add(idx)

    def __contains__(self, item: CodeType) -> bool:
        return id(item) in self.seen_ids

    def clear(self) -> None:
        self.seen.clear()
        self.seen_ids.clear()


input_codes = Tracker()
output_codes = Tracker()

initial_global_state: Optional[GlobalStateGuard] = None


@functools.wraps(original_forward_from_src)
def fx_forward_from_src_skip_result(
    src: str, globals: Dict[str, Any], co_fields: Optional[Dict[str, str]] = None
) -> FunctionType:
    # we monkey patch FX to prevent infinite loop of trying to convert
    # our generated code
    result = original_forward_from_src(src, globals, co_fields)
    skip_code(result.__code__)
    return result


def preserve_global_state(fn: Callable[_P, _T]) -> Callable[_P, _T]:
    """
    Context manager to:
        1) Save/restore torch.is_grad_enabled() state
        2) Save/restore python random state
        3) Save/restore torch random state
        4) Monkey patch torch.fx.graph_module._forward_from_src
    """

    @functools.wraps(fn)
    def _fn(*args: _P.args, **kwargs: _P.kwargs) -> _T:
        guards = GlobalStateGuard()
        prior_grad_mode = torch.is_grad_enabled()
        # Just in case we get left in a bad dispatch state we want to restore
        # it. This can happen because the dispatch bits aren't a true
        # stack/counter - so we can't just increment/decrement them as we enter
        # and leave.
        with torch._C._PreserveDispatchKeyGuard():
            prior_inference_mode = torch.is_inference_mode_enabled()
            prior_deterministic = torch.are_deterministic_algorithms_enabled()
            prior_warn_only = torch.is_deterministic_algorithms_warn_only_enabled()
            py_rng_state = random.getstate()
            torch_rng_state = torch.random.get_rng_state()
            cuda_rng_state = None
            if torch.cuda.is_available():
                cuda_rng_state = torch.cuda.get_rng_state()
            allow_tf32 = torch._C._get_cublas_allow_tf32()
            prior_fwd_from_src = torch.fx.graph_module._forward_from_src
            torch.fx.graph_module._forward_from_src = fx_forward_from_src_skip_result
            cleanup = setup_compile_debug()
            exit_stack = contextlib.ExitStack()
            exit_stack.enter_context(
                torch.fx._symbolic_trace._maybe_revert_all_patches()
            )
            exit_stack.enter_context(torch_function_mode_stack_state_mgr)
            try:
                return fn(*args, **kwargs)
            finally:
                cleanup.close()
                assert (
                    torch._C._len_torch_function_stack() == 0
                ), "Torch function mode stack state changed while dynamo tracing, please report a bug"
                exit_stack.close()
                torch._C._set_grad_enabled(prior_grad_mode)
                torch.autograd.grad_mode._enter_inference_mode(prior_inference_mode)
                torch.use_deterministic_algorithms(
                    prior_deterministic, warn_only=prior_warn_only
                )
                random.setstate(py_rng_state)
                torch.random.set_rng_state(torch_rng_state)
                if cuda_rng_state is not None:
                    torch.cuda.set_rng_state(cuda_rng_state)
                torch._C._set_cublas_allow_tf32(allow_tf32)
                torch.fx.graph_module._forward_from_src = prior_fwd_from_src
                assert (
                    guards.check()
                ), f"Global {guards.reason()}state changed while dynamo tracing, please report a bug"

    _fn._torchdynamo_orig_callable = fn  # type: ignore[attr-defined]
    return _fn


@TorchPatcher.suppress_torch_distributed_warnings
def has_tensor_in_frame(frame: FrameType) -> bool:
    """Check if the frame has torch.* related bits"""
    # Check if the function was decorated using torch._dynamo.optimize
    if frame.f_code in always_optimize_code_objects:
        return True

    # Check if there is global import of torch.*
    for co_name in frame.f_code.co_names:
        if co_name in frame.f_globals:
            obj = frame.f_globals[co_name]
            if isinstance(obj, ModuleType) and (
                obj.__name__.startswith("torch.") or obj is torch
            ):
                return True
            # ... or a global import of numpy.*
            if np and config.trace_numpy and (obj is np or is_numpy(obj)):
                return True

    seen_ids: Dict[int, bool] = {}

    def has_tensor(obj: object) -> bool:
        """Recursively check if the obj has a tensor"""
        obj_id = id(obj)
        if obj_id in seen_ids:
            return seen_ids[obj_id]
        seen_ids[obj_id] = False

        if isinstance(obj, (torch.Tensor, torch.nn.Module)) or (
            istype(obj, type) and issubclass(obj, torch.nn.Module)
        ):
            seen_ids[obj_id] = True
            return seen_ids[obj_id]
        elif (
            config.trace_numpy
            and np
            and (istype(obj, np.ndarray) or isinstance(obj, np.generic))
        ):
            seen_ids[obj_id] = True
            return seen_ids[obj_id]
        elif istype(obj, (list, tuple)):
            seen_ids[obj_id] = any(has_tensor(v) for v in obj)
            return seen_ids[obj_id]
        elif istype(obj, dict):
            # Some packages like pytest can be updated during runtime. So, make a
            # copy of values to avoid issues like "RuntimeError: dictionary
            # changed size during iteration"
            values = list(obj.values())
            seen_ids[obj_id] = any(has_tensor(v) for v in values)
            return seen_ids[obj_id]
        elif istype(obj, (str, int, float, type(None), bool)):
            seen_ids[obj_id] = False
            return seen_ids[obj_id]
        elif is_namedtuple(obj) and hasattr(obj, "_fields"):
            seen_ids[obj_id] = any(has_tensor(getattr(obj, v)) for v in obj._fields)
            return seen_ids[obj_id]
        else:
            # if config.debug:
            #     print(
            #         f"Assuming that object of type {type(obj)} does not have a tensor"
            #     )
            return False

    # Check if the passed arguments are of type Tensor
    for value in frame.f_locals.values():
        if has_tensor(value):
            return True

    log.debug(
        "skipping because no torch.* %s \
            %s %s",
        frame.f_code.co_name,
        frame.f_code.co_filename,
        frame.f_code.co_firstlineno,
    )

    return False


def exception_handler(
    e: Exception,
    code: CodeType,
    frame: Optional[FrameType] = None,
    export: bool = False,
) -> None:
    record_filename = None
    if hasattr(e, "exec_record"):
        record_filename = gen_record_file_name(e, code)
        write_record_to_file(record_filename, e.exec_record)
        e.record_filename = record_filename  # type: ignore[attr-defined]

    augment_exc_message(e, export=export)


FRAME_COUNTER = 0
FRAME_COMPILE_COUNTER: typing.Counter[
    Union[int, FrameStateSizeEntry]
] = collections.Counter()


def maybe_cprofile(func: Callable[_P, _T]) -> Callable[_P, _T]:
    if config.cprofile:
        return cprofile_wrapper(func)
    return func


def cprofile_wrapper(func: Callable[_P, _T]) -> Callable[_P, _T]:
    @functools.wraps(func)
    def profile_wrapper(*args: _P.args, **kwargs: _P.kwargs) -> _T:
        trace_id = CompileContext.current_trace_id()
        assert trace_id, "Trace id is None"
        profile_path = Path(
            f"/tmp/{func.__name__}_{str(trace_id).replace('/', '_')}.profile"
        )
        prof = cProfile.Profile()
        prof.enable()
        start_ts = time.time()
        retval = prof.runcall(func, *args, **kwargs)
        profile_latency = time.time() - start_ts
        prof.disable()
        log.warning(
            "### Cprofile for %s trace id [%s] took %.3f seconds ###",
            func.__name__,
            trace_id,
            profile_latency,
        )
        ps = pstats.Stats(prof)
        try:
            prof.dump_stats(profile_path)
        except PermissionError:
            log.exception("Cannot write to %s", profile_path)
        log.warning("Raw profile at %s", profile_path)
        svg_path = profile_path.with_suffix(".svg")
        try:
            gprof2dot_process = subprocess.Popen(
                [
                    "gprof2dot",
                    "-f",
                    "pstats",
                    "--node-label=total-time-percentage",
                    "--node-label=self-time-percentage",
                    "--node-label=total-time",
                    str(profile_path),
                ],
                stdout=subprocess.PIPE,
            )
            subprocess.check_call(
                ["dot", "-Tsvg", "-o", str(svg_path)],
                stdin=gprof2dot_process.stdout,
            )
            log.warning("Generated SVG from profile at %s", svg_path)
        except FileNotFoundError:
            log.warning(
                "Failed to generate SVG from profile -- dumping stats instead."
                "Try installing gprof2dot and dot for a better visualization"
            )
            ps.sort_stats(pstats.SortKey.TIME).print_stats(20)
            ps.sort_stats(pstats.SortKey.CUMULATIVE).print_stats(20)

        if manifold_link := maybe_upload_prof_stats_to_manifold(
            str(profile_path)
        ):  # fb-only
            torch._logging.trace_structured(
                "link",
                lambda: {"name": "cprofile_manifold_url", "url": manifold_link},
            )
        return retval

    return profile_wrapper


class ConvertFrameAssert:
    def __init__(
        self,
        compiler_fn: CompilerFn,
        one_graph: bool = True,
        export: bool = False,
        export_constraints: Optional[typing.Never] = None,
    ) -> None:
        # assert export_constraints is None
        reset_graph_break_dup_checker()
        self._torchdynamo_orig_callable = compiler_fn
        self._one_graph = one_graph
        self._export = export
        self._export_constraints = export_constraints

    @property
    def _clone_with_backend(self) -> Callable[[CompilerFn], ConvertFrameAssert]:
        return lambda backend: convert_frame_assert(
            backend, self._one_graph, self._export, self._export_constraints
        )

    def __call__(
        self,
        frame: FrameType,
        cache_entry: Optional[CacheEntry],
        hooks: Hooks,
        frame_state: Dict[str, Union[int, FrameStateSizeEntry]],
        *,
        skip: int = 0,
    ) -> Optional[GuardedCode]:
        increment_frame()

        code = frame.f_code

        cache_size = compute_cache_size(frame, cache_entry)
        input_codes.add(code)
        if code in output_codes:
            return None
        if (
            os.environ.get("TORCHDYNAMO_DEBUG_FUNCTION")
            and os.environ.get("TORCHDYNAMO_DEBUG_FUNCTION") != code.co_name
        ):
            return None
        if code.co_name == "<genexpr>" and code.co_filename.endswith(
            (
                "transformers/file_utils.py",
                "transformers/utils/generic.py",
                "diffusers/utils/outputs.py",
            )
        ):
            # not needed, but cleans up torchbench error stats
            return None
        if code.co_name == "__setattr__":
            # setattr could be tricky to handle generally,
            # but also not likely useful to compile- skip the whole frame
            return None
        if code.co_name == "__init__" and code.co_filename.startswith(
            os.path.dirname(torch.optim.__file__)
        ):
            # optimizer support is still incomplete see
            # test_state_dict in test/dynamo/test_optimizers.py
            return None

        # Check if the frame is generated by an exec builtin call
        # TODO - Running exec generated frame seems propagates f_globals to the
        # next frames.
        if code.co_name == "<module>" and code.co_filename == "<string>":
            return None

        if (
            code.co_name == "<lambda>"
            and code.co_filename == "<string>"
            and not bool(frame.f_builtins)
        ):
            # namedtuple subclass constructor. Empty builtins cause issue with
            # len keyword in LIST_LEN guard.
            return None

        if is_generator(code):
            unimplemented("generator")

        if not has_tensor_in_frame(frame):
            return None

        global initial_global_state
        initial_global_state = GlobalStateGuard()

        global FRAME_COUNTER
        if "_id" not in frame_state:
            frame_state["_id"] = FRAME_COUNTER
            FRAME_COUNTER += 1
        frame_id = frame_state["_id"]
        assert isinstance(frame_id, int)

        frame_compile_id = FRAME_COMPILE_COUNTER[frame_id]
        FRAME_COMPILE_COUNTER[frame_id] += 1

        compile_id = CompileId(frame_id, frame_compile_id)

        signpost_event(
            "dynamo",
            "_convert_frame_assert._compile",
            {
                "co_name": code.co_name,
                "frame_id": frame_id,
                "compile_id": str(compile_id),
                "co_filename": code.co_filename,
                "co_firstlineno": code.co_firstlineno,
                "cache_size": cache_size.num_cache_entries_with_same_id_matched_objs,
                "accumulated_cache_size": cache_size.num_cache_entries,
            },
        )

        # Record traced frames, skipping Dynamo generated ones.
        if not code.co_name.startswith(TORCH_DYNAMO_RESUME_IN_PREFIX):
            info = f"{code.co_name} {code.co_filename}:{code.co_firstlineno}"
            dynamo_tls.traced_frame_infos.append(info)

        return _compile(
            frame.f_code,
            frame.f_globals,
            frame.f_locals,
            frame.f_builtins,
            self._torchdynamo_orig_callable,
            self._one_graph,
            self._export,
            self._export_constraints,
            hooks,
            cache_entry,
            cache_size,
            frame,
            frame_state=frame_state,
            compile_id=compile_id,
            skip=skip + 1,
        )


def convert_frame_assert(
    compiler_fn: CompilerFn,
    one_graph: bool = True,
    export: bool = False,
    export_constraints: Optional[typing.Never] = None,
) -> ConvertFrameAssert:
    """Fully convert a frame into an FX graph"""
    return ConvertFrameAssert(compiler_fn, one_graph, export, export_constraints)


from collections import OrderedDict

from torch.utils.hooks import RemovableHandle


if typing.TYPE_CHECKING:
    from .output_graph import OutputGraph

# we have to use `OrderedDict` to make `RemovableHandle` work.
_bytecode_hooks: Dict[int, BytecodeHook] = OrderedDict()


def register_bytecode_hook(hook: BytecodeHook) -> RemovableHandle:
    """Register hooks for bytecode generated by Dynamo. The hook can do some
    logging, as well as return a new code object to be used. Please refer
    to `BytecodeHook` for the hook signature.
    """
    handle = RemovableHandle(_bytecode_hooks)
    _bytecode_hooks[handle.id] = hook
    return handle


def _compile(
    code: CodeType,
    globals: Dict[str, object],
    locals: Dict[str, object],
    builtins: Dict[str, object],
    compiler_fn: CompilerFn,
    one_graph: bool,
    export: bool,
    export_constraints: Optional[typing.Never],
    hooks: Hooks,
    cache_entry: Optional[CacheEntry],
    cache_size: CacheSizeRelevantForFrame,
    frame: Optional[FrameType] = None,
    frame_state: Optional[Dict[str, Union[int, FrameStateSizeEntry]]] = None,
    *,
    compile_id: CompileId,
    skip: int = 0,
) -> Optional[GuardedCode]:
    from torch.fx.experimental.validator import (
        bisect,
        BisectValidationException,
        translation_validation_enabled,
        ValidationException,
    )

    # Only nonlocal defs here please!
    # Time spent compiling this frame before restarting or failing analysis
    dynamo_time_before_restart: float = 0.0
    output: Optional[OutputGraph] = None
    tracer: Optional[InstructionTranslator] = None

    tf_mode_stack: List[
        torch.overrides.TorchFunctionMode
    ] = torch.overrides._get_current_function_mode_stack()

    @preserve_global_state
    def transform(
        instructions: List[Instruction], code_options: Dict[str, object]
    ) -> None:
        nonlocal output
        nonlocal tracer
        speculation_log.restart()
        tracer = InstructionTranslator(
            instructions,
            code,
            locals,
            globals,
            builtins,
            tf_mode_stack,
            code_options,
            compiler_fn,
            one_graph,
            export,
            export_constraints,
            mutated_closure_cell_contents,
            frame_state=frame_state,
            speculation_log=speculation_log,
            distributed_state=distributed_state,
        )

        try:
            with tracing(tracer.output.tracing_context), tracer.set_current_tx():
                tracer.run()
        except exc.UnspecializeRestartAnalysis:
            speculation_log.clear()
            raise
        except (exc.SpeculationRestartAnalysis, exc.SkipFrame):
            raise
        except Exception:
            if translation_validation_enabled():
                bisect(tracer.output.shape_env)
            raise
        finally:
            tracer.output.call_cleanup_hooks()

        output = tracer.output
        assert output is not None
        assert output.output_instructions
        instructions[:] = output.output_instructions
        code_options.update(output.code_options)

        # The config.dead_code_elimination flag is deprecated
        # See https://github.com/pytorch/pytorch/issues/136862 for more information
        if not config.dead_code_elimination:
            warnings.warn(
                "The config.dead_code_elimination flag is deprecated, it's now always true."
            )

        propagate_inst_exn_table_entries(instructions)
        check_inst_exn_tab_entries_valid(instructions)
        instructions[:] = remove_pointless_jumps(remove_dead_code(instructions))

    def compile_inner(
        code: CodeType,
        one_graph: bool,
        hooks: Hooks,
        transform: Callable[[List[Instruction], Dict[str, Any]], Any],
    ) -> Optional[GuardedCode]:
        with dynamo_timed("_compile.compile_inner", phase_name="entire_frame_compile"):
            with CompileTimeInstructionCounter.record():
                return _compile_inner(code, one_graph, hooks, transform)

    @compile_time_strobelight_meta(phase_name="compile_inner")
    @maybe_cprofile
    def _compile_inner(
        code: CodeType,
        one_graph: bool,
        hooks: Hooks,
        transform: Callable[[List[Instruction], Dict[str, Any]], Any],
    ) -> Optional[GuardedCode]:
        nonlocal dynamo_time_before_restart
        last_attempt_start_time = start_time = time.time()

        def log_bytecode(
            prefix: str, name: str, filename: str, line_no: int, code: CodeType
        ) -> None:
            if bytecode_log.isEnabledFor(logging.DEBUG):
                bytecode_log.debug(
                    format_bytecode(prefix, name, filename, line_no, code)
                )

        log_bytecode(
            "ORIGINAL BYTECODE",
            code.co_name,
            code.co_filename,
            code.co_firstlineno,
            code,
        )

        out_code = None
        for attempt in itertools.count():
            CompileContext.get().attempt = attempt
            try:
                out_code = transform_code_object(code, transform)
                break
            except exc.RestartAnalysis as e:
                log.info(
                    "Restarting analysis due to %s",
                    LazyString(format_traceback_short, e.__traceback__),
                )
                # If restart reason is None just log the type of the exception
                restart_reasons.add(e.restart_reason or str(type(e)))
                # We now have a new "last attempt", reset the clock
                last_attempt_start_time = time.time()
                if attempt > 100:
                    unimplemented("100+ RestartAnalysis() calls")
            except exc.SkipFrame as e:
                log.debug(
                    "Skipping frame %s %s \
                    %s %s",
                    e,
                    code.co_name,
                    code.co_filename,
                    code.co_firstlineno,
                )
                if one_graph:
                    log.debug("No graph captured with one_graph=True")
                return None

        assert (
            distributed_state is None or distributed_state.all_states is not None
        ), "compiler collective wasn't run before compilation completed"

        assert out_code is not None
        log_bytecode(
            "MODIFIED BYTECODE",
            code.co_name,
            code.co_filename,
            code.co_firstlineno,
            out_code,
        )

        for hook in _bytecode_hooks.values():
            hook_output = hook(code, out_code)
            if hook_output is not None:
                out_code = hook_output

        orig_code_map[out_code] = code
        output_codes.add(out_code)
        dynamo_time_before_restart = last_attempt_start_time - start_time
        assert output is not None

        # Tests for new code objects.
        # The rationale for these tests can be found in torch/csrc/dynamo/eval_frame.c
        # Only test once the code object is created.
        # They are not tested during runtime.

        def count_args(code: CodeType) -> int:
            import inspect

            return (
                code.co_argcount
                + code.co_kwonlyargcount
                + bool(code.co_flags & inspect.CO_VARARGS)
                + bool(code.co_flags & inspect.CO_VARKEYWORDS)
            )

        assert out_code is not None

        total_argcount_old = count_args(code)
        total_argcount_new = count_args(out_code)
        msg = "arg mismatch: "
        msg += f"old code object has args {code.co_varnames[:total_argcount_old]}, "
        msg += f"new code object has args {out_code.co_varnames[:total_argcount_new]}"
        assert (
            code.co_varnames[:total_argcount_old]
            == out_code.co_varnames[:total_argcount_new]
        ), msg

        msg = "free var mismatch: "
        msg += f"old code object has free var {code.co_freevars}, "
        msg += f"new code object has free var {out_code.co_freevars}"
        assert code.co_freevars == out_code.co_freevars, msg

        msg = "cell var mismatch: "
        msg += f"old code object has cell var {code.co_cellvars}, "
        msg += f"new code object has cell var {out_code.co_cellvars}"
        assert code.co_cellvars == out_code.co_cellvars, msg

        # Skipping Dynamo on a frame without any extracted graph.
        # This does not affect eager functionality. But this is necessary
        # for export for cases where Dynamo-reconstructed bytecode can create
        # new function frames, confusing export in thinking that there
        # are extra graphs now.

        if output.export and output.is_empty_graph():
            return None

        assert output.guards is not None
        CleanupManager.instance[out_code] = output.cleanups
        check_fn = CheckFunctionManager(
            output,
            hooks.guard_fail_fn if hooks else None,
        )

        compile_id_str = str(compile_id) if compile_id is not None else "Unknown"
        annotation_str = "Torch-Compiled Region: " + compile_id_str
        guarded_code = GuardedCode(
            out_code, check_fn.check_fn, compile_id, annotation_str
        )

        if not output.is_empty_graph() and hooks.guard_export_fn is not None:
            # We should not run the guard_export_fn when Dynamo does not
            # generate any graph. This can happen in export when TorchDynamo
            # generated bytecode has some reconstruction logic for mutated
            # variables which can trigger TorchDynamo on the children frames but
            # they are benign and do not generate any new graphs.
            hooks.guard_export_fn(output.guards)

        return guarded_code

    with _use_lazy_graph_module(config.use_lazy_graph_module), compile_context(
        CompileContext(compile_id)
    ):
        restart_reasons: set[str] = set()
        # This is shared across restarts
        mutated_closure_cell_contents: Set[str] = set()
        speculation_log = SpeculationLog()
        if compile_pg := get_compile_pg():
            distributed_state = DistributedState(compile_pg, LocalState())
        else:
            distributed_state = None
        torch._dynamo.callback_handler.run_start_callbacks()

        # Check recompilations
        recompile_reasons = None
        if is_recompilation(cache_size) and frame:
            recompile_reasons = get_and_maybe_log_recompilation_reason(
                cache_entry, frame
            )

        exceeded, limit_type = exceeds_cache_size_limit(cache_size, compile_id)
        if exceeded:

            def format_func_info(code: CodeType) -> str:
                return f"'{code.co_name}' ({code.co_filename}:{code.co_firstlineno})"

            def format_guard_failures() -> str:
                if not recompile_reasons:
                    return "Unable to find recompilation reasons"
                return recompile_reasons[-1]

            log.warning(
                "torch._dynamo hit config.%s (%s)\n"
                "   function: %s\n"
                "   last reason: %s\n"
                'To log all recompilation reasons, use TORCH_LOGS="recompiles".\n'
                "To diagnose recompilation issues, see %s.",
                limit_type,
                getattr(config, limit_type),
                format_func_info(code),
                format_guard_failures(),
                troubleshooting_url,
            )
<<<<<<< HEAD
            if config.skip_code_recursive_on_cache_limit_hit and justknobs_check(
=======
            if config.fail_on_cache_limit_hit:
                raise FailOnCacheLimitHit(
                    f"{limit_type} reached, because fail_on_cache_limit_hit = True this is a HARD failure"
                )
            elif config.skip_code_recursive_on_cache_limit_hit and justknobs_check(
>>>>>>> 9b2e453e
                "pytorch/compiler:skip_code_recursive_on_cache_limit_hit"
            ):
                raise CacheLimitExceeded(f"{limit_type} reached")
            else:
                # do not recursively skip frames
                unimplemented(f"{limit_type} reached")

        log.debug(
            "torchdynamo start compiling %s %s:%s, stack (elided %s frames):\n%s",
            code.co_name,
            code.co_filename,
            code.co_firstlineno,
            skip + 2,
            # -2: omit current frame, omit contextlib decorator
            "".join(CapturedTraceback.extract(skip=2 + skip).format()),
        )
        # -4: -2 as above, plus trace_structured frames
        #
        # NB: the frame looks like this:
        #
        # # handled by skip argument
        # torch/_dynamo/convert_frame.py:1069 in catch_errors
        # torch/_dynamo/convert_frame.py:910 in _convert_frame
        # torch/_dynamo/convert_frame.py:464 in _convert_frame_assert
        # torch/_utils_internal.py:70 in wrapper_function
        #
        # # 2 current frame and context lib
        # env/lib/python3.10/contextlib.py:79 in inner
        # torch/_dynamo/convert_frame.py:776 in _compile
        #
        # # 2 extra here
        # torch/_logging/_internal.py:1064 in trace_structured
        # torch/_dynamo/convert_frame.py:780 in <lambda>
        convert_frame_intern = structured.intern_string(__file__)
        # Initialize the ChromiumEventLogger on start
        chromium_event_log = get_chromium_event_logger()
        chromium_event_log.reset()
        torch._logging.trace_structured(
            "dynamo_start",
            lambda: {
                "stack": list(
                    itertools.takewhile(
                        lambda f: f["filename"] != convert_frame_intern,
                        structured.from_traceback(
                            CapturedTraceback.extract(skip=4 + skip).summary()
                        ),
                    )
                )
                + [
                    {
                        "line": code.co_firstlineno,
                        "name": code.co_name,
                        "filename": structured.intern_string(code.co_filename),
                    }
                ]
            },
        )
        start_time = time.time()
        fail_type: Optional[str] = None
        fail_reason: Optional[str] = None
        fail_user_frame_filename: Optional[str] = None
        fail_user_frame_lineno: Optional[int] = None
        start_possibly_missed_reinplacing_opportunities = torch._dynamo.utils.counters[
            "inductor"
        ]["possibly_missed_reinplacing_opportunities"]
        start_possibly_missed_reinplacing_bytes = torch._dynamo.utils.counters[
            "inductor"
        ]["start_possibly_missed_reinplacing_bytes"]
        guarded_code = None
        try:
            guarded_code = compile_inner(code, one_graph, hooks, transform)
            return guarded_code
        except Exception as e:
            fail_type = type(e).__qualname__
            fail_reason = str(e)
            # NB: e's msg is mutated here to add user stack, but we DON'T want
            # that stack in the Scuba logged fail_reason
            exception_handler(e, code, frame, export=export)
            # NB: this is the post-mutation exception
            torch._logging.trace_structured(
                "artifact",
                metadata_fn=lambda: {
                    "name": "dynamo_error",
                    "encoding": "string",
                },
                payload_fn=lambda: traceback.format_exc(),
            )
            fail_user_frame_filename, fail_user_frame_lineno = exc.get_exc_message(
                e, compile_id
            )
            if isinstance(
                e,
                (
                    Unsupported,
                    TorchRuntimeError,
                    BackendCompilerFailed,
                    AssertionError,
                    ConstraintViolationError,
                    GuardOnDataDependentSymNode,
                    ValidationException,
                    UncapturedHigherOrderOpError,
                    BisectValidationException,
                ),
            ):
                raise
            else:
                # Rewrap for clarity
                raise InternalTorchDynamoError(
                    f"{type(e).__qualname__}: {str(e)}"
                ).with_traceback(e.__traceback__) from None
        finally:
            if tracer:
                tracer.output.local_scope = {}

            from .utils import curr_frame

            frame_key = str(curr_frame)
            if (
                fail_reason is None
                and output is not None
                and frame_key in frame_phase_timing
            ):
                guard_count = len(output.guards)
                shape_env_guard_count = len(output.shape_env.guards)
                graph_op_count = output.count_calls()
                graph_node_count = len(output.graph.nodes)
                graph_input_count = len(output.placeholders)
                entire_frame_compile_time = frame_phase_timing[frame_key].get(
                    "entire_frame_compile", None
                )
                backend_compile_time = frame_phase_timing[frame_key].get(
                    "backend_compile", None
                )
                inductor_compile_time = frame_phase_timing[frame_key].get(
                    "inductor_compile", None
                )
                code_gen_time = frame_phase_timing[frame_key].get("code_gen", None)
                non_compliant_ops = {op.__qualname__ for op in output.non_compliant_ops}
                compliant_custom_ops = {
                    op.__qualname__ for op in output.compliant_custom_ops
                }
                possibly_missed_reinplacing_opportunities = (
                    torch._dynamo.utils.counters["inductor"][
                        "possibly_missed_reinplacing_opportunities"
                    ]
                    - start_possibly_missed_reinplacing_opportunities
                )
                remote_cache_time_saved = frame_phase_timing[frame_key].get(
                    "remote_cache_time_saved", 0
                )
<<<<<<< HEAD
=======
                possibly_missed_reinplacing_bytes = (
                    torch._dynamo.utils.counters["inductor"][
                        "possibly_missed_reinplacing_bytes"
                    ]
                    - start_possibly_missed_reinplacing_bytes
                )
                if possibly_missed_reinplacing_bytes != 0:
                    signpost_event(
                        "inductor",
                        "auto_functionalize",
                        {"missed_reinplacing_bytes": possibly_missed_reinplacing_bytes},
                    )
>>>>>>> 9b2e453e
            else:
                guard_count = None
                shape_env_guard_count = None
                graph_op_count = None
                graph_node_count = None
                graph_input_count = None
                entire_frame_compile_time = None
                backend_compile_time = None
                inductor_compile_time = None
                code_gen_time = None
                non_compliant_ops = set({})
                compliant_custom_ops = set({})
                restart_reasons = set()
                # If compilation failed, the entire time is wasted
                dynamo_time_before_restart = time.time() - start_time
                possibly_missed_reinplacing_opportunities = None
                remote_cache_time_saved = None

            structured_logging_overhead_s = (
                torch._logging.get_structured_logging_overhead()
            )

            metrics = CompilationMetrics(
                str(compile_id),
                frame_key,
                code.co_name,
                code.co_filename,
                code.co_firstlineno,
                cache_size.num_cache_entries_with_same_id_matched_objs,
                cache_size.num_cache_entries,
                guard_count,
                shape_env_guard_count,
                graph_op_count,
                graph_node_count,
                graph_input_count,
                start_time,
                entire_frame_compile_time,
                backend_compile_time,
                inductor_compile_time,
                code_gen_time,
                fail_type,
                fail_reason,
                fail_user_frame_filename,
                fail_user_frame_lineno,
                non_compliant_ops,
                compliant_custom_ops,
                restart_reasons,
                dynamo_time_before_restart,
                guarded_code is not None,
                possibly_missed_reinplacing_opportunities,
                remote_cache_time_saved,
                structured_logging_overhead_s,
                config.suppress_errors,
<<<<<<< HEAD
=======
                config.inline_inbuilt_nn_modules,
                config.specialize_float,
>>>>>>> 9b2e453e
            )
            record_compilation_metrics(metrics)
            torch._dynamo.callback_handler.run_end_callbacks()


class ConvertFrame:
    def __init__(self, compiler_fn: CompilerFn, hooks: Hooks) -> None:
        self._torchdynamo_orig_callable = compiler_fn
        self._inner_convert = convert_frame_assert(compiler_fn, one_graph=False)
        self._hooks = hooks

    @property
    def _clone_with_backend(self) -> Callable[[WrapBackendDebug], ConvertFrame]:
        return lambda backend: convert_frame(backend, self._hooks)

    def __call__(
        self,
        frame: FrameType,
        cache_entry: Optional[CacheEntry],
        hooks: Hooks,
        frame_state: Dict[str, Union[int, FrameStateSizeEntry]],
        skip: int = 0,
    ) -> Optional[
<<<<<<< HEAD
        Union[GuardedCode, torch._C._dynamo.eval_frame.SkipCodeRecursiveFlag]
=======
        Union[
            GuardedCode,
            torch._C._dynamo.eval_frame.SkipCodeRecursiveFlag,
            torch._C._dynamo.eval_frame.CacheLimitHitFlag,
        ]
>>>>>>> 9b2e453e
    ]:
        counters["frames"]["total"] += 1
        try:
            result = self._inner_convert(
                frame, cache_entry, hooks, frame_state, skip=skip + 1
            )
            counters["frames"]["ok"] += 1
            return result
        except Exception as e:
            # These two exception types are "soft" failure, in the sense that
            # we know this is due to something we didn't implement all the
            # way, scare the user less about it.  That being said, if you
            # are trying to understand why a graph break happened, it's still
            # important to have this information, so offer it.
            #
            # NB: NotImplementedError used to be on this list, but actually
            # it is impossible for it to reach here, as it is converted into
            # InternalTorchDynamoError.  This behavior seemed reasonable
            # to me (ezyang, Aug 2023) so I kept it, but maybe at some point
            # someone wanted these to also get suppressed.  If so, you'll
            # need to make these exceptions not get wrapped

            # We intentionally don't want to suppress error here.
            if isinstance(e, UncapturedHigherOrderOpError):
                raise

            soft_fail = isinstance(e, Unsupported)

            # This is a soft failure. In the sense, the code path reaches here
            # when we do not support graph breaks on bytecodes like LOAD_ATTR,
            # BUILD_SET etc. In such case, we can fallback to eager without
            # scaring users.
            if isinstance(e, Unsupported) and graph_break_log.isEnabledFor(
                logging.DEBUG
            ):
                # Log this message in the graph break. Also use the string
                # "skip: " to tell that the whole frame is falling back to
                # eager.
                if hasattr(e, "compile_id"):
                    with compile_context(CompileContext(e.compile_id)):  # type: ignore[attr-defined]
                        user_stack = e.real_stack
                        user_stack_formatted = "".join(
                            traceback.format_list(user_stack)
                        )
                        graph_break_log.debug(
                            "Graph break: skip: from user code at:\n%s",
                            user_stack_formatted,
                            exc_info=True,
                        )

            if not config.suppress_errors and not soft_fail:
                raise

            # Suppress the error.  NB: It's very important to do the
            # suppression logging HERE, where the actual suppression
            # happens. Previously it was somewhere else and so it was
            # possible to accidentally not log at all.
            record_filename = getattr(e, "record_filename", None)
            code = frame.f_code
            error_msg = format_error_msg(e, code, record_filename, frame)

            if soft_fail:
                log.info(error_msg, exc_info=True)
            else:
                log.warning(error_msg, exc_info=True)

            # If we encounter SkipCodeRecursiveException, return skip_code_recursive_flag
            # to signal to Dynamo eval frame to skip the current frame and any recursive calls.
            if isinstance(e, SkipCodeRecursiveException):
                return torch._C._dynamo.eval_frame.skip_code_recursive_flag
<<<<<<< HEAD
=======
            elif isinstance(e, CacheLimitExceeded):
                # signal to Dynamo to run this frame on run-only mode, skipping recursively if
                # no valid cache entry is found.
                return torch._C._dynamo.eval_frame.cache_limit_hit_flag
>>>>>>> 9b2e453e

        return None


def convert_frame(compiler_fn: CompilerFn, hooks: Hooks) -> ConvertFrame:
    """Try to convert a frame into an FX graph, if error leave frame unmodified"""
    return ConvertFrame(compiler_fn, hooks)


# TODO mlazos: add support for same args, or record them
def replay(filename: str) -> None:
    from .backends.debugging import eager

    original_replay_val = config.replay_record_enabled
    config.replay_record_enabled = False
    with open(filename, "rb") as in_file:
        record = ExecutionRecord.load(in_file)
    record.globals = dict(itertools.chain(record.globals.items(), globals().items()))

    try:
        _compile(
            record.code,
            record.globals,
            record.locals,
            record.builtins,
            compiler_fn=eager,
            one_graph=False,
            export=False,
            export_constraints=None,
            hooks=Hooks(),
            cache_size=CacheSizeRelevantForFrame(0, 0),
            cache_entry=None,
            frame=None,
            frame_state={},
            compile_id=CompileId(42, 999),
        )
    finally:
        config.replay_record_enabled = original_replay_val


def first_real_inst_idx(code: CodeType) -> int:
    if sys.version_info < (3, 11):
        return 0
    for inst in dis.get_instructions(code):
        if inst.opname == "RESUME":
            return inst.offset // 2
    raise RuntimeError("RESUME instruction not found in code")


class ConvertFrameProtocol(typing.Protocol):
    def __call__(
        self,
        frame: FrameType,
        cache_entry: Optional[CacheEntry],
        hooks: Hooks,
        frame_state: Dict[str, Union[int, FrameStateSizeEntry]],
        *,
        skip: int = 0,
    ) -> Optional[GuardedCode]:
        ...


class CatchErrorsWrapper:
    def __init__(self, callback: ConvertFrameProtocol, hooks: Hooks) -> None:
        functools.wraps(callback)(self)
        self._torchdynamo_orig_callable = callback
        self.hooks = hooks

    def __call__(
        self,
        frame: FrameType,
        cache_entry: Optional[CacheEntry],
        frame_state: Dict[str, Union[int, FrameStateSizeEntry]],
    ) -> Optional[GuardedCode]:
        assert frame_state is not None

        is_skipfile = trace_rules.check(frame.f_code)
        if sys.version_info >= (3, 13):
            has_started_execution = frame.f_lasti > first_real_inst_idx(frame.f_code)
        else:
            has_started_execution = frame.f_lasti >= first_real_inst_idx(frame.f_code)
        if (
            # TODO: the first condition is not covered by any test
            has_started_execution
            or is_skipfile
            or config.disable
            or (
                is_in_torch_dispatch_mode(include_infra_modes=False)
                and not getattr(self._torchdynamo_orig_callable, "_export", False)
            )
        ):
            if log.isEnabledFor(logging.DEBUG):
                print(frame.f_lasti, first_real_inst_idx(frame.f_code))

                if has_started_execution:
                    skip_reason = "traced frame already"
                elif trace_rules.check(frame.f_code):
                    skip_reason = "in skipfiles"
                elif is_in_torch_dispatch_mode(include_infra_modes=False):
                    skip_reason = "non-infra torch dispatch mode present, this is not supported today in torch.compile"
                else:
                    skip_reason = "dynamo tracing is disabled"

                log.debug(
                    "skipping: %s (reason: %s, file: %s)",
                    frame.f_code.co_name,
                    skip_reason,
                    frame.f_code.co_filename,
                )
            return None

        if frame.f_code.co_filename == "<string>" and frame.f_code.co_name == "__new__":
            # nametuple constructor
            return None
        if config._get_optimize_ddp_mode() == "ddp_optimizer":
            ddp_module = DistributedDataParallel._get_active_ddp_module()
            if ddp_module:
                with compile_lock:
                    from torch._dynamo.backends.distributed import DDPOptimizer

                    ddp_optimizer = DDPOptimizer(
                        bucket_bytes_cap=ddp_module.bucket_bytes_cap,
                        backend_compile_fn=self._torchdynamo_orig_callable._torchdynamo_orig_callable,  # type: ignore[attr-defined]
                    )
                    assert hasattr(
                        self._torchdynamo_orig_callable, "_clone_with_backend"
                    ), "DDPOptimizer only supports callback fns that know how to clone themselves."
                    hijacked_callback = (
                        self._torchdynamo_orig_callable._clone_with_backend(
                            ddp_optimizer.compile_fn,
                        )
                    )
                    return hijacked_callback(
                        frame, cache_entry, self.hooks, frame_state
                    )

        with compile_lock, _disable_current_modes():
            # skip=1: skip this frame
            return self._torchdynamo_orig_callable(
                frame, cache_entry, self.hooks, frame_state, skip=1
            )


def catch_errors_wrapper(
    callback: ConvertFrameProtocol, hooks: Hooks
) -> CatchErrorsWrapper:
    return CatchErrorsWrapper(callback, hooks)<|MERGE_RESOLUTION|>--- conflicted
+++ resolved
@@ -76,10 +76,7 @@
     augment_exc_message,
     BackendCompilerFailed,
     CacheLimitExceeded,
-<<<<<<< HEAD
-=======
     FailOnCacheLimitHit,
->>>>>>> 9b2e453e
     format_error_msg,
     InternalTorchDynamoError,
     SkipCodeRecursiveException,
@@ -888,15 +885,11 @@
                 format_guard_failures(),
                 troubleshooting_url,
             )
-<<<<<<< HEAD
-            if config.skip_code_recursive_on_cache_limit_hit and justknobs_check(
-=======
             if config.fail_on_cache_limit_hit:
                 raise FailOnCacheLimitHit(
                     f"{limit_type} reached, because fail_on_cache_limit_hit = True this is a HARD failure"
                 )
             elif config.skip_code_recursive_on_cache_limit_hit and justknobs_check(
->>>>>>> 9b2e453e
                 "pytorch/compiler:skip_code_recursive_on_cache_limit_hit"
             ):
                 raise CacheLimitExceeded(f"{limit_type} reached")
@@ -1047,8 +1040,6 @@
                 remote_cache_time_saved = frame_phase_timing[frame_key].get(
                     "remote_cache_time_saved", 0
                 )
-<<<<<<< HEAD
-=======
                 possibly_missed_reinplacing_bytes = (
                     torch._dynamo.utils.counters["inductor"][
                         "possibly_missed_reinplacing_bytes"
@@ -1061,7 +1052,6 @@
                         "auto_functionalize",
                         {"missed_reinplacing_bytes": possibly_missed_reinplacing_bytes},
                     )
->>>>>>> 9b2e453e
             else:
                 guard_count = None
                 shape_env_guard_count = None
@@ -1115,11 +1105,8 @@
                 remote_cache_time_saved,
                 structured_logging_overhead_s,
                 config.suppress_errors,
-<<<<<<< HEAD
-=======
                 config.inline_inbuilt_nn_modules,
                 config.specialize_float,
->>>>>>> 9b2e453e
             )
             record_compilation_metrics(metrics)
             torch._dynamo.callback_handler.run_end_callbacks()
@@ -1143,15 +1130,11 @@
         frame_state: Dict[str, Union[int, FrameStateSizeEntry]],
         skip: int = 0,
     ) -> Optional[
-<<<<<<< HEAD
-        Union[GuardedCode, torch._C._dynamo.eval_frame.SkipCodeRecursiveFlag]
-=======
         Union[
             GuardedCode,
             torch._C._dynamo.eval_frame.SkipCodeRecursiveFlag,
             torch._C._dynamo.eval_frame.CacheLimitHitFlag,
         ]
->>>>>>> 9b2e453e
     ]:
         counters["frames"]["total"] += 1
         try:
@@ -1222,13 +1205,10 @@
             # to signal to Dynamo eval frame to skip the current frame and any recursive calls.
             if isinstance(e, SkipCodeRecursiveException):
                 return torch._C._dynamo.eval_frame.skip_code_recursive_flag
-<<<<<<< HEAD
-=======
             elif isinstance(e, CacheLimitExceeded):
                 # signal to Dynamo to run this frame on run-only mode, skipping recursively if
                 # no valid cache entry is found.
                 return torch._C._dynamo.eval_frame.cache_limit_hit_flag
->>>>>>> 9b2e453e
 
         return None
 
