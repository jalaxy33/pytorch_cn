--- conflicted
+++ resolved
@@ -48,15 +48,12 @@
 # [@compile_ignored: runtime_behaviour] skip tracing recursively if cache limit is hit
 skip_code_recursive_on_cache_limit_hit = True
 
-<<<<<<< HEAD
-=======
 # raise a hard error if cache limit is hit.  If you are on a model where you
 # know you've sized the cache correctly, this can help detect problems when
 # you regress guards/specialization.  This works best when cache_size_limit = 1.
 # [@compile_ignored: runtime_behaviour]
 fail_on_cache_limit_hit = False
 
->>>>>>> 9b2e453e
 # whether or not to specialize on int inputs.  This only has an effect with
 # dynamic_shapes; when dynamic_shapes is False, we ALWAYS specialize on int
 # inputs.  Note that assume_static_by_default will also cause ints to get
@@ -485,12 +482,9 @@
 # invariant is inviolated, you will likely deadlock NCCL and encounter a
 # NCCL timeout.
 enable_compiler_collectives = os.environ.get("TORCH_COMPILER_COLLECTIVES", "0") == "1"
-<<<<<<< HEAD
-=======
 
 # HACK: this is for testing custom ops profiling only
 _custom_ops_profile: Optional[Any] = None
->>>>>>> 9b2e453e
 
 if TYPE_CHECKING:
     from torch.utils._config_typing import *  # noqa: F401, F403
