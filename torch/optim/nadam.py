import torch
from torch import Tensor
from .optimizer import (Optimizer, _use_grad_for_differentiable, _get_value, _dispatch_sqrt, _stack_if_compiling,
                        _capturable_doc, _differentiable_doc, _foreach_doc, _default_to_fused_or_foreach)
from typing import List, Optional

__all__ = ['NAdam', 'nadam']

class NAdam(Optimizer):
    def __init__(self, params, lr=2e-3, betas=(0.9, 0.999), eps=1e-8,
<<<<<<< HEAD
                 weight_decay=0, momentum_decay=4e-3, *, foreach: Optional[bool] = None,
=======
                 weight_decay=0, momentum_decay=4e-3, decoupled_weight_decay: bool = False,
                 *, foreach: Optional[bool] = None, capturable: bool = False,
>>>>>>> c379d628
                 differentiable: bool = False):
        if not 0.0 <= lr:
            raise ValueError("Invalid learning rate: {}".format(lr))
        if not 0.0 <= eps:
            raise ValueError("Invalid epsilon value: {}".format(eps))
        if not 0.0 <= betas[0] < 1.0:
            raise ValueError("Invalid beta parameter at index 0: {}".format(betas[0]))
        if not 0.0 <= betas[1] < 1.0:
            raise ValueError("Invalid beta parameter at index 1: {}".format(betas[1]))
        if not 0.0 <= weight_decay:
            raise ValueError("Invalid weight_decay value: {}".format(weight_decay))
        if not 0.0 <= momentum_decay:
            raise ValueError("Invalid momentum_decay value: {}".format(momentum_decay))
        defaults = dict(lr=lr, betas=betas, eps=eps,
                        weight_decay=weight_decay, momentum_decay=momentum_decay,
<<<<<<< HEAD
                        foreach=foreach, differentiable=differentiable)
=======
                        decoupled_weight_decay=decoupled_weight_decay,
                        foreach=foreach, capturable=capturable, differentiable=differentiable)
>>>>>>> c379d628
        super().__init__(params, defaults)

    def __setstate__(self, state):
        super().__setstate__(state)
        for group in self.param_groups:
            group.setdefault('foreach', None)
            group.setdefault('capturable', False)
            group.setdefault('differentiable', False)
        state_values = list(self.state.values())
        step_is_tensor = (len(state_values) != 0) and torch.is_tensor(state_values[0]['step'])
        if not step_is_tensor:
            for s in state_values:
                s['step'] = torch.tensor(float(s['step']))
        mu_product_is_tensor = (len(state_values) != 0) and torch.is_tensor(state_values[0]['mu_product'])
        if not mu_product_is_tensor:
            for s in state_values:
                s['mu_product'] = torch.tensor(s['mu_product'])

    def _init_group(self, group, params_with_grad, grads, exp_avgs, exp_avg_sqs, mu_products, state_steps):
        for p in group['params']:
            if p.grad is not None:
                params_with_grad.append(p)
                if p.grad.is_sparse:
                    raise RuntimeError('NAdam does not support sparse gradients')
                grads.append(p.grad)

                state = self.state[p]
                # Lazy state initialization
                if len(state) == 0:
                    # note(crcrpar): [special device hosting for step]
                    # Deliberately host `step` and `mu_product` on CPU if capturable is False.
                    # This is because kernel launches are costly on CUDA and XLA.
                    state['step'] = (
                        torch.zeros((), dtype=torch.float, device=p.device)
                        if group['capturable'] else torch.tensor(0.)
                    )
                    state['mu_product'] = (
                        torch.ones((), dtype=torch.float, device=p.device)
                        if group['capturable'] else torch.tensor(1.)
                    )
                    # Exponential moving average of gradient values
                    state['exp_avg'] = torch.zeros_like(p, memory_format=torch.preserve_format)
                    # Exponential moving average of squared gradient values
                    state['exp_avg_sq'] = torch.zeros_like(p, memory_format=torch.preserve_format)

                exp_avgs.append(state['exp_avg'])
                exp_avg_sqs.append(state['exp_avg_sq'])
                mu_products.append(state['mu_product'])
                state_steps.append(state['step'])

    @_use_grad_for_differentiable
    def step(self, closure=None):
        """Performs a single optimization step.

        Args:
            closure (Callable, optional): A closure that reevaluates the model
                and returns the loss.
        """
        self._cuda_graph_capture_health_check()

        loss = None
        if closure is not None:
            with torch.enable_grad():
                loss = closure()

        for group in self.param_groups:
            params_with_grad = []
            grads = []
            exp_avgs = []
            exp_avg_sqs = []
            mu_products = []
            state_steps = []
            beta1, beta2 = group['betas']

            self._init_group(group, params_with_grad, grads, exp_avgs, exp_avg_sqs, mu_products, state_steps)

            nadam(params_with_grad,
                  grads,
                  exp_avgs,
                  exp_avg_sqs,
                  mu_products,
                  state_steps,
                  beta1=beta1,
                  beta2=beta2,
                  lr=group['lr'],
                  weight_decay=group['weight_decay'],
                  momentum_decay=group['momentum_decay'],
                  eps=group['eps'],
                  foreach=group['foreach'],
                  capturable=group['capturable'],
                  differentiable=group['differentiable'])

        return loss

NAdam.__doc__ = r"""Implements NAdam algorithm.

    .. math::
       \begin{aligned}
            &\rule{110mm}{0.4pt}                                                                 \\
            &\textbf{input}      : \gamma_t \text{ (lr)}, \: \beta_1,\beta_2 \text{ (betas)},
                \: \theta_0 \text{ (params)}, \: f(\theta) \text{ (objective)}                   \\
            &\hspace{13mm} \: \lambda \text{ (weight decay)}, \:\psi \text{ (momentum decay)}    \\
            &\textbf{initialize} :  m_0 \leftarrow 0 \text{ ( first moment)},
                v_0 \leftarrow 0 \text{ ( second moment)}                                 \\[-1.ex]
            &\rule{110mm}{0.4pt}                                                                 \\
            &\textbf{for} \: t=1 \: \textbf{to} \: \ldots \: \textbf{do}                         \\
            &\hspace{5mm}g_t           \leftarrow   \nabla_{\theta} f_t (\theta_{t-1})           \\
            &\hspace{5mm}if \: \lambda \neq 0                                                    \\
            &\hspace{10mm} g_t \leftarrow g_t + \lambda \theta_{t-1}                             \\
            &\hspace{5mm} \mu_t \leftarrow \beta_1 \big(1 - \frac{1}{2}  0.96^{t \psi} \big)     \\
            &\hspace{5mm} \mu_{t+1} \leftarrow \beta_1 \big(1 - \frac{1}{2} 0.96^{(t+1)\psi}\big)\\
            &\hspace{5mm}m_t           \leftarrow   \beta_1 m_{t-1} + (1 - \beta_1) g_t          \\
            &\hspace{5mm}v_t           \leftarrow   \beta_2 v_{t-1} + (1-\beta_2) g^2_t          \\
            &\hspace{5mm}\widehat{m_t} \leftarrow \mu_{t+1} m_t/(1-\prod_{i=1}^{t+1}\mu_i)\\[-1.ex]
            & \hspace{11mm} + (1-\mu_t) g_t /(1-\prod_{i=1}^{t} \mu_{i})                         \\
            &\hspace{5mm}\widehat{v_t} \leftarrow   v_t/\big(1-\beta_2^t \big)                   \\
            &\hspace{5mm}\theta_t \leftarrow \theta_{t-1} - \gamma \widehat{m_t}/
                \big(\sqrt{\widehat{v_t}} + \epsilon \big)                                       \\
            &\rule{110mm}{0.4pt}                                                          \\[-1.ex]
            &\bf{return} \:  \theta_t                                                     \\[-1.ex]
            &\rule{110mm}{0.4pt}                                                          \\[-1.ex]
       \end{aligned}

    For further details regarding the algorithm we refer to `Incorporating Nesterov Momentum into Adam`_.
    """ + r"""
    Args:
        params (iterable): iterable of parameters to optimize or dicts defining
            parameter groups
        lr (float, optional): learning rate (default: 2e-3)
        betas (Tuple[float, float], optional): coefficients used for computing
            running averages of gradient and its square (default: (0.9, 0.999))
        eps (float, optional): term added to the denominator to improve
            numerical stability (default: 1e-8)
        weight_decay (float, optional): weight decay (L2 penalty) (default: 0)
        momentum_decay (float, optional): momentum momentum_decay (default: 4e-3)
<<<<<<< HEAD
        {foreach}
        {differentiable}
=======
        decoupled_weight_decay (bool, optional): whether to use decoupled weight
            decay as in AdamW to obtain NAdamW (default: False)
        {_foreach_doc}
        {_capturable_doc}
        {_differentiable_doc}
>>>>>>> c379d628

    .. _Incorporating Nesterov Momentum into Adam:
        https://openreview.net/forum?id=OM0jvwB8jIp57ZJjtNEZ

    """.format(foreach=_foreach_doc, differentiable=_differentiable_doc)


def nadam(params: List[Tensor],
          grads: List[Tensor],
          exp_avgs: List[Tensor],
          exp_avg_sqs: List[Tensor],
          mu_products: List[Tensor],
          state_steps: List[Tensor],
          # kwonly args with defaults are not supported by functions compiled with torchscript issue #70627
          # setting this as kwarg for now as functional API is compiled by torch/distributed/optim
          foreach: Optional[bool] = None,
          capturable: bool = False,
          differentiable: bool = False,
          *,
          beta1: float,
          beta2: float,
          lr: float,
          weight_decay: float,
          momentum_decay: float,
          eps: float):
    r"""Functional API that performs NAdam algorithm computation.

    See :class:`~torch.optim.NAdam` for details.
    """


    if not all(isinstance(t, torch.Tensor) for t in state_steps):
        raise RuntimeError("API has changed, `state_steps` argument must contain a list of singleton tensors")

    if not all(isinstance(t, torch.Tensor) for t in mu_products):
        raise RuntimeError("API has changed, `mu_products` argument must contain a list of singleton tensors")

    if foreach is None:
        _, foreach = _default_to_fused_or_foreach(params, differentiable, use_fused=False)

    if foreach and torch.jit.is_scripting():
        raise RuntimeError('torch.jit.script not supported with foreach optimizers')

    if foreach and not torch.jit.is_scripting():
        func = _multi_tensor_nadam
    else:
        func = _single_tensor_nadam

    func(params,
         grads,
         exp_avgs,
         exp_avg_sqs,
         mu_products,
         state_steps,
         beta1=beta1,
         beta2=beta2,
         lr=lr,
         weight_decay=weight_decay,
         momentum_decay=momentum_decay,
         eps=eps,
         capturable=capturable,
         differentiable=differentiable)


def _single_tensor_nadam(params: List[Tensor],
                         grads: List[Tensor],
                         exp_avgs: List[Tensor],
                         exp_avg_sqs: List[Tensor],
                         mu_products: List[Tensor],
                         state_steps: List[Tensor],
                         *,
                         beta1: float,
                         beta2: float,
                         lr: float,
                         weight_decay: float,
                         momentum_decay: float,
                         eps: float,
<<<<<<< HEAD
=======
                         decoupled_weight_decay: bool,
                         capturable: bool,
>>>>>>> c379d628
                         differentiable: bool):

    for i, param in enumerate(params):
        grad = grads[i]
        exp_avg = exp_avgs[i]
        exp_avg_sq = exp_avg_sqs[i]
        mu_product = mu_products[i]
        step_t = state_steps[i]

        # If compiling, the compiler will handle cudagraph checks, see note [torch.compile x capturable]
        if not torch._utils.is_compiling() and capturable:
            assert param.is_cuda and mu_product.is_cuda and step_t.is_cuda, \
                "If capturable=True, params, mu_products, and state_steps must be CUDA tensors."

        # update step
        step_t += 1

        if capturable:
            step = step_t
        else:
            step = _get_value(step_t)

        bias_correction2 = 1 - beta2 ** step

        if weight_decay != 0:
            grad = grad.add(param, alpha=weight_decay)

        # calculate the momentum cache \mu^{t} and \mu^{t+1}
        mu = beta1 * (1. - 0.5 * (0.96 ** (step * momentum_decay)))
        mu_next = beta1 * (1. - 0.5 * (0.96 ** ((step + 1) * momentum_decay)))

        # update mu_product
        mu_product *= mu

        # decay the first and second moment running average coefficient
        exp_avg.lerp_(grad, 1 - beta1)
        exp_avg_sq.mul_(beta2).addcmul_(grad, grad, value=1 - beta2)
        denom = exp_avg_sq.div(bias_correction2).sqrt()

        if differentiable or capturable:
            denom = denom.add(eps)
            # Make autograd track the operations
            # by updating the grad and exp_avg directly and not using the
            # scalar "value" argument of addcdiv.
            mu_product_next = mu_product * mu_next
            grad = grad * (-lr * (1. - mu) / (1. - mu_product))
            exp_avg = exp_avg * (-lr * mu_next / (1. - mu_product_next))
            param.addcdiv_(grad, denom)
            param.addcdiv_(exp_avg, denom)
        else:
            mu_product_next = _get_value(mu_product) * mu_next
            denom.add_(eps)
            param.addcdiv_(grad, denom, value=(-lr * (1. - mu) / (1. - _get_value(mu_product))))
            param.addcdiv_(exp_avg, denom, value=(-lr * mu_next) / (1. - mu_product_next))


def _multi_tensor_nadam(params: List[Tensor],
                        grads: List[Tensor],
                        exp_avgs: List[Tensor],
                        exp_avg_sqs: List[Tensor],
                        mu_products: List[Tensor],
                        state_steps: List[Tensor],
                        *,
                        beta1: float,
                        beta2: float,
                        lr: float,
                        weight_decay: float,
                        momentum_decay: float,
                        eps: float,
<<<<<<< HEAD
=======
                        decoupled_weight_decay: bool,
                        capturable: bool,
>>>>>>> c379d628
                        differentiable: bool):

    if len(params) == 0:
        return

    assert not differentiable, "_foreach ops don't support autograd"

    # If compiling, the compiler will handle cudagraph checks, see note [torch.compile x capturable]
    if not torch._utils.is_compiling() and capturable:
        assert all(p.is_cuda and mp.is_cuda and step.is_cuda
                   for p, mp, step in zip(params, mu_products, state_steps)), \
            "If capturable=True, params, mu_products, and state_steps must be CUDA tensors."


    grouped_tensors = Optimizer._group_tensors_by_device_and_dtype([params, grads, exp_avgs, exp_avg_sqs, mu_products, state_steps])
    for ((grouped_params, grouped_grads, grouped_exp_avgs,
         grouped_exp_avg_sqs, grouped_mu_products, grouped_state_steps), _) in grouped_tensors.values():

        # update steps
        torch._foreach_add_(grouped_state_steps, 1)

<<<<<<< HEAD
        bias_correction2 = [1 - beta2 ** _get_value(step) for step in grouped_state_steps]
        mus = [beta1 * (1. - 0.5 * (0.96 ** (_get_value(step) * momentum_decay))) for step in grouped_state_steps]
        mu_nexts = [beta1 * (1. - 0.5 * (0.96 ** ((_get_value(step) + 1) * momentum_decay)))
                    for step in grouped_state_steps]

        # update mu_products
        torch._foreach_mul_(grouped_mu_products, mus)

        if weight_decay != 0:
=======
        if weight_decay != 0 and not decoupled_weight_decay:
>>>>>>> c379d628
            grouped_grads = torch._foreach_add(grouped_grads, grouped_params, alpha=weight_decay)

        # Decay the first and second moment running average coefficient
        torch._foreach_lerp_(grouped_exp_avgs, grouped_grads, 1 - beta1)

        torch._foreach_mul_(grouped_exp_avg_sqs, beta2)
        torch._foreach_addcmul_(grouped_exp_avg_sqs, grouped_grads, grouped_grads, 1 - beta2)

        exp_avg_sq_sqrt = torch._foreach_sqrt(grouped_exp_avg_sqs)

        if capturable:
            # mus will be beta1 * (1 - 0.5 * 0.96 ** (step * momentum_decay))
            exponent = torch._foreach_mul(grouped_state_steps, momentum_decay)
            mus = torch._foreach_pow(0.96, exponent)
            torch._foreach_mul_(mus, -0.5)
            torch._foreach_add_(mus, 1.0)
            torch._foreach_mul_(mus, beta1)

            # mu_nexts will be beta1 * (1 - 0.5 * 0.96 ** ((step + 1) * momentum_decay))
            torch._foreach_add_(exponent, momentum_decay)
            mu_nexts = torch._foreach_pow(0.96, exponent)
            torch._foreach_mul_(mu_nexts, -0.5)
            torch._foreach_add_(mu_nexts, 1.0)
            torch._foreach_mul_(mu_nexts, beta1)

            # save peak memory as we don't need exponent anymore
            del exponent

            bias_correction_sqrt = torch._foreach_pow(beta2, grouped_state_steps)
            # foreach_sub doesn't allow a scalar as the first arg
            torch._foreach_sub_(bias_correction_sqrt, 1.0)
            torch._foreach_neg_(bias_correction_sqrt)
            torch._foreach_sqrt_(bias_correction_sqrt)
        else:
            bias_correction_sqrt = [_dispatch_sqrt(1 - beta2 ** _get_value(step)) for step in grouped_state_steps]
            mus = [beta1 * (1. - 0.5 * (0.96 ** (_get_value(step) * momentum_decay))) for step in grouped_state_steps]
            mu_nexts = [beta1 * (1. - 0.5 * (0.96 ** ((_get_value(step) + 1) * momentum_decay)))
                        for step in grouped_state_steps]

        # update mu_products
        torch._foreach_mul_(grouped_mu_products, mus)

        torch._foreach_div_(exp_avg_sq_sqrt, bias_correction_sqrt)
        torch._foreach_add_(exp_avg_sq_sqrt, eps)

        # explicitly delete bias_correction refs to save memory
        del bias_correction_sqrt

        if capturable:
            # Build up the step_size multiplier for grad, reusing mus' memory
            torch._foreach_sub_(mus, 1.0)
            torch._foreach_mul_(mus, lr)
            # foreach_sub doesn't allow a scalar as the first arg
            denom = torch._foreach_sub(grouped_mu_products, 1.0)
            torch._foreach_neg_(denom)
            torch._foreach_div_(mus, denom)
            # - lr * (1 - mu) / (1 - mu_product)
            step_size_grads = mus
            # explicitly delete denom to save memory
            del denom

            # Build up the step_size multiplier for exp_avg, reusing mu_nexts' memory
            denom = torch._foreach_mul(grouped_mu_products, mu_nexts)
            torch._foreach_mul_(mu_nexts, lr)
            # foreach_sub doesn't allow a scalar as the first arg, but it's okay because
            # we need a negative here anyway
            torch._foreach_sub_(denom, 1.0)
            torch._foreach_div_(mu_nexts, denom)
            # - lr * mu_next / (1 - mu_product * mu_next)
            step_size_expavg = mu_nexts
            # explicitly delete denom to save memory
            del denom

            # we cannot inplace into step_size_grads cuz it is a list of ScalarTensors
            # and mul'ing with grouped_grads will result in a list of bigger Tensors
            numerator = torch._foreach_mul(step_size_grads, grouped_grads)
            torch._foreach_addcmul_(numerator, step_size_expavg, grouped_exp_avgs)

            # finally, update params
            torch._foreach_addcdiv_(grouped_params, numerator, exp_avg_sq_sqrt)
        else:
            step_size_grads = _stack_if_compiling([(lr * (1. - mu) / (1. - _get_value(mu_product))) * -1
                                                   for mu_product, mu in zip(grouped_mu_products, mus)])
            step_size_expavg = _stack_if_compiling([(lr * mu_next / (1. - _get_value(mu_product) * mu_next)) * -1
                                                    for mu_product, mu_next in zip(grouped_mu_products, mu_nexts)])

            torch._foreach_addcdiv_(grouped_params, grouped_grads, exp_avg_sq_sqrt, step_size_grads)
            torch._foreach_addcdiv_(grouped_params, grouped_exp_avgs, exp_avg_sq_sqrt, step_size_expavg)<|MERGE_RESOLUTION|>--- conflicted
+++ resolved
@@ -8,33 +8,25 @@
 
 class NAdam(Optimizer):
     def __init__(self, params, lr=2e-3, betas=(0.9, 0.999), eps=1e-8,
-<<<<<<< HEAD
-                 weight_decay=0, momentum_decay=4e-3, *, foreach: Optional[bool] = None,
-=======
                  weight_decay=0, momentum_decay=4e-3, decoupled_weight_decay: bool = False,
                  *, foreach: Optional[bool] = None, capturable: bool = False,
->>>>>>> c379d628
                  differentiable: bool = False):
         if not 0.0 <= lr:
-            raise ValueError("Invalid learning rate: {}".format(lr))
+            raise ValueError(f"Invalid learning rate: {lr}")
         if not 0.0 <= eps:
-            raise ValueError("Invalid epsilon value: {}".format(eps))
+            raise ValueError(f"Invalid epsilon value: {eps}")
         if not 0.0 <= betas[0] < 1.0:
-            raise ValueError("Invalid beta parameter at index 0: {}".format(betas[0]))
+            raise ValueError(f"Invalid beta parameter at index 0: {betas[0]}")
         if not 0.0 <= betas[1] < 1.0:
-            raise ValueError("Invalid beta parameter at index 1: {}".format(betas[1]))
+            raise ValueError(f"Invalid beta parameter at index 1: {betas[1]}")
         if not 0.0 <= weight_decay:
-            raise ValueError("Invalid weight_decay value: {}".format(weight_decay))
+            raise ValueError(f"Invalid weight_decay value: {weight_decay}")
         if not 0.0 <= momentum_decay:
-            raise ValueError("Invalid momentum_decay value: {}".format(momentum_decay))
+            raise ValueError(f"Invalid momentum_decay value: {momentum_decay}")
         defaults = dict(lr=lr, betas=betas, eps=eps,
                         weight_decay=weight_decay, momentum_decay=momentum_decay,
-<<<<<<< HEAD
-                        foreach=foreach, differentiable=differentiable)
-=======
                         decoupled_weight_decay=decoupled_weight_decay,
                         foreach=foreach, capturable=capturable, differentiable=differentiable)
->>>>>>> c379d628
         super().__init__(params, defaults)
 
     def __setstate__(self, state):
@@ -123,6 +115,7 @@
                   weight_decay=group['weight_decay'],
                   momentum_decay=group['momentum_decay'],
                   eps=group['eps'],
+                  decoupled_weight_decay=group['decoupled_weight_decay'],
                   foreach=group['foreach'],
                   capturable=group['capturable'],
                   differentiable=group['differentiable'])
@@ -137,13 +130,16 @@
             &\textbf{input}      : \gamma_t \text{ (lr)}, \: \beta_1,\beta_2 \text{ (betas)},
                 \: \theta_0 \text{ (params)}, \: f(\theta) \text{ (objective)}                   \\
             &\hspace{13mm} \: \lambda \text{ (weight decay)}, \:\psi \text{ (momentum decay)}    \\
+            &\hspace{13mm} \: \textit{decoupled\_weight\_decay}                                  \\
             &\textbf{initialize} :  m_0 \leftarrow 0 \text{ ( first moment)},
                 v_0 \leftarrow 0 \text{ ( second moment)}                                 \\[-1.ex]
             &\rule{110mm}{0.4pt}                                                                 \\
             &\textbf{for} \: t=1 \: \textbf{to} \: \ldots \: \textbf{do}                         \\
             &\hspace{5mm}g_t           \leftarrow   \nabla_{\theta} f_t (\theta_{t-1})           \\
-            &\hspace{5mm}if \: \lambda \neq 0                                                    \\
+            &\hspace{5mm}\textbf{if} \: \lambda \neq 0 \text{ and not } \textit{decoupled\_weight\_decay} \\
             &\hspace{10mm} g_t \leftarrow g_t + \lambda \theta_{t-1}                             \\
+            &\hspace{5mm}\textbf{else}                                                           \\
+            &\hspace{10mm} \theta_t \leftarrow \theta_{t-1} - \gamma \lambda \theta_{t-1}        \\
             &\hspace{5mm} \mu_t \leftarrow \beta_1 \big(1 - \frac{1}{2}  0.96^{t \psi} \big)     \\
             &\hspace{5mm} \mu_{t+1} \leftarrow \beta_1 \big(1 - \frac{1}{2} 0.96^{(t+1)\psi}\big)\\
             &\hspace{5mm}m_t           \leftarrow   \beta_1 m_{t-1} + (1 - \beta_1) g_t          \\
@@ -159,7 +155,7 @@
        \end{aligned}
 
     For further details regarding the algorithm we refer to `Incorporating Nesterov Momentum into Adam`_.
-    """ + r"""
+    """ + fr"""
     Args:
         params (iterable): iterable of parameters to optimize or dicts defining
             parameter groups
@@ -170,21 +166,18 @@
             numerical stability (default: 1e-8)
         weight_decay (float, optional): weight decay (L2 penalty) (default: 0)
         momentum_decay (float, optional): momentum momentum_decay (default: 4e-3)
-<<<<<<< HEAD
-        {foreach}
-        {differentiable}
-=======
         decoupled_weight_decay (bool, optional): whether to use decoupled weight
             decay as in AdamW to obtain NAdamW (default: False)
         {_foreach_doc}
         {_capturable_doc}
         {_differentiable_doc}
->>>>>>> c379d628
 
     .. _Incorporating Nesterov Momentum into Adam:
         https://openreview.net/forum?id=OM0jvwB8jIp57ZJjtNEZ
-
-    """.format(foreach=_foreach_doc, differentiable=_differentiable_doc)
+    .. _Decoupled Weight Decay Regularization:
+        https://arxiv.org/abs/1711.05101
+
+    """
 
 
 def nadam(params: List[Tensor],
@@ -195,6 +188,7 @@
           state_steps: List[Tensor],
           # kwonly args with defaults are not supported by functions compiled with torchscript issue #70627
           # setting this as kwarg for now as functional API is compiled by torch/distributed/optim
+          decoupled_weight_decay: bool = False,
           foreach: Optional[bool] = None,
           capturable: bool = False,
           differentiable: bool = False,
@@ -239,6 +233,7 @@
          lr=lr,
          weight_decay=weight_decay,
          momentum_decay=momentum_decay,
+         decoupled_weight_decay=decoupled_weight_decay,
          eps=eps,
          capturable=capturable,
          differentiable=differentiable)
@@ -257,11 +252,8 @@
                          weight_decay: float,
                          momentum_decay: float,
                          eps: float,
-<<<<<<< HEAD
-=======
                          decoupled_weight_decay: bool,
                          capturable: bool,
->>>>>>> c379d628
                          differentiable: bool):
 
     for i, param in enumerate(params):
@@ -286,8 +278,11 @@
 
         bias_correction2 = 1 - beta2 ** step
 
-        if weight_decay != 0:
+        if weight_decay != 0 and not decoupled_weight_decay:
             grad = grad.add(param, alpha=weight_decay)
+        else:
+            # Perform stepweight decay
+            param.mul_(1 - lr * weight_decay)
 
         # calculate the momentum cache \mu^{t} and \mu^{t+1}
         mu = beta1 * (1. - 0.5 * (0.96 ** (step * momentum_decay)))
@@ -331,11 +326,8 @@
                         weight_decay: float,
                         momentum_decay: float,
                         eps: float,
-<<<<<<< HEAD
-=======
                         decoupled_weight_decay: bool,
                         capturable: bool,
->>>>>>> c379d628
                         differentiable: bool):
 
     if len(params) == 0:
@@ -357,20 +349,11 @@
         # update steps
         torch._foreach_add_(grouped_state_steps, 1)
 
-<<<<<<< HEAD
-        bias_correction2 = [1 - beta2 ** _get_value(step) for step in grouped_state_steps]
-        mus = [beta1 * (1. - 0.5 * (0.96 ** (_get_value(step) * momentum_decay))) for step in grouped_state_steps]
-        mu_nexts = [beta1 * (1. - 0.5 * (0.96 ** ((_get_value(step) + 1) * momentum_decay)))
-                    for step in grouped_state_steps]
-
-        # update mu_products
-        torch._foreach_mul_(grouped_mu_products, mus)
-
-        if weight_decay != 0:
-=======
         if weight_decay != 0 and not decoupled_weight_decay:
->>>>>>> c379d628
             grouped_grads = torch._foreach_add(grouped_grads, grouped_params, alpha=weight_decay)
+        else:
+            # Perform stepweight decay
+            torch._foreach_mul_(grouped_params, 1 - lr * weight_decay)
 
         # Decay the first and second moment running average coefficient
         torch._foreach_lerp_(grouped_exp_avgs, grouped_grads, 1 - beta1)
