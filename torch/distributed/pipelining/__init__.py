# Copyright (c) Meta Platforms, Inc. and affiliates
<<<<<<< HEAD
=======
from ._IR import Pipe, pipe_split, pipeline, SplitPoint
from .schedules import (
    Schedule1F1B,
    ScheduleFlexibleInterleaved1F1B,
    ScheduleGPipe,
    ScheduleInterleaved1F1B,
    ScheduleLoopedBFS,
)
from .stage import build_stage, PipelineStage


>>>>>>> 6ff1e43a
__all__ = [
    "Pipe",
    "pipe_split",
    "SplitPoint",
    "pipeline",
    "PipelineStage",
    "build_stage",
    "Schedule1F1B",
    "ScheduleFlexibleInterleaved1F1B",
    "ScheduleGPipe",
    "ScheduleInterleaved1F1B",
    "ScheduleLoopedBFS",
<<<<<<< HEAD
    "ZeroBubbleAlgorithm",
]

from ._IR import Pipe, pipe_split, pipeline, SplitPoint
from .schedules import (
    Schedule1F1B,
    ScheduleFlexibleInterleaved1F1B,
    ScheduleGPipe,
    ScheduleInterleaved1F1B,
    ScheduleLoopedBFS,
    ZeroBubbleAlgorithm,
)
from .stage import build_stage, PipelineStage
=======
]
>>>>>>> 6ff1e43a
<|MERGE_RESOLUTION|>--- conflicted
+++ resolved
@@ -1,6 +1,4 @@
 # Copyright (c) Meta Platforms, Inc. and affiliates
-<<<<<<< HEAD
-=======
 from ._IR import Pipe, pipe_split, pipeline, SplitPoint
 from .schedules import (
     Schedule1F1B,
@@ -12,7 +10,6 @@
 from .stage import build_stage, PipelineStage
 
 
->>>>>>> 6ff1e43a
 __all__ = [
     "Pipe",
     "pipe_split",
@@ -25,20 +22,4 @@
     "ScheduleGPipe",
     "ScheduleInterleaved1F1B",
     "ScheduleLoopedBFS",
-<<<<<<< HEAD
-    "ZeroBubbleAlgorithm",
-]
-
-from ._IR import Pipe, pipe_split, pipeline, SplitPoint
-from .schedules import (
-    Schedule1F1B,
-    ScheduleFlexibleInterleaved1F1B,
-    ScheduleGPipe,
-    ScheduleInterleaved1F1B,
-    ScheduleLoopedBFS,
-    ZeroBubbleAlgorithm,
-)
-from .stage import build_stage, PipelineStage
-=======
-]
->>>>>>> 6ff1e43a
+]