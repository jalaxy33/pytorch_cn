#include <torch/csrc/dynamo/python_compiled_autograd.h>

#include <torch/csrc/autograd/engine.h>
#include <torch/csrc/autograd/functions/accumulate_grad.h>
#include <torch/csrc/autograd/python_function.h>
#include <torch/csrc/dynamo/compiled_autograd.h>
#include <torch/csrc/dynamo/python_logger.h>
#include <torch/csrc/jit/python/pybind_utils.h>
#include <torch/csrc/python_headers.h>
#include <torch/csrc/utils/pythoncapi_compat.h>
#include <iostream>
#include <sstream>
#include <string>
#include <vector>

/*
[Note: Compiled Autograd]

Compiled autograd replaces the standard autograd engine by converting
the autograd graph to an FX graph that can be torch.compiled. It caches
this conversion using a shadow graph. We compare the new graph to the
shadow graph by walking the two graphs simultaneously and computing a
CacheKey for each original node to find the next edge in the shadow graph.
Two different graphs might have a shared common prefix in the shadow
graph, but then diverge at the first difference. Tensors, SavedVariables,
and SymInt found stored on the nodes in the autograd graph are lifted to
become inputs to the graph. All other properties (ints, floats, types,
etc.) are specialized using the CacheKey and will result in landing on
a different cache node in the shadow graph if some property differs.

To interact with the (hundreds) of different autograd::Node types,
we use a visitor pattern that walks each Node structure recursively.

- The first pass, compiled_args/collect, extracts all the inputs to the
graph and builds a CacheKey for us to specialize on.  On a cache hit,
we stop here and this is the only pass.

- On a cache miss, a second pass kicks in to extract the FX graph using
apply_with_saved, which uses another visitor pattern.  The before()
visitor swaps out all the Tensors, SavedVariables, and SymInt for
fake/symbolic versions to allow tracing.  We then run the standard apply()
method, and after() restores things to how we found them.

When we see tensor hooks, we record them directly in the output graph
without tracing into them.  We do this to avoid executing unsafe code
at trace time.

Notes:
  - We require hooks to not change shapes of tensors.
  - We require non-hook autograd nodes to be tracable.
*/

namespace torch::dynamo::autograd {
using c10::SymInt;

static PyObject* wrap_int_list(const std::vector<int64_t>& inputs) {
  PyObject* pyinput = PyTuple_New(static_cast<Py_ssize_t>(inputs.size()));
  for (const auto i : c10::irange(inputs.size())) {
    PyTuple_SET_ITEM(pyinput, i, PyLong_FromSsize_t(inputs[i]));
  }
  return pyinput;
}

static PyObject* convert_hook_list(std::vector<c10::SafePyObject>& inputs) {
  // inplace, consumes the input hooks
  PyObject* pyinput = PyTuple_New(static_cast<Py_ssize_t>(inputs.size()));
  for (const auto i : c10::irange(inputs.size())) {
    PyTuple_SET_ITEM(pyinput, i, inputs[i].release());
  }
  return pyinput;
}

// see https://github.com/pytorch/pytorch/pull/34845
void throw_python_error() {
  python_error err;
  err.persist();
  // NOLINTNEXTLINE(misc-throw-by-value-catch-by-reference)
  throw err;
}

static PyObject* check(PyObject* pyresult) {
  if (C10_UNLIKELY(pyresult == nullptr)) {
    throw_python_error();
  }
  return pyresult;
}

static void check(bool result) {
  if (C10_UNLIKELY(!result))
    check(nullptr);
}

<<<<<<< HEAD
struct VerboseLogger {
  VerboseLogger(PyObject* vlogger) : vlogger(vlogger) {}

  static std::optional<VerboseLogger> maybe_create(PyObject* vlogger) {
    if (vlogger == nullptr) {
      return std::nullopt;
    }
    return VerboseLogger(vlogger);
  }

  void verbose_log_fn(std::string_view msg) const {
    TORCH_CHECK(vlogger != nullptr);
    check(PyObject_CallFunction(vlogger, "s", msg.data()));
  }
=======
// snapshot of python verbose logging toggle
static PyObject* python_verbose_logger = nullptr;
struct VerboseLogger : public PythonLogger {
  static std::optional<VerboseLogger> maybe_create() {
    if (python_verbose_logger == nullptr) {
      return std::nullopt;
    }
    return VerboseLogger(python_verbose_logger);
  }

  VerboseLogger(PyObject* vlogger) : PythonLogger(vlogger) {}
>>>>>>> 5fd4ec73

  void log_node_check(
      const Node& fn,
      size_t size_inputs_num,
      std::unordered_set<CacheKey> cached_keys,
      const CacheKey& key,
      size_t node_idx) {
    std::string node_name =
        fn.name() + " (NodeCall " + std::to_string(node_idx) + ")";

    cumulative_sizes_per_node[size_inputs_num] = node_name;

    if (!logged_node_miss && cached_keys.find(key) == cached_keys.end()) {
      _log_node_miss(typeid(fn), cached_keys, key, node_name);
      logged_node_miss = true;
    }
  }

  void _log_node_miss(
      const std::type_info& node_type,
      std::unordered_set<CacheKey> cached_keys,
      const CacheKey& key,
      const std::string& node_name) const {
    std::ostringstream oss;
    oss << "Cache miss due to new autograd node: " << node_name
        << " with key size " << std::to_string(key.key_size)
        << ", previous key sizes=[";

    for (auto it = cached_keys.begin(); it != cached_keys.end(); it++) {
      if (it->node_type != node_type) {
        continue;
      }
      oss << it->key_size;
      if (std::next(it) != cached_keys.end()) {
        oss << ",";
      }
    }
    oss << "]";
    log(PythonLogger::DEBUG, oss.str());
  }

  void log_dynamic_shapes_check(size_t size_idx) const {
    if (cumulative_sizes_per_node.empty()) {
      return;
    }

    auto it = cumulative_sizes_per_node.lower_bound(size_idx);
    TORCH_CHECK(it != cumulative_sizes_per_node.end());
    size_t start_idx =
        it == cumulative_sizes_per_node.begin() ? 0 : std::prev(it)->first;
    log(PythonLogger::DEBUG,
        "Cache miss due to changed shapes: marking size idx " +
            std::to_string(size_idx - start_idx) + " of " + it->second +
            " as dynamic");
  }

  PyObject* vlogger;
  // track which size index belongs to which node
  std::map<size_t, std::string> cumulative_sizes_per_node;
  // only log cache miss due to node key once
  bool logged_node_miss = false;
};

struct CacheNode {
  // A node in the shadow graph, we follow next edges until we reach the end of
  // the graph
  static CacheNode* root() {
    static CacheNode _root;
    return &_root;
  }

  CacheNode* lookup(const CacheKey& key, bool create = true) {
    auto it = next.find(key);
    if (it == next.end()) {
      if (!create)
        return nullptr;
      // caller's key is in temporary memory, must copy it
      CacheKeyBuffer buffer(key.key, key.key_size);
      CacheKey key_with_storage(key.node_type, buffer.get(), key.key_size);
      it = next.emplace(key_with_storage, std::make_unique<CacheNode>()).first;
      key_storage.emplace_back(std::move(buffer));
    }
    return it->second.get();
  }

  void clear() {
    next.clear();
    key_storage.clear();
    expected_sizes.clear();
    runtime_wrapper = nullptr;
    compiled_fn = nullptr;
  }

  bool is_empty() const {
    return next.empty() && !compiled_fn;
  }

  CacheNode() : runtime_wrapper(nullptr), compiled_fn(nullptr) {}
  ~CacheNode() {
    if (!Py_IsInitialized()) {
      // leak on shutdown
      runtime_wrapper.release();
      compiled_fn.release();
    }
  }
  CacheNode(CacheNode&&) = delete;
  CacheNode(const CacheNode&) = delete;
  CacheNode& operator=(const CacheNode&) = delete;
  CacheNode& operator=(CacheNode&&) = delete;

  bool check_dynamic_sizes(
      AutogradCompilerCall& call,
      const std::optional<VerboseLogger>& vlogger) {
    /*
    We start off by assuming everything is static, then we mark things
    as dynamic when we see them change.  This function:
      1) Checks for a cache hit
      2) Updates expected_sizes to track what is dynamic
      3) Populates call.dyn_size_inputs by filtering call.all_size_inputs
    */
    bool cache_hit = compiled_fn.get() != nullptr;
    auto len = call.all_size_inputs.size();
    const SizeInput* data = call.all_size_inputs.data();
    if (expected_sizes.empty()) {
      expected_sizes.reserve(len);
      for (const auto i : c10::irange(len)) {
        expected_sizes.emplace_back(data[i]);
      }
    }

    TORCH_INTERNAL_ASSERT(expected_sizes.size() == call.all_size_inputs.size());
    if (!call.size_input_origins.empty()) {
      TORCH_INTERNAL_ASSERT(
          call.all_size_inputs.size() == call.size_input_origins.size());
    }
    std::vector<uint32_t> dynamic_size_input_origins;
    dynamic_size_input_origins.reserve(len);
    for (const auto i : c10::irange(len)) {
      auto& expected = expected_sizes[i];
      bool was_dynamic = expected.dyn_type == SizeInput::DYNAMIC;
      bool changed_value = expected.value != data[i].value;
      if (changed_value) {
        if (!was_dynamic) {
          cache_hit = false;
          if (vlogger.has_value()) {
            vlogger->log_dynamic_shapes_check(i);
          }
        }
        expected = SizeInput(SizeInput::DYNAMIC, data[i].value);
      }

      if (changed_value || was_dynamic) {
        if (call.dyn_size_inputs.empty()) {
          call.dyn_size_inputs.reserve(len);
        }
        call.dyn_size_inputs.emplace_back(data[i].value);
        if (!call.size_input_origins.empty()) {
          dynamic_size_input_origins.emplace_back(call.size_input_origins[i]);
        }
      }
    }
    call.size_input_origins = std::move(dynamic_size_input_origins);

    if (!cache_hit) {
      // we missed cache because static size inputs didn't match; force
      // recompilation with the varying size input as dynamic
      runtime_wrapper = nullptr;
      compiled_fn = nullptr;
    }
    return cache_hit;
  }

  PyObject* wrap_dynamic_inputs() const {
    size_t dynamic_count = 0;
    size_t idx = 0;
    for (const auto& i : expected_sizes) {
      if (i.dyn_type == SizeInput::DYNAMIC) {
        ++dynamic_count;
      }
    }
    PyObject* pyinput = PyTuple_New(static_cast<Py_ssize_t>(dynamic_count));
    for (const auto& i : expected_sizes) {
      if (i.dyn_type == SizeInput::DYNAMIC) {
        PyTuple_SET_ITEM(pyinput, idx++, PyLong_FromSsize_t(i.value));
      }
    }
    TORCH_INTERNAL_ASSERT(idx == dynamic_count);
    return pyinput;
  }

  std::vector<std::optional<SymInt>> unwrap_dynamic_inputs(
      PyObject* pyresult) const {
    TORCH_INTERNAL_ASSERT(PyList_CheckExact(pyresult));
    size_t idx = 0;
    size_t result_len = PyList_GET_SIZE(pyresult);
    std::vector<std::optional<SymInt>> result;
    result.reserve(expected_sizes.size());
    for (const auto& i : expected_sizes) {
      if (i.dyn_type == SizeInput::DYNAMIC) {
        TORCH_INTERNAL_ASSERT(idx < result_len);
        result.emplace_back(
            py::cast<c10::SymInt>(PyList_GET_ITEM(pyresult, idx++)));
      } else {
        result.emplace_back();
      }
    }
    TORCH_INTERNAL_ASSERT(
        idx == result_len && result.size() == expected_sizes.size());
    return result;
  }

  std::unordered_map<CacheKey, std::unique_ptr<CacheNode>> next;
  std::vector<CacheKeyBuffer> key_storage;
  std::vector<SizeInput> expected_sizes;

  THPObjectPtr runtime_wrapper;
  THPObjectPtr compiled_fn;
};

struct InputBuffers : public std::unordered_map<Node*, InputBuffer> {
  InputBuffer& lookup(Node* function) {
    auto it = emplace(function, InputBuffer(function->num_inputs())).first;
    return it->second;
  }
};

/* static */ PyTLSWrapper PyTLSWrapper::create() {
  TORCH_INTERNAL_ASSERT(
      at::impl::ThreadLocalPythonObjects::contains("compiled_autograd_state"));
  PyObject* compiled_autograd_state =
      check(at::impl::ThreadLocalPythonObjects::get("compiled_autograd_state")
                ->ptr(getPyInterpreter()));
  return PyTLSWrapper(compiled_autograd_state);
}

// Refer to fields in python class CompiledAutogradTLS
// Represents an Optional[Any]
PyObject* PyTLSWrapper::get(std::string_view key) const {
  return check(PyObject_GetAttrString(state, key.data()));
}

static PyObject* notify_autograd_engine(PyObject* dummy, PyObject* args);

static PyObject* clear_cache(PyObject* dummy, PyObject* args) {
  HANDLE_TH_ERRORS;
  CacheNode::root()->clear();
  Py_RETURN_NONE;
  END_HANDLE_TH_ERRORS;
}

static PyObject* is_cache_empty(PyObject* dummy, PyObject* args) {
  HANDLE_TH_ERRORS;
  if (CacheNode::root()->is_empty()) {
    Py_RETURN_TRUE;
  }
  Py_RETURN_FALSE;
  END_HANDLE_TH_ERRORS;
}

<<<<<<< HEAD
=======
static PyObject* set_verbose_logger(PyObject* dummy, PyObject* args) {
  HANDLE_TH_ERRORS;
  PyObject* logger = nullptr;
  if (!PyArg_ParseTuple(args, "O", &logger)) {
    throw_python_error();
  }

  if (logger == Py_None) {
    python_verbose_logger = nullptr;
  } else {
    python_verbose_logger = logger;
  }
  Py_RETURN_TRUE;
  END_HANDLE_TH_ERRORS;
}

>>>>>>> 5fd4ec73
// NOLINTNEXTLINE(*array*)
static PyMethodDef _methods[] = {
    {"notify_autograd_engine", notify_autograd_engine, METH_NOARGS, nullptr},
    {"clear_cache", clear_cache, METH_NOARGS, nullptr},
    {"is_cache_empty", is_cache_empty, METH_NOARGS, nullptr},
    {nullptr, nullptr, 0, nullptr}};

static struct PyModuleDef _module = {
    PyModuleDef_HEAD_INIT,
    "torch._C._dynamo.autograd_compiler",
    "Hooks for compiling autograd",
    -1,
    _methods};

PyObject* wrap_lifted_ivalue_args(
    const std::vector<LiftedIValueArg>& lifted_ivalue_args) {
  PyObject* pyivalueargs =
      PyList_New(static_cast<Py_ssize_t>(lifted_ivalue_args.size()));
  size_t idx = 0;
  for (const auto& arg : lifted_ivalue_args) {
    if (arg.actual_ptr->isInt() || arg.actual_ptr->isSymInt()) {
      PyList_SET_ITEM(
          pyivalueargs, idx++, PyLong_FromSsize_t(arg.actual_ptr->toInt()));
    } else if (arg.actual_ptr->isDouble() || arg.actual_ptr->isSymFloat()) {
      PyList_SET_ITEM(
          pyivalueargs, idx++, PyFloat_FromDouble(arg.actual_ptr->toDouble()));
    } else {
      TORCH_INTERNAL_ASSERT(false, "Unexpected lifted ivalue type");
    }
  }
  return pyivalueargs;
}

PyObject* wrap_node_origins(
    const AutogradCompilerCall& compiler,
    size_t dynamic_sizes) {
  TORCH_INTERNAL_ASSERT(
      compiler.tensor_args.input_origins.empty() ||
      (compiler.tensor_args.input_origins.size() ==
       compiler.tensor_args.inputs.size()));
  TORCH_INTERNAL_ASSERT(
      compiler.size_input_origins.empty() ||
      (compiler.size_input_origins.size() == dynamic_sizes));
  TORCH_INTERNAL_ASSERT(
      compiler.lifted_ivalue_args.args_origins.empty() ||
      (compiler.lifted_ivalue_args.args_origins.size() ==
       compiler.lifted_ivalue_args.args.size()));
  PyObject* pyallorigins = PyList_New(3);
  size_t next = 0;
  for (const std::vector<uint32_t>& vec :
       {compiler.tensor_args.input_origins,
        compiler.size_input_origins,
        compiler.lifted_ivalue_args.args_origins}) {
    PyObject* pyorigins = PyList_New(static_cast<Py_ssize_t>(vec.size()));
    for (const auto i : c10::irange(vec.size())) {
      uint32_t node_id = vec[i];
      PyObject* pyorigin = PyTuple_Pack(
          2,
          THPUtils_packUInt32(node_id),
          PyUnicode_FromString(
              compiler.node_calls.lookup(node_id).node->name().c_str()));
      PyList_SET_ITEM(pyorigins, i, pyorigin);
    }
    PyList_SET_ITEM(pyallorigins, next++, pyorigins);
  }
  return pyallorigins;
}

void set_ivalue_proxies(
    PyObject* fake_ivalue_args,
    std::vector<LiftedIValueArg>& lifted_ivalue_args) {
  TORCH_INTERNAL_ASSERT(PyList_Check(fake_ivalue_args));
  TORCH_INTERNAL_ASSERT(
      static_cast<size_t>(PyList_Size(fake_ivalue_args)) ==
      lifted_ivalue_args.size());

  for (const auto& i : c10::irange(lifted_ivalue_args.size())) {
    auto& arg = lifted_ivalue_args[i];
    if (arg.actual_ptr->isInt() || arg.actual_ptr->isSymInt()) {
      arg.proxy = at::IValue(
          py::cast<c10::SymInt>(PyList_GET_ITEM(fake_ivalue_args, i)));
      TORCH_INTERNAL_ASSERT(arg.proxy.isSymInt());
    } else if (arg.actual_ptr->isDouble() || arg.actual_ptr->isSymFloat()) {
      arg.proxy = at::IValue(
          py::cast<c10::SymFloat>(PyList_GET_ITEM(fake_ivalue_args, i)));
    } else {
      TORCH_INTERNAL_ASSERT(false, "Unexpected lifted ivalue type");
    }
  }
}

static TraceState call_begin_capture(
    PyObject* self,
    CacheNode& cache,
    AutogradCompilerCall& compiler_call,
    size_t num_outputs) {
  static PyObject* method_name = PyUnicode_InternFromString("begin_capture");
  THPObjectPtr pyinput(THPVariable_WrapList(compiler_call.tensor_args.inputs));
  THPObjectPtr pysizeinput(cache.wrap_dynamic_inputs());
  THPObjectPtr pyivalueargsinput(
      wrap_lifted_ivalue_args(compiler_call.lifted_ivalue_args.args));
  THPObjectPtr pynodeorigins(
      wrap_node_origins(compiler_call, PyTuple_GET_SIZE(pysizeinput.get())));
  THPObjectPtr pyresult(check(PyObject_CallMethodObjArgs(
      self,
      method_name,
      pyinput.get(),
      pysizeinput.get(),
      pyivalueargsinput.get(),
      pynodeorigins.get(),
      nullptr)));

  PyObject *fake_inputs{nullptr}, *fake_sizes{nullptr},
      *fake_ivalue_args{nullptr};
  check(PyArg_ParseTuple(
      pyresult.get(), "OOO", &fake_inputs, &fake_sizes, &fake_ivalue_args));

  variable_list proxy_inputs = THPVariable_UnpackList(fake_inputs);
  TORCH_INTERNAL_ASSERT(
      proxy_inputs.size() == compiler_call.tensor_args.inputs.size());
  for (const auto i : c10::irange(proxy_inputs.size())) {
    TensorArg& arg =
        compiler_call.tensor_args.lookup(compiler_call.tensor_args.inputs[i]);
    arg.proxy_tensor = proxy_inputs[i];
  }

  set_ivalue_proxies(fake_ivalue_args, compiler_call.lifted_ivalue_args.args);
  return TraceState(cache.unwrap_dynamic_inputs(fake_sizes), num_outputs);
}

static PyObject* call_end_capture(PyObject* self, const variable_list& inputs) {
  static PyObject* method_name = PyUnicode_InternFromString("end_capture");
  THPObjectPtr pyinput(THPVariable_WrapList(inputs));
  return check(
      PyObject_CallMethodObjArgs(self, method_name, pyinput.get(), nullptr));
}

struct ClosingTHPObjectPtr : public THPObjectPtr {
  ClosingTHPObjectPtr(PyObject* o) : THPObjectPtr(o) {}
  ~ClosingTHPObjectPtr() {
    if (PyErr_Occurred()) {
      // do nothing, do not attempt to close
      return;
    }
    static PyObject* method_name = PyUnicode_InternFromString("close");
    if (PyObject_CallMethodObjArgs(get(), method_name, nullptr) == nullptr) {
      PyErr_WriteUnraisable(get());
      PyErr_Clear();
    }
  }
};

// Only call this function while holding GIL
CacheNode* _compiled_autograd_impl(
    const std::shared_ptr<Node>& graph_root,
    GraphTask& graph_task,
    bool accumulate_grad,
    const edge_list& output_edges,
    THPObjectPtr* graph_arg_inputs,
    THPObjectPtr* graph_arg_sizes,
    THPObjectPtr* graph_arg_ivalue_args,
    THPObjectPtr* graph_arg_hooks) {
  std::unordered_map<Node*, int>& dependencies = graph_task.dependencies_;
  std::vector<std::shared_ptr<Node>> worklist{graph_root};
  AutogradCompilerCall compiler_call(PyTLSWrapper::create());

  for (const auto i : c10::irange(output_edges.size())) {
    compiler_call.node_calls
        .lookup(output_edges[i].function)
        // NOLINTNEXTLINE(*-narrowing-conversions)
        .mark_output(output_edges[i].input_nr, i);
  }
  const bool check_exec_info = !graph_task.exec_info_.empty();
  CacheNode* cache = CacheNode::root();
  std::vector<NodeCall*> calls;
  calls.reserve(
      check_exec_info ? graph_task.exec_info_.size() : dependencies.size() + 1);

  int i = 0;
  std::optional<VerboseLogger> vlogger =
      VerboseLogger::maybe_create(compiler_call.state.get("vlogger"));
  while (!worklist.empty()) {
    std::shared_ptr<Node> fn = std::move(worklist.back());
    worklist.pop_back();
    NodeCall& call = compiler_call.node_calls.lookup(fn);
    calls.emplace_back(&call);

    { // update cache and gather args into `compiler_call`
      CompiledNodeArgs node_args(compiler_call, call);
      node_args.collect(call);
      if (vlogger.has_value()) {
        compiler_call.set_active_node_call_idx(i);
      }
      if (node_args.cond(call.needed)) {
        fn->compiled_args(node_args);
        node_args.collect(call.node->next_edges());
      }
      CacheKey key = node_args.key();
      if (vlogger.has_value()) {
        std::unordered_set<CacheKey> cached_keys;
        for (const auto& [k, _] : cache->next) {
          cached_keys.emplace(k);
        }
        vlogger->log_node_check(
            *fn,
            compiler_call.all_size_inputs.size(),
            std::move(cached_keys),
            key,
            i);
      }
      cache = cache->lookup(key);
    }

    for (const auto& edge : fn->next_edges()) {
      if (!edge.is_valid()) {
        continue;
      }
      if (check_exec_info) {
        auto it = graph_task.exec_info_.find(edge.function.get());
        if (it == graph_task.exec_info_.end() || !it->second.should_execute()) {
          continue;
        }
        if (!it->second.needed_) {
          compiler_call.node_calls.lookup(edge.function).needed = false;
        }
      }
      auto it = dependencies.find(edge.function.get());
      TORCH_INTERNAL_ASSERT(it != dependencies.end());
      if (--it->second == 0) {
        dependencies.erase(it);
        worklist.emplace_back(edge.function);
      }
    }
    i++;
  }

  // TODO(jansel): some dynamic sizes seem to be ints not symints
  if (!cache->check_dynamic_sizes(compiler_call, vlogger)) {
    // cache miss, need to capture FX graph
    PyObject* the_autograd_compiler = compiler_call.state.get("compiler");
    TORCH_INTERNAL_ASSERT(the_autograd_compiler != Py_None);
    ClosingTHPObjectPtr py_compiler(
        check(PyObject_CallNoArgs((the_autograd_compiler))));

    TraceState state = call_begin_capture(
        py_compiler, *cache, compiler_call, output_edges.size());
    InputBuffers input_buffers;

    for (size_t i = 0; i < calls.size(); i++) {
      NodeCall& call = *calls[i];
      // TODO(jansel): consider adding some of this stuff:
      // guard(local_graph_task); NodeGuard ndguard(task.fn_); const auto
      // opt_parent_stream = (*func).stream(c10::DeviceType::CUDA);
      // c10::OptionalStreamGuard parent_stream_guard{opt_parent_stream};
      // CheckpointValidGuard cpvguard(graph_task);
      // at::getStepCallbacksUnlessEmpty(at::RecordScope::BACKWARD_FUNCTION);
      // if (C10_UNLIKELY(step_callbacks.has_value())) { ... }

      variable_list inputs =
          std::move(input_buffers.lookup(call.node.get()).buffer);
      input_buffers.erase(call.node.get());

      if (!call.tensor_pre_hooks.empty()) {
        THPObjectPtr pyinputs(THPVariable_WrapList(inputs));
        for (const auto& hook : call.tensor_pre_hooks) {
          pyinputs = check(PyObject_CallMethod(
              py_compiler,
              "tensor_pre_hook",
              "Oii",
              pyinputs.get(),
              hook.first,
              hook.second));
        }
        inputs = THPVariable_UnpackList(pyinputs);
      }
      for (const auto& graph_output : call.graph_output) {
        int input_nr = graph_output.first;
        int output_index = graph_output.second;
        TORCH_INTERNAL_ASSERT(
            output_index < static_cast<int>(state.outputs.size()));
        TORCH_INTERNAL_ASSERT(!state.outputs[output_index].defined());
        state.outputs[output_index] = inputs[input_nr];
      }
      if (!call.needed) {
        continue;
      }
      if (!call.pre_hooks.empty()) {
        THPObjectPtr pyinputs(THPVariable_WrapList(inputs));
        for (const auto hook : call.pre_hooks) {
          pyinputs = check(PyObject_CallMethod(
              py_compiler.get(), "pre_hook", "Oi", pyinputs.get(), hook));
        }
        inputs = THPVariable_UnpackList(pyinputs);
      }

      std::string _node_name = call.node->name();
      THPObjectPtr node_name(PyUnicode_FromString(_node_name.data()));
      TORCH_INTERNAL_ASSERT(node_name != nullptr);
      THPObjectPtr set_node_origin(
          PyObject_GetAttrString(py_compiler.get(), "set_node_origin"));

      PyObject* pyobj = Py_None;
      if (auto pynode = std::dynamic_pointer_cast<PyNode>(call.node)) {
        pyobj = pynode->obj;
      }

      check(PyObject_CallFunction(
          set_node_origin, "OIO", node_name.get(), i, pyobj, nullptr));

      SwapSavedVariables saved(compiler_call, state, py_compiler.get(), call);
      variable_list outputs = call.node->apply_with_saved(inputs, saved);

      saved.debug_asserts();
      saved.before(call.node->next_edges());
      validate_outputs(
          call.node->next_edges(), outputs, [&](const std::string& msg) {
            std::ostringstream ss;
            ss << "[Compiled Autograd Tracing: " << call.node->name() << "] "
               << msg;
            return ss.str();
          });
      saved.after(call.node->next_edges());
      saved.debug_asserts();

      if (!call.post_hooks.empty()) {
        THPObjectPtr pyinputs(THPVariable_WrapList(inputs));
        THPObjectPtr pyoutputs(THPVariable_WrapList(outputs));
        for (const auto hook : call.post_hooks) {
          pyoutputs = check(PyObject_CallMethod(
              py_compiler.get(),
              "post_hook",
              "OOi",
              pyoutputs.get(),
              pyinputs.get(),
              hook));
        }
        outputs = THPVariable_UnpackList(pyoutputs);
      }
      for (const auto i : c10::irange(outputs.size())) {
        auto& output = outputs[i];
        const auto& next = call.node->next_edge(i);
        if (next.is_valid() && output.defined()) {
          input_buffers.lookup(next.function.get())
              .add(
                  next.input_nr, std::move(output), std::nullopt, std::nullopt);
        }
      }
    }

    PyObject* res = check(call_end_capture(py_compiler, state.outputs));
    TORCH_CHECK(PyTuple_Check(res), "Expected end_capture to return tuple");
    TORCH_CHECK(
        PyTuple_Size(res) == 2,
        "Expected end_capture to return tuple of size 2");
    cache->runtime_wrapper = Py_NewRef(PyTuple_GetItem(res, 0));
    TORCH_CHECK(
        PyCallable_Check(cache->runtime_wrapper),
        "Expected end_capture to return runtime_wrapper");
    cache->compiled_fn = Py_NewRef(PyTuple_GetItem(res, 1));
    TORCH_CHECK(
        PyCallable_Check(cache->compiled_fn),
        "Expected end_capture to return compiled_fn");
    state.debug_asserts();
  } // End cache miss region

  // TODO(jansel): clear grads we will overwrite below
  if (!graph_task.keep_graph_) {
    for (auto& call : calls) {
      call->node->release_variables();
    }
  }

  *graph_arg_inputs = THPVariable_WrapList(compiler_call.tensor_args.inputs);
  *graph_arg_sizes = wrap_int_list(compiler_call.dyn_size_inputs);
  *graph_arg_ivalue_args =
      wrap_lifted_ivalue_args(compiler_call.lifted_ivalue_args.args);
  *graph_arg_hooks = convert_hook_list(compiler_call.hooks);
  return cache;
}

struct LockGuardWithErrorLogs {
  LockGuardWithErrorLogs(std::mutex& mtx) : mtx_(mtx) {
    // Note: the standard allows try_lock to fail spuriously during races for
    // performance reasons, but it shouldn't happen here since we:
    // 1. disable multithreaded autograd
    // 2. plenty of latency between backward calls
    TORCH_INTERNAL_ASSERT(
        mtx_.try_lock(),
        "Trying to run compiled autograd within another compiled autograd call (e.g. reentrant checkpointing), this is not supported yet.");
  }

  ~LockGuardWithErrorLogs() {
    mtx_.unlock();
  }

  std::mutex& mtx_;
};

variable_list compiled_autograd(
    const std::shared_ptr<Node>& graph_root,
    GraphTask& graph_task,
    bool accumulate_grad,
    const edge_list& output_edges) {
  TORCH_CHECK(
      c10::impl::TorchDispatchModeTLS::stack_len() == 0,
      "TorchDispatchMode not yet implemented for compiled autograd")
  static std::mutex mtx;
  LockGuardWithErrorLogs lock_guard(mtx);
  pybind11::gil_scoped_acquire gil;
  at::ThreadLocalStateGuard tls_guard(graph_task.thread_locals_);

  THPObjectPtr inputs;
  THPObjectPtr sizes;
  THPObjectPtr ivalue_args;
  THPObjectPtr hooks;
  CacheNode* cache = _compiled_autograd_impl(
      graph_root,
      graph_task,
      accumulate_grad,
      output_edges,
      &inputs,
      &sizes,
      &ivalue_args,
      &hooks);

  THPObjectPtr pyresult(check(PyObject_CallFunctionObjArgs(
      cache->runtime_wrapper.get(),
      cache->compiled_fn.get(),
      inputs.get(),
      sizes.get(),
      ivalue_args.get(),
      hooks.get(),
      NULL)));
  variable_list outputs = THPVariable_UnpackList(pyresult);
  TORCH_INTERNAL_ASSERT(outputs.size() == output_edges.size());
  return outputs;
}

static PyObject* notify_autograd_engine(PyObject* dummy, PyObject* args) {
  HANDLE_TH_ERRORS;
  PyTLSWrapper state = PyTLSWrapper::create();
  PyObject* compiler = state.get("compiler");
  if (compiler == Py_None) { // disable
    Engine::set_compiled_autograd(nullptr);
  } else { // enable
    Engine::set_compiled_autograd(&compiled_autograd);
  }
  Py_RETURN_NONE;
  END_HANDLE_TH_ERRORS;
}

PyObject* torch_c_dynamo_compiled_autograd_init() {
  PyObject* mod = PyModule_Create(&_module);
  if (mod == nullptr) {
    return nullptr;
  }

#ifdef Py_GIL_DISABLED
  PyUnstable_Module_SetGIL(mod, Py_MOD_GIL_NOT_USED);
#endif
  return mod;
}

} // namespace torch::dynamo::autograd<|MERGE_RESOLUTION|>--- conflicted
+++ resolved
@@ -90,9 +90,8 @@
     check(nullptr);
 }
 
-<<<<<<< HEAD
-struct VerboseLogger {
-  VerboseLogger(PyObject* vlogger) : vlogger(vlogger) {}
+struct VerboseLogger : public PythonLogger {
+  VerboseLogger(PyObject* vlogger) : PythonLogger(vlogger) {}
 
   static std::optional<VerboseLogger> maybe_create(PyObject* vlogger) {
     if (vlogger == nullptr) {
@@ -100,24 +99,6 @@
     }
     return VerboseLogger(vlogger);
   }
-
-  void verbose_log_fn(std::string_view msg) const {
-    TORCH_CHECK(vlogger != nullptr);
-    check(PyObject_CallFunction(vlogger, "s", msg.data()));
-  }
-=======
-// snapshot of python verbose logging toggle
-static PyObject* python_verbose_logger = nullptr;
-struct VerboseLogger : public PythonLogger {
-  static std::optional<VerboseLogger> maybe_create() {
-    if (python_verbose_logger == nullptr) {
-      return std::nullopt;
-    }
-    return VerboseLogger(python_verbose_logger);
-  }
-
-  VerboseLogger(PyObject* vlogger) : PythonLogger(vlogger) {}
->>>>>>> 5fd4ec73
 
   void log_node_check(
       const Node& fn,
@@ -174,7 +155,6 @@
             " as dynamic");
   }
 
-  PyObject* vlogger;
   // track which size index belongs to which node
   std::map<size_t, std::string> cumulative_sizes_per_node;
   // only log cache miss due to node key once
@@ -377,25 +357,6 @@
   END_HANDLE_TH_ERRORS;
 }
 
-<<<<<<< HEAD
-=======
-static PyObject* set_verbose_logger(PyObject* dummy, PyObject* args) {
-  HANDLE_TH_ERRORS;
-  PyObject* logger = nullptr;
-  if (!PyArg_ParseTuple(args, "O", &logger)) {
-    throw_python_error();
-  }
-
-  if (logger == Py_None) {
-    python_verbose_logger = nullptr;
-  } else {
-    python_verbose_logger = logger;
-  }
-  Py_RETURN_TRUE;
-  END_HANDLE_TH_ERRORS;
-}
-
->>>>>>> 5fd4ec73
 // NOLINTNEXTLINE(*array*)
 static PyMethodDef _methods[] = {
     {"notify_autograd_engine", notify_autograd_engine, METH_NOARGS, nullptr},
