import contextlib
import warnings
import weakref
from typing import ContextManager, List, Optional, Tuple, TYPE_CHECKING

import torch
from torch._C._functorch import (
    _unwrap_functional_tensor,
    _wrap_functional_tensor,
    current_level,
    peek_interpreter_stack,
    TransformType,
)
from torch._guards import Source

from torch.multiprocessing.reductions import StorageWeakRef
from torch.utils._python_dispatch import (
    is_traceable_wrapper_subclass,
    transform_subclass,
)
from torch.utils.weak import WeakIdRef

if TYPE_CHECKING:
    # Import the following modules during type checking to enable code intelligence features,
    # Do not import unconditionally, as they import sympy and importing sympy is very slow
    from torch.fx.experimental.symbolic_shapes import SymbolicContext

DimList = List


def safe_is_leaf(t):
    try:
        return t.is_leaf
    except RuntimeError:
        # inference mode can trigger this
        return False


def safe_grad(t):
    with warnings.catch_warnings():
        warnings.filterwarnings("ignore", "The .grad attribute of a Tensor")
        return t.grad


def assert_eq(a, b):
    assert a == b, f"{a} != {b}"


def assert_metadata_eq(assert_eq, m1, m2, *, skip_symbolic=False):
    def go(m1, m2):
        assert_eq(m1.dtype, m2.dtype)
        if not skip_symbolic:
            assert_eq(m1.shape, m2.shape)
        assert_eq(m1.requires_grad, m2.requires_grad)
        assert_eq(m1.is_leaf, m2.is_leaf)
        assert_eq(m1.grad_fn is None, m2.grad_fn is None)
        assert_eq(m1.is_sparse, m2.is_sparse)
        assert_eq(m1.is_inference(), m2.is_inference())
        assert_eq(m1.is_conj(), m2.is_conj())
        assert_eq(m1.is_neg(), m2.is_neg())
        assert_eq(safe_grad(m1) is not None, safe_grad(m2) is not None)
        if safe_grad(m1) is not None:
            go(safe_grad(m1), safe_grad(m2))
        if m1.is_sparse:
            assert_eq(m1.dense_dim(), m2.dense_dim())
            assert_eq(m1.sparse_dim(), m2.sparse_dim())
            assert_eq(m1.is_coalesced(), m2.is_coalesced())
        else:
            if not skip_symbolic:
                assert_eq(m1.stride(), m2.stride())
                assert_eq(m1.storage_offset(), m2.storage_offset())
            assert_eq(m1._is_view(), m2._is_view())
            if m1._is_view():
                go(m1._base, m2._base)
        # TODO: test if is resizable (no direct query for this atm)
        # TODO: audit AutogradMeta to see if it matches
        # TODO: test forward AD

    return go(m1, m2)


# This is a class for converting multiple tensors into meta tensors which
# share the same view/storage structure.  The operation model is you allocate
# one of these, and then call it repeatedly on all the tensors you want to
# convert.  It's important to use the same object for tensors you want to
# share storage because this is how we correlate shared storages to the same
# meta storages. This class will hold weak references to cached tenosrs
# and tensor storages.
class MetaConverter:
    def __init__(self):
        self.storage_memo = {}
        self.tensor_memo: weakref.WeakValueDictionary = weakref.WeakValueDictionary()
        self.maybe_storages_to_delete = []
        self.check_expired_frequency = 128
        self.check_expired_count = 0
        self.hit = 0
        self.miss = 0
        self.del_hook = None
        self.arg_cnt = 0

    def successful(self):
        return self.hit > 0 and self.miss == 0

    def check_for_expired_weak_storages(self):
        new_li = []
        stor_to_delete = []
        for obj in self.maybe_storages_to_delete:
            if not obj.expired():
                new_li.append(obj)
            else:
                stor_to_delete.append(obj)
        for obj in stor_to_delete:
            self.storage_memo.pop(obj, None)
        self.maybe_storages_to_delete = new_li

        # if for some reason we have aquired many storages which have not expired
        # even though a tensor with their storage has expired (aliasing or otherwise)
        # check for expired storages less often so as to bound the amount of work we
        # do checking for expired storages
        self.check_expired_frequency = max(
            self.check_expired_frequency, len(self.maybe_storages_to_delete)
        )

    def get_tensor_memo(self, t):
        return self.tensor_memo.get(WeakIdRef(t), None)

    def set_tensor_memo(self, t, v):
        # hold a weak ref to self, otherwise it will be kept alive
        # by the del_ten closure
        self_weak_ref = weakref.ref(self)
        if t.is_sparse or t.is_mkldnn:
            weak_st = None
        else:
            weak_st = StorageWeakRef(t._typed_storage())
        tensor_ref_key = WeakIdRef(t)

        def del_ten():
            # tensor outlives the converter
            self_ref = self_weak_ref()
            if self_ref is None:
                return
            # on shutdown, tensor_ref_key may not be in memo
            self_ref.tensor_memo.pop(tensor_ref_key, None)
            if weak_st and weak_st.expired():
                self_ref.storage_memo.pop(weak_st, None)
            elif weak_st is not None:
                # [expired-storages]
                # NB: even though the tensor has died,
                # the deallocation of its storage can take longer,
                # even when the storage has no other uses/views.
                # In this case, the StorageWeakRef object will be kept alive
                # longer than it needs to be, however the storage itself
                # will be deallocated. We retain the possibly dead storages
                # and periodically check if any of them are expired and
                # can be freed.
                self_ref.maybe_storages_to_delete.append(weak_st)

        weakref.finalize(t, del_ten)
        self.tensor_memo[tensor_ref_key] = v

    # NB: doesn't actually return a storage, because meta storage is
    # not supported
    def meta_storage(self, s, callback):
        # NB: TypedStorage is freshly allocated and cannot be used as hash
        # key index.

        # Use a Weak Ref to s in order to not leak memory
        swr = StorageWeakRef(s)
        if swr not in self.storage_memo:
            self.storage_memo[swr] = callback(
                lambda: torch.empty(s.size(), dtype=torch.uint8, device="meta")
            ).untyped_storage()
        return self.storage_memo[swr]

    # This function assumes that it's possible to do the conversion
    # NB: name here is used in a conventional way by Dynamo; it corresponds
    # precisely to the Source.name() of the tensor we're fakeifying and
    # corresponds to a valid Python expression.  When we construct sub-names
    # as part of this process, we will maintain this invariant!  (Even though
    # other users of this may not need it this property to be upheld.)
    def meta_tensor(
        self,
        t,
        shape_env=None,
        callback=lambda t: t(),
        source: Optional[Source] = None,
        symbolic_context: Optional["SymbolicContext"] = None,
    ):
        if source is None:
            from torch._dynamo.source import ConstantSource

            # TODO: make a dedicated UnknownSource for this?
            source = ConstantSource(
                f"__meta_utils_unknown_tensor{len(self.tensor_memo)}"
            )

        # This indicates you set no_dispatch() before calling into this
        # function.  This is an error: we may be creating fake tensors and
        # will perform operations on them which need fake tensor mode to
        # be active.  You will segfault if you are in a no_dispatch() block.
        assert not torch._C._dispatch_tls_local_exclude_set().has(
            torch._C.DispatchKey.Python
        )
        arg_cnt = self.arg_cnt
        self.arg_cnt += 1

        # When we make as_strided calls, we end up generating a guard
        # that the new as_strided tensor is in bounds for the old storage
        # for the base (since as_strided calls can "bust" out of their
        # bounding box.)  This guard is unnecessary: if a user is able
        # to provide us a tensor with the view base setup this way, we
        # don't need to produce a guard, because the fact that they
        # were able to produce the view base means its in bounds.
        #
        # Now, ordinarily, this guard would be harmless.  However, the
        # generated guard refers to variables bound on the base variable.
        # At the moment, Dynamo doesn't actually guard on x._base, because
        # according to Voz this results in a lot of spurious invalidations,
        # and also if the user doesn't directly make use of _base, its
        # pointless anyway (because programs should be parametric over
        # whether or not the input tensor is a view or not--unless you're
        # mutating the input, but that's a whole 'nother ballgame).  So
        # for expediency, we suppress these guards so we don't have to
        # deal with this (yet, anyway.)
        #
        # NB: An old version of this code suppressed guards for ALL operations
        # happening during meta conversion, not just as_strided calls.
        # This is too aggressive: we do duck sizing and 0/1 simplification
        # as we allocate variables, and we do need to register guards for
        # these cases.
        maybe_suppress = contextlib.nullcontext
        if shape_env is not None:
            maybe_suppress = shape_env.suppress_guards

        def sym_sizes_strides_storage_offset(
            t, src, policy=policy
        ) -> Tuple[Tuple[int, ...], Tuple[int, ...], int]:
            if shape_env is not None:
                fake_mode = torch._subclasses.fake_tensor.maybe_get_fake_mode(t)
                if fake_mode is not None and fake_mode.shape_env is shape_env:
                    # Don't reallocate the sizes; the shape envs are the same,
                    # so reuse the old sizes/strides/etc
                    return (t.size(), t.stride(), t.storage_offset())
                else:
                    return shape_env.create_symbolic_sizes_strides_storage_offset(
                        t,
                        src,
<<<<<<< HEAD
                        policy=policy,
=======
                        # Assume that the set of dims that are dynamic are the same between
                        # the wrapper tensor and any inner tensors.
                        # We can revisit this if this assumption does not hold
                        # for any important subclasses later.
                        symbolic_context=symbolic_context,
>>>>>>> 4a4c9fb0
                    )
            else:
                assert symbolic_context is None
            return (t.size(), t.stride(), t.storage_offset())

        def empty_create(inner_t, inner_src, policy=policy):
            (
                inner_sizes,
                inner_strides,
                inner_storage_offset,
            ) = sym_sizes_strides_storage_offset(inner_t, inner_src, policy)
            return torch.empty_strided(
                inner_sizes,
                inner_strides,
                dtype=inner_t.dtype,
                device="meta",
            )

        # see expired-storages
        self.check_expired_count += 1
        if self.check_expired_count >= self.check_expired_frequency:
            self.check_for_expired_weak_storages()
            self.check_expired_count = 0

        # Meta-ifies a nested tensor, maintaining proper view relationships.
        # Assumes any base has already been meta-ified.
        def metafy_nt(t, meta_base=None):
            if meta_base is not None and meta_base.is_nested:
                # Easy case: for a NT base, just replay the view func
                # on the meta-ified base.
                #
                # Nested tensors do not support as_strided, and
                # hence,always have _view_func available.
                #
                # The unsafe version of _view_func omits
                # checking whether the base passed in has the same
                # metadata as the original base the view_func
                # was originally executed with. (1) It is OK here,
                # because we're calling it on the meta-ified base,
                # so the metadata is guaranteed to be the same.
                # (2) It is necessary because we don't actually
                # want to guard on the base's metadata here.
                return t._view_func_unsafe(meta_base)

            # Meta-ify the NT metadata
            attrs, ctx = t.__tensor_flatten__()
            transformed_tensors_dict = {}
            orig_shape_env = None
            for attr in attrs:
                inner_t = getattr(t, attr)
                inner_src = AttrSource(source, attr)  # type: ignore[arg-type]
                if orig_shape_env is None:
                    orig_shape_env = (
                        inner_t.fake_mode.shape_env
                        if isinstance(inner_t, FakeTensor)
                        else None
                    )
                if attr == "_values":
                    # convert dynamic_dims from NT dim space -> values dim space
                    inner_policy = FreshCreateSymbolicPolicy(
                        dynamic_sizes=(
                            policy.dynamic_sizes[1:]
                            if isinstance(policy, FreshCreateSymbolicPolicy)
                            else [DimDynamic.DYNAMIC] * inner_t.dim()
                        ),
                        constraint_sizes=(
                            policy.constraint_sizes[1:]
                            if isinstance(policy, FreshCreateSymbolicPolicy)
                            else [None] * inner_t.dim()
                        ),
                    )

                    if meta_base is not None:
                        # base is a dense tensor, and values should be a symbolic view of base.
                        # Since both values and base are dense, we can use as_strided().
                        (
                            inner_sizes,
                            inner_strides,
                            inner_storage_offset,
                        ) = sym_sizes_strides_storage_offset(
                            inner_t,
                            inner_src,
                            policy=inner_policy,
                        )

                        transformed_tensors_dict[attr] = meta_base.as_strided(
                            inner_sizes, inner_strides, inner_storage_offset
                        )
                        continue
                else:
                    # assume fully dynamic for other metadata (e.g. offsets, lengths)
                    inner_policy = FreshCreateSymbolicPolicy(
                        dynamic_sizes=[DimDynamic.DYNAMIC], constraint_sizes=[None]
                    )

                transformed_tensors_dict[attr] = callback(
                    lambda: empty_create(
                        inner_t,
                        inner_src,
                        inner=inner_policy,
                    )
                )

            # We expect JaggedTensor to have a 'ragged_size' in
            # its context
            assert isinstance(ctx, dict)
            assert "ragged_size" in ctx
            assert isinstance(t._size[1], torch.SymInt)
            if orig_shape_env is shape_env:
                # It's already fake and the shape envs line up, reuse the old size
                # Do not assert singleton_int; it may already
                # be a variable
                ctx["ragged_size"] = t._size[1]
            else:
                assert (
                    isinstance(t._size[1], torch.SymInt)
                    and t._size[1].node.singleton_int() is not None
                )
                # Replace the eager ragged size with our freshly
                # allocated jagged size that has a source

                from torch._dynamo.source import TensorProperty, TensorPropertySource

                # Replace the eager ragged size with our freshly
                # allocated jagged size that has a source
                ctx["ragged_size"] = shape_env.create_symintnode(
                    shape_env.create_symbol(
                        t._size[1],
                        TensorPropertySource(
                            source, TensorProperty.SIZE, 1  # type: ignore[arg-type]
                        ),
                    ),
                    hint=t._size[1],
                )

            meta_nt = type(t).__tensor_unflatten__(transformed_tensors_dict, ctx)

            if meta_base is None:
                return meta_nt

            # We have a dense base; maintain proper view relationship
            from torch.nested._internal.nested_tensor import (
                nested_view_from_values_offsets,
                nested_view_from_values_offsets_lengths,
            )

            if meta_nt._lengths is None:
                # Typical dense -> NT view case
                return nested_view_from_values_offsets(
                    meta_nt._values, meta_nt._offsets
                )
            else:
                # base is a dense tensor that is the result of narrow()
                return nested_view_from_values_offsets_lengths(
                    meta_nt._values,
                    meta_nt._offsets,
                    meta_nt._lengths,
                )

        if self.get_tensor_memo(t) is None:
            with torch.inference_mode(t.is_inference()):
                if t.is_sparse:
                    is_leaf = safe_is_leaf(t)
                    r = callback(
                        lambda: torch.ops.aten._sparse_coo_tensor_with_dims(
                            t.sparse_dim(),
                            t.dense_dim(),
                            t.shape,
                            dtype=t.dtype,
                            layout=torch.sparse_coo,
                            device="meta",
                        )
                    )
                    assert safe_is_leaf(r), "the callback you passed in doesn't detach"
                    # Note [is_coalesced is dispatched]
                    # Strangely enough, is_coalesced() is a dispatched operator,
                    # which means that it will get caught by fake tensor mode.
                    # Ordinarily this would error, but there's some logic in
                    # fake tensor ensure this doesn't happen.
                    r._coalesced_(t.is_coalesced())
                    if t.requires_grad:
                        r.requires_grad = True
                    if t.requires_grad and not is_leaf:
                        with torch.enable_grad():
                            r = r.clone()
                            r._coalesced_(t.is_coalesced())
                elif t.is_mkldnn:
                    is_leaf = safe_is_leaf(t)
                    sizes, strides, _storage_offset = sym_sizes_strides_storage_offset(
                        t, source
                    )
                    r = callback(
                        lambda: torch.empty_strided(
                            sizes, strides, dtype=t.dtype, device="meta"
                        )
                    )
                    assert safe_is_leaf(r), "the callback you passed in doesn't detach"
                    if t.requires_grad:
                        r.requires_grad = True
                    if t.requires_grad and not is_leaf:
                        with torch.enable_grad():
                            r = r.clone()
                elif t._is_view():
                    # Construct views in two steps: recursively meta-fy their
                    # base, and then create view(s) off that.  NB: doing it
                    # directly from storage is WRONG because this won't cause
                    # version counters to get shared.
                    assert t._is_view()

                    from torch._dynamo.source import AttrSource
                    from torch.fx.experimental.symbolic_shapes import (
                        DimDynamic,
                        StatelessSymbolicContext,
                    )

<<<<<<< HEAD
                    if shape_env and not t._base.is_nested:
                        base_policy = FreshCreateSymbolicPolicy(
=======
                    if shape_env and not t.is_nested and not t._base.is_nested:
                        base_symbolic_context = StatelessSymbolicContext(
>>>>>>> 4a4c9fb0
                            dynamic_sizes=[DimDynamic.STATIC] * t._base.dim(),
                            constraint_sizes=[None] * t._base.dim(),
                        )
                    else:
                        base_symbolic_context = None
                    base = self.meta_tensor(
                        t._base,
                        shape_env,
                        callback,
                        source=AttrSource(source, "_base"),
                        symbolic_context=base_symbolic_context,
                    )

                    def is_c_of_r(complex_dtype, real_dtype):
                        return (
                            utils.is_complex_dtype(complex_dtype)
                            and utils.corresponding_real_dtype(complex_dtype)
                            == real_dtype
                        )

                    # In some situations, MetaConverter may be called in a
                    # context where autograd is disabled.  For the _is_view
                    # assert to pass, we have to setup the autograd view
                    # metadata anyway.  Do this by reenabling the
                    # ADInplaceOrView key.  This is kind of a hack.
                    old_exclude = torch._C._dispatch_tls_is_dispatch_key_excluded(
                        torch._C.DispatchKey.ADInplaceOrView
                    )
                    torch._C._dispatch_tls_set_dispatch_key_excluded(
                        torch._C.DispatchKey.ADInplaceOrView, False
                    )
                    try:
                        if base.dtype == t.dtype:
                            pass
                        elif is_c_of_r(base.dtype, t.dtype):
                            base = torch.view_as_real(base)
                        elif is_c_of_r(t.dtype, base.dtype):
                            base = torch.view_as_complex(base)
                        else:
                            # This is not guaranteed to succeed.  If it fails, it
                            # means there is another dtype-converting view function
                            # that hasn't been handled here
                            base = base.view(t.dtype)

                        # This is very tricky.  Naively, you might expect this
                        # to hold:
                        #
                        #   if t.requires_grad and not safe_is_leaf(t)
                        #       assert t._base.requires_grad
                        #
                        # But it's not true!  As you can see in the following
                        # program:
                        #
                        #   x = torch.zeros(4)
                        #   y = x.view(1, 4)
                        #   y.requires_grad = True
                        #   z = y.view(1, 1, 4)
                        #   assert z._base is x
                        #
                        # So we may have to do *two* views out of the base to
                        # recreate this situation.
                        def _view_from_base(base, t):
                            if t.is_nested:
                                return metafy_nt(t, meta_base=base)
                            else:
                                # TODO: Handle dense view of NT when we return a proper view for
                                # e.g. values()
                                (
                                    sizes,
                                    strides,
                                    storage_offset,
                                ) = sym_sizes_strides_storage_offset(t, source)
                                return base.as_strided(sizes, strides, storage_offset)

                        if safe_is_leaf(t):
                            # Leaf views that track view metadata are created by
                            # creating a view inside a no_grad block
                            with torch.no_grad(), maybe_suppress():
                                r = _view_from_base(base, t)
                            # As it's a leaf, we can directly assign requires_grad
                            r.requires_grad = t.requires_grad
                        else:
                            if t._base.requires_grad == t.requires_grad:
                                # Easy case, just run the view op
                                with torch.enable_grad(), maybe_suppress():
                                    r = _view_from_base(base, t)

                                # NB: We don't actaully faithfully replicate
                                # autograd connectivity, but that doesn't matter
                                # today. See following for more info:
                                # https://gist.github.com/soulitzer/e03f015b314c3f5fcf80888c69390913
                            else:
                                # Obscure case.  Create a leaf view and give it the
                                # correct requires_grad, then do the final view.
                                # NB: Can't have a non-leaf without requiring grad!
                                assert t.requires_grad
                                with torch.no_grad():
                                    mid = base.view(base.shape)
                                mid.requires_grad = t.requires_grad
                                with torch.enable_grad(), maybe_suppress():
                                    r = _view_from_base(mid, t)
                        # The CreationMeta influences whether or not inplace
                        # mutation is an error or not.  So we need to make
                        # sure we properly propagate this as well.
                        torch._C._autograd._set_creation_meta(
                            r, torch._C._autograd._get_creation_meta(t)
                        )
                    finally:
                        torch._C._dispatch_tls_set_dispatch_key_excluded(
                            torch._C.DispatchKey.ADInplaceOrView, old_exclude
                        )

                else:
                    is_leaf = safe_is_leaf(t)

                    from torch.fx.experimental.symbolic_shapes import (
                        SubclassCreateSymbolicPolicy,
                    )

                    outer_policy = (
                        policy.outer_policy
                        if isinstance(policy, SubclassCreateSymbolicPolicy)
                        else policy
                    )

                    (
                        sizes,
                        strides,
                        storage_offset,
                    ) = sym_sizes_strides_storage_offset(t, source, outer_policy)

                    # If we have a subclass that desugars into dense tensors,
                    # perform our callback on each inner tensor.
                    if is_traceable_wrapper_subclass(t):
                        # Note: transform_subclass will use __tensor_unflatten__ to generate
                        # a fresh subclass wrapper. We assume that if the inner tensors of
                        # the subclass are given symbolic sizes, their sizes will be used
                        # to construct the (symbolic) sizes of the wrapper tensor.
                        from torch._dynamo.source import AttrSource
                        from torch.fx.experimental.symbolic_shapes import (
                            DimDynamic,
                            FreshCreateSymbolicPolicy,
                        )

                        assert policy is None or isinstance(
                            policy, SubclassCreateSymbolicPolicy
                        )
                        if t.is_nested:
                            r = metafy_nt(t)
                        else:
                            r = transform_subclass(
                                t,
                                lambda attr, inner_t: callback(
                                    lambda: empty_create(
                                        inner_t,
                                        AttrSource(source, attr),
                                        policy=(
                                            None
                                            if policy is None
                                            else policy.inner_policies[attr]
                                        ),
                                    )
                                ),
                                outer_size=sizes,
                            )
                    else:
                        r = callback(
                            lambda: torch.empty_strided(
                                sizes,
                                strides,
                                dtype=t.dtype,
                                device="meta",
                            )
                        )
                    assert safe_is_leaf(r), "the callback you passed in doesn't detach"
                    if t.requires_grad:
                        r.requires_grad = t.requires_grad
                        if not is_leaf:
                            # Fake up some autograd history.
                            with torch.enable_grad():
                                # preserve_format is the default, but we want to
                                # emphasize how important it is to preserve
                                # format here
                                r = r.clone(memory_format=torch.preserve_format)

                    # Graph-Break for wrapped tensors
                    if torch._C._functorch.is_functorch_wrapped_tensor(t):
                        return NotImplemented

                    s = t.untyped_storage()
                    swr = StorageWeakRef(s)
                    if swr not in self.storage_memo and (
                        r.is_nested
                        or (
                            r.stride() == strides
                            and r.storage_offset() == storage_offset
                        )
                    ):
                        # You're normal and happy, install the fresh storage into the memo
                        self.storage_memo[swr] = r.untyped_storage()
                    else:
                        # You're in crazy town; somehow you gave us a tensor
                        # that wasn't a view, but had nonzero storage offset,
                        # nontrivial strides (such that clone() couldn't
                        # preserve them), or already aliases with another
                        # tensor's storage.  The most typical way to end
                        # up here is with set_.  So use set_ to bludgeon this
                        # in.
                        r_s = self.meta_storage(s, callback=callback)
                        # NB: In principle, this should always work, but there
                        # is some subtle difference in the autograd metadata
                        # that means we will backprop the set_ call, even if
                        # r is declared as an input to grad.
                        # See https://github.com/pytorch/pytorch/issues/87956
                        # for the reproducer.
                        # NB: The in_kernel_invocation_manager here is necessary
                        # for fake tensor.  If we run the set_ call with fake
                        # tensor on, r will improperly report that it is NOT a
                        # meta tensor but a cpu tensor, and then the set_ call
                        # will fail due to device mismatch.  no_dispatch() is
                        # not enough, because the fake tensor will still claim
                        # to be a CPU tensor and you'll end up in the CPU
                        # kernel.  Arguably this is a hack; a cleaner way to
                        # solve this is to have a FakeStorage concept which
                        # would report it's CPU device--no problem now!  But
                        # this is difficult to do because we don't have storage
                        # subclasses.  Relevant test is
                        # DynamicShapesFunctionTests::test_add_dynamic_shapes in
                        # test/dynamo/test_dynamic_shapes.py
                        maybe_fake_mgr: ContextManager[None] = contextlib.nullcontext()
                        from torch._subclasses.fake_tensor import (
                            in_kernel_invocation_manager,
                            maybe_get_fake_mode,
                        )

                        mb_fake_mode = maybe_get_fake_mode(r)
                        if mb_fake_mode is not None:
                            maybe_fake_mgr = in_kernel_invocation_manager(mb_fake_mode)
                        with maybe_fake_mgr, torch.no_grad():
                            r.set_(r_s, storage_offset, sizes, strides)

                if safe_grad(t) is not None:
                    from torch._dynamo.source import AttrSource

                    r.grad = self.meta_tensor(
                        safe_grad(t),
                        shape_env,
                        callback,
                        source=AttrSource(source, "grad"),
                        symbolic_context=symbolic_context,
                    )
                torch._C._set_conj(r, t.is_conj())
                torch._C._set_neg(r, t.is_neg())
            # This can be skipped if necessary for performance reasons
            assert_metadata_eq(assert_eq, t, r, skip_symbolic=True)
            self.set_tensor_memo(t, r)

        return self.get_tensor_memo(t)

    def __call__(
        self,
        t,
        shape_env=None,
        *,
        callback=lambda t: t(),
        source=None,
        symbolic_context=None,
    ):
        # TODO: zero tensors?  We appear to have eliminated them by
        # excluding complex for now

        if isinstance(t, torch.Tensor) or is_traceable_wrapper_subclass(t):
            if t.device.type != "xla" and any(
                [
                    t.is_sparse_csr,
                    t.layout in [torch.sparse_csc, torch.sparse_bsr, torch.sparse_bsc],
                    t.is_quantized,
                    t._is_view() and t._base is not None and t._base.is_sparse,
                    torch._is_functional_tensor(t),
                    t.device.type in ("lazy"),
                    # We need a way to test if a tensor is batched but there
                    # is no official APi to do it
                    # torch._C._is_batched(t),
                ]
            ):
                # TODO: sparse should support meta
                # NB technically to('meta') does work but our logging
                # instrumentation will see the meta conversions and the
                # tests all break so we just exclude this.  In any case
                # the to conversion isn't really right anyhow.

                if torch._is_functional_tensor(t) and t.device.type != "lazy":
                    if t._is_view():
                        raise RuntimeError(
                            "Cannot safely fakify a view because this process drops the view information right now."
                        )

                    st = peek_interpreter_stack()
                    assert (
                        st is None or st.key() == TransformType.Functionalize
                    ), "Expect st to be either None or have Functionalize transform key."
                    if st is None:
                        # the case of AOTAutograd
                        torch._sync(t)
                        unwrap_t = torch._from_functional_tensor(t)
                        with torch._dispatch.python.suspend_functionalization():
                            fake_t = self.meta_tensor(
                                unwrap_t,
                                shape_env=shape_env,
                                callback=callback,
                                source=source,
                                symbolic_context=symbolic_context,
                            )
                        out = torch._to_functional_tensor(fake_t)
                        torch._mirror_autograd_meta_to(fake_t, out)
                        return out
                    else:
                        # torch.func.functionalize
                        reapply_views = torch._C._functionalization_reapply_views_tls()
                        unwrap_t = _unwrap_functional_tensor(t, reapply_views)
                        pop_st_ctx = (
                            torch._functorch.pyfunctorch.temporarily_pop_interpreter_stack()
                        )
                        with pop_st_ctx:
                            fake_t = self.meta_tensor(
                                unwrap_t,
                                shape_env=shape_env,
                                callback=callback,
                                source=source,
                                symbolic_context=symbolic_context,
                            )
                        return _wrap_functional_tensor(fake_t, current_level())
                self.miss += 1
                return NotImplemented
            else:
                self.hit += 1
                r = self.meta_tensor(
                    t,
                    shape_env=shape_env,
                    callback=callback,
                    source=source,
                    symbolic_context=symbolic_context,
                )
                if type(t) is torch.nn.Parameter:
                    # NB: Cannot directly use Parameter constructor
                    # because that would force a detach, not desirable
                    r._is_param = True
                return r
        elif torch.overrides.is_tensor_like(t):
            self.miss += 1
            return NotImplemented
        else:
            # non-Tensor types don't count as hit or miss
            return t


import torch._prims_common as utils<|MERGE_RESOLUTION|>--- conflicted
+++ resolved
@@ -233,7 +233,7 @@
             maybe_suppress = shape_env.suppress_guards
 
         def sym_sizes_strides_storage_offset(
-            t, src, policy=policy
+            t, src, symbolic_context=symbolic_context
         ) -> Tuple[Tuple[int, ...], Tuple[int, ...], int]:
             if shape_env is not None:
                 fake_mode = torch._subclasses.fake_tensor.maybe_get_fake_mode(t)
@@ -245,32 +245,25 @@
                     return shape_env.create_symbolic_sizes_strides_storage_offset(
                         t,
                         src,
-<<<<<<< HEAD
-                        policy=policy,
-=======
-                        # Assume that the set of dims that are dynamic are the same between
-                        # the wrapper tensor and any inner tensors.
-                        # We can revisit this if this assumption does not hold
-                        # for any important subclasses later.
                         symbolic_context=symbolic_context,
->>>>>>> 4a4c9fb0
                     )
             else:
                 assert symbolic_context is None
             return (t.size(), t.stride(), t.storage_offset())
 
-        def empty_create(inner_t, inner_src, policy=policy):
+        def empty_create(inner_t, inner_src, symbolic_context=symbolic_context):
             (
                 inner_sizes,
                 inner_strides,
                 inner_storage_offset,
-            ) = sym_sizes_strides_storage_offset(inner_t, inner_src, policy)
+            ) = sym_sizes_strides_storage_offset(inner_t, inner_src, symbolic_context)
+            # NB: Interesting as_strided() hack to make sure storage offset is set correctly.
             return torch.empty_strided(
                 inner_sizes,
                 inner_strides,
                 dtype=inner_t.dtype,
                 device="meta",
-            )
+            ).as_strided(inner_sizes, inner_strides, inner_storage_offset)
 
         # see expired-storages
         self.check_expired_count += 1
@@ -469,13 +462,8 @@
                         StatelessSymbolicContext,
                     )
 
-<<<<<<< HEAD
                     if shape_env and not t._base.is_nested:
-                        base_policy = FreshCreateSymbolicPolicy(
-=======
-                    if shape_env and not t.is_nested and not t._base.is_nested:
                         base_symbolic_context = StatelessSymbolicContext(
->>>>>>> 4a4c9fb0
                             dynamic_sizes=[DimDynamic.STATIC] * t._base.dim(),
                             constraint_sizes=[None] * t._base.dim(),
                         )
@@ -591,21 +579,16 @@
                 else:
                     is_leaf = safe_is_leaf(t)
 
+                    # TODO: Change to use the new abstraction
                     from torch.fx.experimental.symbolic_shapes import (
-                        SubclassCreateSymbolicPolicy,
-                    )
-
-                    outer_policy = (
-                        policy.outer_policy
-                        if isinstance(policy, SubclassCreateSymbolicPolicy)
-                        else policy
+                        SubclassSymbolicContext,
                     )
 
                     (
                         sizes,
                         strides,
                         storage_offset,
-                    ) = sym_sizes_strides_storage_offset(t, source, outer_policy)
+                    ) = sym_sizes_strides_storage_offset(t, source, symbolic_context)
 
                     # If we have a subclass that desugars into dense tensors,
                     # perform our callback on each inner tensor.
@@ -620,8 +603,8 @@
                             FreshCreateSymbolicPolicy,
                         )
 
-                        assert policy is None or isinstance(
-                            policy, SubclassCreateSymbolicPolicy
+                        assert symbolic_context is None or isinstance(
+                            symbolic_context, SubclassSymbolicContext
                         )
                         if t.is_nested:
                             r = metafy_nt(t)
@@ -632,14 +615,16 @@
                                     lambda: empty_create(
                                         inner_t,
                                         AttrSource(source, attr),
-                                        policy=(
+                                        symbolic_context=(
                                             None
-                                            if policy is None
-                                            else policy.inner_policies[attr]
+                                            if symbolic_context is None
+                                            else symbolic_context.inner_contexts[attr]
                                         ),
                                     )
                                 ),
                                 outer_size=sizes,
+                                outer_stride=strides,
+                                outer_storage_offset=storage_offset,
                             )
                     else:
                         r = callback(
