--- conflicted
+++ resolved
@@ -67,10 +67,7 @@
 )
 from torch._utils_internal import log_cache_bypass
 
-<<<<<<< HEAD
-=======
 from .remote_cache import create_cache
->>>>>>> 9629835b
 from .utils import _align
 
 
@@ -807,7 +804,6 @@
     debug_str = "\n".join(debug_lines)
     log.debug(f"FX graph cache hash details for key {key}:\n{debug_str}")  # noqa: G004
     return key, debug_lines
-<<<<<<< HEAD
 
 
 def cudagraph_post_compile(
@@ -881,81 +877,6 @@
             # should already exist from forward
             assert manager is not None
 
-=======
-
-
-def cudagraph_post_compile(
-    example_inputs: List[Any],
-    compiled_graph: CompiledFxGraph,
-    cudagraphs: BoxedBool,
-) -> None:
-    """
-    Checks for any reasons not to run cudagraphs and then
-    runs it on compiled_graph.
-    Mutates the `compiled_graph.current_callable` and `cudagraphs`
-    """
-    assert compiled_graph.current_callable is not None
-    assert compiled_graph.cudagraph_info is not None
-    cached_info = compiled_graph.cudagraph_info
-    cudagraph_fail_reasons = cached_info.cudagraph_fail_reasons
-    inputs_to_check = compiled_graph.inputs_to_check
-    boxed_forward_device_index = compiled_graph.boxed_forward_device_index
-    is_inference = compiled_graph.fx_kwargs["is_inference"]
-    is_backward = compiled_graph.fx_kwargs["is_backward"]
-
-    if not cudagraph_fail_reasons:
-        fx_kwargs = compiled_graph.fx_kwargs
-        static_input_idxs = fx_kwargs["static_input_idxs"]
-
-        placeholders = cached_info.placeholders
-        stack_traces = cached_info.stack_traces
-        if not config.triton.cudagraph_trees:
-            # Force specialize all inputs so that CUDA graphs will work
-            for t in example_inputs:
-                if isinstance(t, torch.SymInt):
-                    int(t)  # guard
-
-        if (
-            boxed_forward_device_index is not None
-            and not is_inference
-            and not is_backward
-        ):
-            boxed_forward_device_index.set(next(iter(compiled_graph.device_idxs)))
-
-        from .compile_fx import cudagraphify
-
-        current_callable = compiled_graph.current_callable
-        assert current_callable is not None
-        compiled_graph.current_callable = cudagraphify(
-            current_callable,
-            static_input_idxs=static_input_idxs,
-            device_index=next(iter(compiled_graph.device_idxs)),
-            stack_traces=stack_traces,
-            is_backward=is_backward,
-            is_inference=is_inference,
-            constants=tuple(compiled_graph.constants.values()),
-            placeholders=placeholders,
-            mutated_input_idxs=tuple(compiled_graph.mutated_input_idxs),
-        )
-
-    else:
-        BoxedBool.disable(cudagraphs)
-
-        # See [Backward Generation Handling]
-        # if cudagraph'd the forward and set the device, we need to let the cudagraph manager
-        # know we are we running the backward even if we will not run it in cudagraphs
-        if is_backward and config.triton.cudagraph_trees:
-            assert boxed_forward_device_index is not None
-            assert boxed_forward_device_index.value is not None
-            compiled_graph_callable = compiled_graph.current_callable
-
-            manager = torch._inductor.cudagraph_trees.get_manager(
-                boxed_forward_device_index.value, create_if_none_exists=False
-            )
-            # should already exist from forward
-            assert manager is not None
-
->>>>>>> 9629835b
             def compiled_artifact(new_inputs: List[Any]) -> Callable[..., Any]:
                 manager.set_to_running_backward()  # type: ignore[union-attr]
                 return compiled_graph_callable(new_inputs)
@@ -1348,20 +1269,6 @@
             log.debug("fx graph cache no shape env")
             raise BypassFxGraphCache("No shape env")
 
-<<<<<<< HEAD
-        # HigherOrderOperators should be handled on a case-by-case basis.
-        # Currently, we just skip caching if we have any.
-        # We also skip if there are any torchbind objects.
-        for node in gm.graph.nodes:
-            if isinstance(node.target, torch._ops.HigherOrderOperator):
-                raise BypassFxGraphCache(
-                    f"Can't cache HigherOrderOperator: {node.target.name()}"
-                )
-            if node.op == "getattr" and isinstance(
-                getattr(gm, node.target), torch._C.ScriptObject
-            ):
-                raise BypassFxGraphCache("Can't cache torchbind objects")
-=======
         # We skip caching if there are any torchbind objects.
         for module in gm.modules():
             if not isinstance(module, torch.fx.GraphModule):
@@ -1378,7 +1285,6 @@
                     getattr(gm, node.target), torch._C.ScriptObject
                 ):
                     raise BypassFxGraphCache("Can't cache torchbind objects")
->>>>>>> 9629835b
 
     @staticmethod
     def prepare_key(
@@ -1422,27 +1328,6 @@
         """
         Attempts to load the remote cache, returns None on error.
         """
-<<<<<<< HEAD
-        remote_cache = None
-        cache_id = "fx-graph-v1"
-        try:
-            if config.is_fbcode():
-                from torch._inductor.fb.remote_cache import FbRemoteFxGraphCache
-
-                remote_cache = FbRemoteFxGraphCache(cache_id)
-            else:
-                from torch._inductor.remote_cache import RemoteFxGraphCache
-
-                remote_cache = RemoteFxGraphCache(cache_id)
-        except ModuleNotFoundError as e:
-            # No need for a stack trace on this error
-            remote_cache = None
-            log.warning("Unable to create a remote cache: %s", e)
-        except Exception:
-            remote_cache = None
-            log.warning("Unable to create a remote cache", exc_info=True)
-        return remote_cache
-=======
         cache_id = "fx-graph-v1"
         return create_cache(
             cache_id,
@@ -1450,7 +1335,6 @@
             "FbRemoteFxGraphCache",
             "RemoteFxGraphCache",
         )
->>>>>>> 9629835b
 
     @staticmethod
     def load_with_key(
