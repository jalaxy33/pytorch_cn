--- conflicted
+++ resolved
@@ -788,14 +788,6 @@
         def is_linear_add_bias(match):
             add_node = match.output_node()
             linear_node = add_node.args[0]
-<<<<<<< HEAD
-            weight_meta = linear_node.args[1].meta.get("val")
-            if not hasattr(add_node.args[1], "meta"):
-                # May add an "int"
-                # We meet this issue while enabling bf32 for test_linear_unary
-                # the hardsimoid case will add "3" here and cannot check meta
-                # TODO: Further investigate on this issue
-=======
             packed_weight_node = linear_node.args[1]
             assert packed_weight_node.name == "_reorder_linear_weight"
             transpose_weight_node = packed_weight_node.args[0]
@@ -804,7 +796,6 @@
             bias_node = add_node.args[1]
             if isinstance(bias_node, int):
                 # we only folding bias if it is a constant
->>>>>>> eeb93e79
                 return False
             bias_meta = add_node.args[1].meta.get("val")
             if weight_meta is None or bias_meta is None:
