# mypy: allow-untyped-decorators
# mypy: allow-untyped-defs
import contextlib
import functools
import io
import itertools
import logging
import os
import sys
import time
import warnings
from itertools import count
from typing import Any, Callable, Dict, List, Optional, Sequence, Tuple, Union
from unittest import mock

import torch._inductor.async_compile  # noqa: F401 required to warm up AsyncCompile pools
import torch.fx
import torch.utils._pytree as pytree
from functorch.compile import min_cut_rematerialization_partition
from torch._dispatch.python import enable_python_dispatcher
from torch._dynamo import (
    compiled_autograd,
    config as dynamo_config,
    logging as dynamo_logging,
    utils as dynamo_utils,
)
from torch._dynamo.device_interface import get_interface_for_device
from torch._dynamo.repro.after_aot import wrap_compiler_debug
from torch._dynamo.utils import (
    counters,
    detect_fake_mode,
    flatten_graph_inputs,
    lazy_format_graph_code,
)
from torch._functorch import config as functorch_config
from torch._functorch.aot_autograd import aot_export_module, make_boxed_func
from torch._inductor.codecache import (
    _StrideExprStr,
    code_hash,
    CompiledFxGraph,
    FxGraphCache,
)
from torch._inductor.cudagraph_utils import (
    BoxedDeviceIndex,
    CudagraphCachedInfo,
    get_placeholder_info,
    log_cudagraph_skip_and_bump_counter,
    PlaceholderInfo,
)
from torch._inductor.debug import save_args_for_compile_fx_inner
from torch._inductor.runtime.runtime_utils import cache_dir
from torch._inductor.utils import (
    BoxedBool,
    count_tangents,
    fresh_inductor_cache,
    InputType,
    is_gpu,
    should_assume_input_aligned,
    tensor_is_aligned,
)
from torch._logging import trace_structured
from torch._ops import OpOverload
from torch.fx.experimental.symbolic_shapes import free_unbacked_symbols, SymExprPrinter
from torch.fx.passes.fake_tensor_prop import FakeTensorProp
from torch.monitor import _WaitCounter
from torch.utils._ordered_set import OrderedSet

from .._dynamo.backends.common import aot_autograd
from ..fx._lazy_graph_module import _use_lazy_graph_module  # type: ignore[attr-defined]
from ..fx.graph import _PyTreeCodeGen
from . import config, metrics
from .debug import DebugContext
from .decomposition import select_decomp_table
from .fx_passes.joint_graph import joint_graph_passes
from .fx_passes.post_grad import post_grad_passes, view_to_reshape
from .fx_passes.pre_grad import pre_grad_passes
from .graph import GraphLowering
from .ir import ExternKernelNode
from .utils import (
    align_inputs_from_check_idxs,
    clone_preserve_strides,
    copy_misaligned_inputs,
    get_cloned_parameter_buffer_name,
    get_first_incompatible_cudagraph_node,
    maybe_get_suppress_shape_guards_ctx,
    output_node,
    remove_unaligned_input_idxs,
    shape_env_from_inputs,
)
from .virtualized import V


if config.is_fbcode():
    from torch._inductor.fb.utils import log_optimus_to_scuba, time_and_log
else:
    # no-op decorator
    def time_and_log(attr: str):
        return dynamo_utils.identity


log = logging.getLogger(__name__)
perf_hint_log = torch._logging.getArtifactLogger(__name__, "perf_hints")
post_grad_graphs_log = torch._logging.getArtifactLogger(__name__, "post_grad_graphs")
static_inputs_log = torch._logging.getArtifactLogger(
    __name__, "cudagraph_static_inputs"
)


# copy_ fails when trying to write to tensors with memory overlap,
# for expanded dimensions (a dimension which used to have size 1 -> ?)
# we can select one element from that dimension and write to it
# to achieve writing to all values of that dimension of the input tensor
def get_expanded_dims(t):
    if not isinstance(t, torch.Tensor):
        return None
    return [i for i in range(t.ndim) if t.stride(i) == 0 and t.size(i) != 1]


def index_expanded_dims(t: torch.Tensor, expanded_dims: List[int]) -> torch.Tensor:
    for expanded_dim in expanded_dims:
        t = torch.ops.aten.slice(t, expanded_dim, 0, 1)
    return t


def complex_memory_overlap(t: torch.Tensor) -> bool:
    # if torch._debug_has_internal_overlap thinks this tensor potentially has
    # memory overlap internally, let's dig deeper to find out whether it's true.
    #
    # Call squeeze() so that dimension with size 1 does not cause false positive.
    t = index_expanded_dims(t, get_expanded_dims(t)).squeeze()
    if torch._debug_has_internal_overlap(t) != 0:
        strides = t.stride()
        sizes = t.shape
        indices = list(range(len(strides)))
        indices = [x for _, x in sorted(zip(strides, indices))]
        for i in range(len(strides)):
            prev_stride = 1 if i == 0 else strides[indices[i - 1]]
            prev_size = 1 if i == 0 else sizes[indices[i - 1]]
            if strides[indices[i]] < prev_stride * prev_size:
                return True
    return False


def get_static_input_idxs(num_fixed):
    # If we are inlining NNModules, we treat all torch.nn.Parameters as static for the purposes
    # of cudagraphs. Rather than copying these into cudagraph-owned memory
    # like we do for normal inputs on each run, we will re-record a cudagraph if these
    # parameter locations change.
    context = torch._guards.TracingContext.try_get()
    fixed = list(range(num_fixed))
    if not context or not context.fw_metadata:
        return fixed

    return fixed + context.fw_metadata.static_input_indices


@functools.lru_cache(None)
def _step_logger():
    return dynamo_logging.get_step_logger(log)


@functools.lru_cache(None)
def _warn_tf32_disabled():
    if (
        torch.cuda.is_available()
        and not torch.backends.cuda.matmul.allow_tf32
        and torch.cuda.get_device_capability() >= (8, 0)
    ):
        warnings.warn(
            "TensorFloat32 tensor cores for float32 matrix multiplication available but not enabled. "
            "Consider setting `torch.set_float32_matmul_precision('high')` for better performance."
        )


def _unlift_graph(mod, gm, graph_signature):
    from torch.export.unflatten import _assign_attr, _AttrKind

    state_dict = {}
    for name, param in mod.named_parameters(remove_duplicate=False):
        state_dict[name] = param
        _assign_attr(
            param,
            gm,
            name,
            attr_kind=_AttrKind.PARAMETER,
        )
    for name, buffer in mod.named_buffers(remove_duplicate=False):
        state_dict[name] = buffer
        _assign_attr(
            buffer,
            gm,
            name,
            attr_kind=_AttrKind.BUFFER,
        )

    placeholder_nodes = gm.graph.find_nodes(op="placeholder")
    lifted_inputs = []

    # In AOTI, module parameters and buffers are not lifted as graph inputs.
    # As a result, mutation to buffers has side effect which makes their initial
    # values different from Eager. So we clone them here as a copy.
    # We are not cloning for parameters, although it will be needed if we want to
    # support training.
    for node in placeholder_nodes:
        node_name = node.name
        if node_name in graph_signature.inputs_to_parameters:
            parameter_name = graph_signature.inputs_to_parameters[node_name]
            lifted_inputs.append(parameter_name)
        elif node_name in graph_signature.inputs_to_buffers:
            buffer_name = graph_signature.inputs_to_buffers[node_name]
            lifted_inputs.append(buffer_name)
            gm.meta[
                get_cloned_parameter_buffer_name(buffer_name)
            ] = clone_preserve_strides(state_dict[buffer_name])
        else:
            assert node_name in graph_signature.user_inputs
            lifted_inputs.append(None)

    from torch.export._unlift import _unlift

    outputs = list(gm.graph.nodes)[-1].args[0]
    mutated_outputs = []
    buffer_mutations = graph_signature.buffers_to_mutate
    user_input_mutations = graph_signature.user_inputs_to_mutate
    output_tokens = graph_signature.output_tokens
    for idx, out in enumerate(outputs):
        value = None

        if idx < len(buffer_mutations) + len(user_input_mutations) + len(output_tokens):
            if out.name in buffer_mutations:
                value = buffer_mutations[out.name]
            elif out.name in user_input_mutations:
                value = user_input_mutations[out.name]

        mutated_outputs.append(value)

    unlifted_gm = _unlift(
        gm,
        lifted_inputs,
        mutated_outputs,
        pytree.LeafSpec(),
        None,
        state_dict,
        {},
    )
    return unlifted_gm


def _get_subgraph_names(gm):
    for node in sorted(
        itertools.chain(
            gm.graph.find_nodes(op="call_function", target=torch.ops.higher_order.cond),
            gm.graph.find_nodes(
                op="call_function", target=torch.ops.higher_order.while_loop
            ),
        )
    ):
        if node.target == torch.ops.higher_order.cond:
            true_subgraph_name = node.args[1].name
            false_subgraph_name = node.args[2].name
            yield true_subgraph_name
            yield false_subgraph_name
        elif node.target == torch.ops.higher_order.while_loop:
            cond_subgraph_name = node.args[0].name
            body_subgraph_name = node.args[1].name
            yield cond_subgraph_name
            yield body_subgraph_name


def _recursive_pre_grad_passes(gm, example_inputs):
    for subgraph_name in _get_subgraph_names(gm):
        subgraph = getattr(gm, subgraph_name)
        # as we don't have recursive example inputs, passing None here
        new_subgraph = _recursive_pre_grad_passes(subgraph, example_inputs=None)
        setattr(gm, subgraph_name, new_subgraph)
    return pre_grad_passes(gm, example_inputs)


def _recursive_joint_graph_passes(gm):
    for subgraph_name in _get_subgraph_names(gm):
        subgraph = getattr(gm, subgraph_name)
        _recursive_joint_graph_passes(subgraph)
    joint_graph_passes(gm)


def _recursive_post_grad_passes(gm, is_inference: bool = False):
    for subgraph_name in _get_subgraph_names(gm):
        subgraph = getattr(gm, subgraph_name)
        _recursive_post_grad_passes(subgraph, is_inference)
    post_grad_passes(gm, is_inference)


def split_const_gm(
    gm: torch.fx.GraphModule,
    lifted_constants: Optional[Dict[str, Any]] = None,
    skip_folding_node_fn: Optional[Callable[[torch.fx.Node], bool]] = None,
) -> Tuple[torch.fx.GraphModule, Dict[str, int]]:
    """
    This function takes an GraphModule input "gm".
    The gm will be split into 2 components,
      1) const_gm, which consists the subgraph of gm that can be constant folded.
      2) gm (being inplace modified,) which returns the graph after constant folding.

    If an additional "lifted_constants" argument is passed in, we will assume the gm has
    been lifted and run the transformation accordingly.

    When a "skip_folding_node_fn" callback is passed, we will skip constant folding on
    the nodes for which the callback returns True.

    const_output_index is a mapping of corresponding node name from gm to the
    output index of const_gm.
    Returns (const_gm, const_output_index)
    """
    from torch._inductor.constant_folding import (
        CONST_MODULE_TAG,
        META_TAG,
        MODULE_TAG,
        replace_node_with_constant,
        run_and_get_constant_graph,
    )

    const_gm, const_result = run_and_get_constant_graph(
        gm, lifted_constants, skip_folding_node_fn
    )

    const_outputs = {
        x.name: idx for idx, x in enumerate(tuple(const_gm.graph.nodes)[-1].args[0])
    }

    to_erase_node = []
    to_replace_node = []
    const_output_index = {}
    for node in gm.graph.nodes:
        if node.name in const_outputs:
            to_replace_node.append(node)
        elif node.meta[META_TAG] == CONST_MODULE_TAG and node.op != "placeholder":
            to_erase_node.append(node)

    for node in to_replace_node:
        new_const_name = "_FOLDED_CONST_" + node.name
        replace_node_with_constant(
            gm,
            node,
            const_result[const_outputs[node.name]],
            new_const_name,
        )
        const_output_index[new_const_name] = const_outputs[node.name]
    for node in to_erase_node[::-1]:
        if node.users:
            for n in node.users:
                assert n.meta[META_TAG] == MODULE_TAG, f"node: {node} user not empty."
        else:
            gm.graph.erase_node(node)
    gm.recompile()

    return const_gm, const_output_index


def is_tf32_warning_applicable(gm: torch.fx.GraphModule):
    aten = torch.ops.aten
    tf32_ops = {
        aten.mm.default,
        aten.addmm.default,
        aten.bmm.default,
        aten.baddbmm.default,
    }
    for target in tf32_ops:
        for node in gm.graph.find_nodes(op="call_function", target=target):
            if (
                isinstance(node.meta.get("val", None), torch.Tensor)
                and node.meta["val"].dtype == torch.float32
                and node.meta["val"].device.type == "cuda"
            ):
                return True
    return False


def maybe_disable_comprehensive_padding(example_inputs: List[torch.Tensor]):
    """
    For CPU backend, enable comprehensive padding causes some unit tests
    fail due to changing number of generated kernels. Skip for now.
    """
    has_gpu = any(
        is_gpu(t.device.type) for t in example_inputs if isinstance(t, torch.Tensor)
    )

    if config.disable_padding_cpu and config.comprehensive_padding and not has_gpu:
        perf_hint_log.info("Skip comprehensive padding on CPU")
        return config.patch(comprehensive_padding=False)
    else:
        return contextlib.nullcontext()


def fake_tensor_prop(
    gm: torch.fx.GraphModule,
    example_inputs: List[torch.Tensor],
    force_allow_non_fake_inputs: bool = False,
):
    """
    If we can not detect fake mode from the context of inputs, create one.

    The created fake mode will be returned.
    """
    # Ensure that decomps that support symbolic shapes are used
    with enable_python_dispatcher():
        fake_mode = detect_fake_mode(example_inputs)
        if not fake_mode:
            fake_mode = torch._subclasses.FakeTensorMode(allow_non_fake_inputs=True)
            FakeTensorProp(gm, mode=fake_mode).propagate(*example_inputs)
        else:
            ctx = (
                contextlib.nullcontext()
                if not force_allow_non_fake_inputs
                else mock.patch.object(fake_mode, "allow_non_fake_inputs", True)
            )
            with ctx:  # type: ignore[attr-defined]
                FakeTensorProp(gm, mode=fake_mode).propagate_dont_convert_inputs(
                    *example_inputs
                )

    return fake_mode


def should_use_remote_fx_graph_cache():
    if config.fx_graph_remote_cache is not None:
        return config.fx_graph_remote_cache
    if not config.is_fbcode():
        return False

    if torch._utils_internal.is_fb_unit_test():
        return False

    try:
        from torch._inductor.fb.remote_cache import REMOTE_CACHE_VERSION
    except ModuleNotFoundError:
        return False

    jk_name = "pytorch/remote_cache:fx_graph_memcache_version"
    if torch.version.hip is not None:
        jk_name = "pytorch/remote_cache:fx_graph_memcache_version_amd"

    return REMOTE_CACHE_VERSION >= torch._utils_internal.justknobs_getval_int(jk_name)


# pass config dict back to user
def get_patched_config_dict(config_patches=None) -> Dict[str, Any]:
    with config.patch(config_patches):
        return config.get_config_copy()


@contextlib.contextmanager
def with_fresh_cache_if_config():
    if config.force_disable_caches:
        # Don't delete the cache dir because it has to survive beyond the
        # compile_fx call. Let's put the temp dirs under the default cache
        # dir so they're easier to locate.
        with fresh_inductor_cache(dir=cache_dir(), delete=False):
            yield
    else:
        yield


def compile_fx_inner(*args, **kwargs):
    # Need with_fresh_cache_if_config for compile_fx_inner even if we already have one for
    # compile_fx. The reason is the compilation for backward graph may happen after
    # compile_fx return and we may want to use the _LazyGraphModule for compiling
    # the backward graph as well.
    with contextlib.ExitStack() as stack:
        stack.enter_context(torch.utils._python_dispatch._disable_current_modes())
        stack.enter_context(_use_lazy_graph_module(dynamo_config.use_lazy_graph_module))
        stack.enter_context(
            dynamo_utils.dynamo_timed(
                "compile_fx_inner", phase_name="inductor_compile", fwd_only=False
            )
        )
        stack.enter_context(with_fresh_cache_if_config())
        stack.enter_context(DebugContext())

        return wrap_compiler_debug(_compile_fx_inner, compiler_name="inductor")(
            *args, **kwargs
        )


@time_and_log(attr="compilation time (in seconds)")
def _compile_fx_inner(
    gm: torch.fx.GraphModule,
    example_inputs: List[torch.Tensor],
    cudagraphs: Optional[BoxedBool] = None,
    static_input_idxs: Optional[List[int]] = None,
    is_backward: bool = False,
    graph_id: Optional[int] = None,
    cpp_wrapper: bool = False,
    aot_mode: bool = False,
    is_inference: bool = False,
    boxed_forward_device_index: Optional[BoxedDeviceIndex] = None,
    user_visible_outputs: Optional[Dict[str, None]] = None,
    layout_opt: Optional[bool] = None,
    extern_node_serializer: Optional[Callable[[List[ExternKernelNode]], Any]] = None,
) -> Union[CompiledFxGraph, str]:
    """
    Inductor API that compiles a single graph.

    If you change the argument list for this function, make sure you
    also update the call to save_args_for_compile_fx_inner below accordingly.
    """
    if dynamo_utils.count_calls(gm.graph) == 0 and not aot_mode:
        # trigger the real recompilation for _LazyGraphModule before returning
        # the forward method.
        from torch.fx._lazy_graph_module import _LazyGraphModule

        _LazyGraphModule.force_recompile(gm)
        return make_boxed_func(gm.forward)

    if static_input_idxs is None:
        static_input_idxs = []

    static_inputs_log.debug("static input idxs compile_fx_inner: %s", static_input_idxs)

    assert isinstance(
        next(iter(reversed(gm.graph.nodes))).args[0], (tuple, list)
    ), f"inductor can only compile FX graphs which return a tuple/list, but got {gm.graph}"

    if config.save_args:
        save_args_for_compile_fx_inner(
            gm,
            example_inputs,
            cudagraphs=cudagraphs,
            static_input_idxs=static_input_idxs,
            is_backward=is_backward,
            graph_id=graph_id,
            cpp_wrapper=cpp_wrapper,
            aot_mode=aot_mode,
            is_inference=is_inference,
            boxed_forward_device_index=boxed_forward_device_index,
            user_visible_outputs=user_visible_outputs,
            layout_opt=layout_opt,
        )

    if cudagraphs is None:
        cudagraphs = BoxedBool(config.triton.cudagraphs)

    # Inputs to fx_codegen_and_compile
    # Anything that affects codegen should go here, so if the signature
    # of fx_codegen_and_compile changes, the dict should be updated accordingly
    graph_kwargs = {
        "cudagraphs": cudagraphs,
        "static_input_idxs": static_input_idxs,
        "is_backward": is_backward,
        "graph_id": graph_id,
        "cpp_wrapper": cpp_wrapper,
        "aot_mode": aot_mode,
        "is_inference": is_inference,
        "user_visible_outputs": user_visible_outputs,
        "layout_opt": layout_opt,
        "extern_node_serializer": extern_node_serializer,
    }

    start = time.time()

    fx_graph_remote_cache = should_use_remote_fx_graph_cache()

    inputs_to_check = get_input_idxs_to_check(example_inputs, static_input_idxs)  # type: ignore[arg-type]

    def codegen_and_compile(
        gm,
        example_inputs,
        inputs_to_check,
        fx_kwargs,
    ):
        """
        This function calls fx_codegen_and_compile and also adds some extra metadata to the resulting
        compiled fx graph. The metadata is saved to FXGraphCache.
        """
        compiled_graph = fx_codegen_and_compile(gm, example_inputs, **fx_kwargs)
        if isinstance(compiled_graph, str):
            # We only return a string in aot mode, in which case we don't
            # need to do any post-compilation steps: we just return the string,
            # which is the filename of the compiled code.
            return compiled_graph
        cudagraph_info = None
        if cudagraphs:
            # check cudagraph disabling reasons from inductor lowering
            if compiled_graph.disabled_cudagraphs_reason:
                if "cuda" in compiled_graph.device_types:
                    log_cudagraph_skip_and_bump_counter(
                        f"skipping cudagraphs due to {compiled_graph.disabled_cudagraphs_reason}"
                    )
                else:
                    counters["inductor"]["cudagraph_skips"] += 1
                BoxedBool.disable(cudagraphs)
            else:
                complex_memory_overlap_inputs = any(
                    complex_memory_overlap(t)
                    for t in example_inputs
                    if isinstance(t, torch.Tensor)
                )

                if not config.triton.cudagraph_support_input_mutation:
                    # Skip supports for cudagraph-managed tensors
                    from torch._inductor.cudagraph_utils import (
                        check_for_mutation_ignore_cuda_graph_managed_tensor,
                    )

                    has_mutation_str = (
                        check_for_mutation_ignore_cuda_graph_managed_tensor(
                            gm,
                            compiled_graph,
                            static_input_idxs,  # type:ignore[arg-type]
                        )
                    )
                    has_mutation = has_mutation_str is not None

                    if has_mutation:
                        compiled_graph.disabled_cudagraphs_reason = has_mutation_str
                else:
                    # Check mutation later to support cudagraph-managed tensors
                    has_mutation = None

                cudagraph_tests = [
                    (not has_mutation, "mutated inputs"),
                    (not complex_memory_overlap_inputs, "complex memory overlap"),
                    (
                        all(
                            isinstance(t, (torch.Tensor, torch.SymInt))
                            for t in example_inputs
                        ),
                        "non-Tensor inputs",
                    ),
                ]
                output = output_node(gm)
                # output args are tuple of first argument
                assert len(output.args) == 1
                stack_traces = [
                    (arg.stack_trace if isinstance(arg, torch.fx.node.Node) else None)
                    for arg in output.args[0]
                ]
                cudagraph_fail_reasons = [s for b, s in cudagraph_tests if not b]
                placeholders = tuple(get_placeholder_info(gm.graph))
                cudagraph_info = CudagraphCachedInfo(
                    placeholders, stack_traces, cudagraph_fail_reasons
                )

        compiled_graph.cudagraph_info = cudagraph_info
        compiled_graph.inputs_to_check = inputs_to_check
        compiled_graph.fx_kwargs = fx_kwargs
        # TODO: should this be part of fx_kwargs
        compiled_graph.boxed_forward_device_index = boxed_forward_device_index
        return compiled_graph

    with _WaitCounter("pytorch.wait_counter.fx_codegen_and_compile").guard() as _:
        if (
            not config.force_disable_caches
            and (config.fx_graph_cache or fx_graph_remote_cache)
            and not aot_mode
        ):
            for i, input in enumerate(example_inputs):
                if (
                    isinstance(input, torch.Tensor)
                    and input.device.type == "cuda"
                    and i in static_input_idxs
                ):
                    input._is_inductor_static = True  # type: ignore[attr-defined]
            compiled_graph = FxGraphCache.load(
                codegen_and_compile,
                gm,
                example_inputs,
                graph_kwargs,
                inputs_to_check,
                local=config.fx_graph_cache,
                remote=fx_graph_remote_cache,
            )
        else:
            compiled_graph = codegen_and_compile(
                gm, example_inputs, inputs_to_check, graph_kwargs  # type: ignore[arg-type]
            )
            if aot_mode:
                # AOT mode is special because codegen_and_compile returns a string.
                # In that case, we don't need to run all post compilation steps, we just need
                # to return the string directly.
                return compiled_graph
            compiled_graph = FxGraphCache.post_compile(
                compiled_graph, example_inputs, cudagraphs
            )

    log.debug("FX codegen and compilation took %.3fs", time.time() - start)

    _step_logger()(
        logging.INFO,
        "torchinductor done compiling "
        f"{'BACKWARDS' if is_backward else 'FORWARDS'} "
        f"graph {graph_id}",
    )
    # aot autograd needs to know to pass in inputs as a list
    compiled_graph._boxed_call = True
    return compiled_graph


def fx_codegen_and_compile(
    gm: torch.fx.GraphModule,
    example_inputs: List[torch.Tensor],
    cudagraphs: Optional[BoxedBool] = None,
    static_input_idxs: Optional[List[int]] = None,
    is_backward: bool = False,
    graph_id: Optional[int] = None,
    cpp_wrapper: bool = False,
    aot_mode: bool = False,
    is_inference: bool = False,
    # Use a dict with None value rather than a set for deterministic
    # iteration order just in case.
    user_visible_outputs: Optional[Dict[str, None]] = None,
    layout_opt: Optional[bool] = None,
    extern_node_serializer: Optional[Callable[[List[ExternKernelNode]], Any]] = None,
) -> Union[CompiledFxGraph, str]:
    if (sleep_sec := config.sleep_sec_TESTING_ONLY) is not None:
        import time

        log.warning("Sleeping for %s since sleep_sec_TESTING_ONLY is set", sleep_sec)
        time.sleep(sleep_sec)

    with dynamo_utils.preserve_rng_state():
        if is_tf32_warning_applicable(gm):
            _warn_tf32_disabled()

        inductor_counters = counters["inductor"].copy()

        # lift the maximum depth of the Python interpreter stack
        # to adapt large/deep models
        sys.setrecursionlimit(max(sys.getrecursionlimit(), 2000))

        _step_logger()(
            logging.INFO,
            "torchinductor compiling "
            f"{'BACKWARDS' if is_backward else 'FORWARDS'} "
            f"graph {graph_id}",
        )

        def log_graph_runnable():
            fd = io.StringIO()
            torch._dynamo.repro.after_aot.save_graph_repro(
                fd, gm, example_inputs, "inductor", save_dir=None
            )
            return fd.getvalue()

        torch._logging.trace_structured(
            "artifact",
            metadata_fn=lambda: {
                "name": "fx_graph_runnable",
                "encoding": "string",
            },
            payload_fn=lambda: log_graph_runnable(),
        )

        V.debug.fx_graph(gm, example_inputs)
        # TODO: Should we actually dump this?  It should be redundant with the aot
        # structured logs...
        # trace_structured("inductor_input_graph", payload_fn=lambda: gm.print_readable(print_output=False))

        shape_env = shape_env_from_inputs(example_inputs)

        # Convert view to reshape in the graph. This is necessary primarily for
        # layout optimization. Do it unconditionally for uniformity.
        #
        # It's needed because when we do layout optimization, an contiguous tensor
        # in eager mode may becomes a channels last tensor. A view op previously
        # can be applied to the contiguous tensor may not be able to be applied
        # on the channels tensor any more. An error like
        #   RuntimeError: view size is not compatible with input tensor's size and stride
        #   (at least one dimension spans across two contiguous subspaces). Use .reshape(...) instead.
        # will be printed.
        #
        # Replace view op to reshape op in this case.
        # As an example, timm_resnest/botnet26t_256/convnext_base etc. will fail if we don't do this.
        #
        # Also this has to be done before FakeTensorProp below to avoid the failed
        # .view() call.
        view_to_reshape(gm)

        # It is safe to run FakeTensorProp under no_grad because by the time
        # we're in inductor, we assume that AOTAutograd has already "taken care"
        # of autograd, so there should be no more autograd-related API's in the
        # graph.
        with torch.no_grad():
            fake_mode = fake_tensor_prop(gm, example_inputs)

        # pattern matcher passes might not preserve striding information
        # on node.meta["val"]. if in the future we rely on these being
        # correct we will need to fix.

        with V.set_fake_mode(fake_mode):
            # has some issues with memory in training
            _recursive_post_grad_passes(gm, is_inference=is_inference)
            V.debug.fx_graph_transformed(gm, example_inputs)
            post_grad_graphs_log.debug(
                "%s",
                lazy_format_graph_code(
                    "AFTER POST GRAD",
                    gm,
                    include_stride=True,
                    include_device=True,
                    colored=True,
                ),
            )
            trace_structured(
                "inductor_post_grad_graph",
                payload_fn=lambda: gm.print_readable(
                    print_output=False, include_stride=True, include_device=True
                ),
            )
            if config.is_fbcode():
                log_optimus_to_scuba(
                    extra_logging={"pt2_configs": str(get_patched_config_dict())}
                )

        with V.set_fake_mode(fake_mode), maybe_disable_comprehensive_padding(
            example_inputs
        ):
            const_output_index = None
            const_graph = None
            const_code = None

            if aot_mode and config.aot_inductor.use_runtime_constant_folding:
                const_gm, const_output_index = split_const_gm(gm)

                const_graph = GraphLowering(
                    const_gm,
                    example_inputs=[],
                    shape_env=shape_env,
                    graph_id=graph_id,
                    cpp_wrapper=cpp_wrapper,
                    aot_mode=aot_mode,
                    user_visible_outputs=user_visible_outputs,
                    extern_node_serializer=extern_node_serializer,
                    is_inference=is_inference,
                    is_backward=is_backward,
                    is_const_graph=True,
                )
                with V.set_graph_handler(const_graph):
                    assert cpp_wrapper, "AOT mode only supports C++ wrapper"
                    const_graph.run()

                    const_code, _ = const_graph.codegen_with_cpp_wrapper()

            graph = GraphLowering(
                gm,
                # example_inputs will be used by AOTInductor to dry-run the generated code for Triton kernel tuning.
                # For the forward pass, we have the real inputs to be used as example_inputs. For the backward pass,
                # we currently use fake tensors and defake them later.
                example_inputs=example_inputs,
                shape_env=shape_env,
                graph_id=graph_id,
                cpp_wrapper=cpp_wrapper,
                aot_mode=aot_mode,
                user_visible_outputs=user_visible_outputs,
                extern_node_serializer=extern_node_serializer,
                is_inference=is_inference,
                is_backward=is_backward,
                const_output_index=const_output_index,
                const_code=const_code,
                const_module=const_graph,
            )
            metrics_helper = metrics.CachedMetricsHelper()
            with V.set_graph_handler(graph):
                graph.run(*example_inputs)
                output_strides: List[Optional[Tuple[_StrideExprStr, ...]]] = []
                if graph.graph_outputs is not None:
                    # We'll put the output strides in the compiled graph so we
                    # can later return them to the caller via TracingContext
                    p = SymExprPrinter()
                    for out in graph.graph_outputs:
                        if (
                            hasattr(out, "layout")
                            and len(free_unbacked_symbols(out.layout.stride)) == 0
                        ):
                            # Convert to string for eval on the load path
                            output_strides.append(
                                tuple(p.doprint(s) for s in out.layout.stride)
                            )
                        else:
                            output_strides.append(None)

                _check_triton_bf16_support(graph)
                compiled_fn = graph.compile_to_fn()
                num_bytes, nodes_num_elem, node_runtimes = graph.count_bytes()
                metrics.num_bytes_accessed += num_bytes
                metrics.node_runtimes += node_runtimes
                metrics.nodes_num_elem += nodes_num_elem

                if (
                    cudagraphs
                    and config.triton.cudagraph_skip_dynamic_graphs
                    and not V.graph.disable_cudagraphs_reason
                    and torch._inductor.utils.any_is_symbolic(*example_inputs)
                ):
                    stack_trace = None
                    for node in gm.graph.nodes:
                        meta_val = node.meta.get("val", None)
                        if (
                            node.op == "placeholder"
                            or not isinstance(meta_val, torch.Tensor)
                            or not torch._inductor.utils.any_is_symbolic(meta_val)
                        ):
                            continue

                        if stack_trace := node.meta.get("stack_trace", None):
                            break
                    disable = "graph with symbolic shapes inputs and config.triton.cudagraph_skip_dynamic_graphs=True."
                    if stack_trace:
                        disable = f"{disable} Found from {stack_trace}\n"
                    else:
                        disable = f"{disable}\n"
                    V.graph.disable_cudagraphs_reason = disable

                if cudagraphs and not V.graph.disable_cudagraphs_reason:
                    maybe_incompat_node = get_first_incompatible_cudagraph_node(gm)
                    if maybe_incompat_node:
                        disable = f"disabling cudagraphs due to incompatible op {maybe_incompat_node.target}"
                        if stack_trace := maybe_incompat_node.meta.get(
                            "stack_trace", None
                        ):
                            disable = f"{disable} Found from {stack_trace}\n"
                        V.graph.disable_cudagraphs_reason = disable

                if V.aot_compilation is True:
                    return compiled_fn

                if cudagraphs and not V.graph.disable_cudagraphs_reason:
                    from torch._inductor.cudagraph_utils import (
                        check_lowering_disable_cudagraph,
                    )

                    V.graph.disable_cudagraphs_reason = (
                        check_lowering_disable_cudagraph(V.graph.device_node_mapping)
                    )

                compiled_graph = CompiledFxGraph(
                    compiled_fn,
                    graph,
                    output_strides,
                    V.graph.disable_cudagraphs_reason,
                    metrics_helper.get_deltas(),
                    counters["inductor"] - inductor_counters,
                )

        return compiled_graph


def get_input_idxs_to_check(
    inputs: List[InputType],
    static_input_idxs: Sequence[int],
) -> Sequence[int]:
    """
    This function runs at compile time, and generates a list of indices for which we
    might need to do a copy to preserve alignment requirements.
    """
    ids_to_check = []

    for i, input in enumerate(inputs):
        if not isinstance(input, torch.Tensor):
            # non-tensors don't need alignment
            continue
        if not is_gpu(input.device.type):
            # right now we only care for gpu tensors
            continue
        with maybe_get_suppress_shape_guards_ctx():
            # suppress guards so that tensor_is_aligned and should_assume_input_aligned
            # do not add guards on input's storage offset
            if i in static_input_idxs and tensor_is_aligned(input):
                continue
            if not should_assume_input_aligned(input):
                continue

        # if we get here, then
        # (a) our triton code assumes that the input is aligned
        # (b) we can't be sure ahead of time that the input will actually be aligned.
        # therefore, at runtime, we'll need to check that the input is aligned
        # (and if not, clone it to make it aligned.)
        ids_to_check.append(i)

    return ids_to_check


def cudagraphify(
    model: Callable[..., Any],
    static_input_idxs: Sequence[int] = (),
    *,
    device_index: int,
    stack_traces: List[Optional[str]],
    is_backward: bool,
    is_inference: bool,
    constants: Tuple[torch.Tensor, ...] = (),
    placeholders: Sequence[PlaceholderInfo] = (),
    mutated_input_idxs: Tuple[int, ...] = (),
) -> Callable[..., Any]:
    from torch._inductor.cudagraph_trees import (
        cudagraphify_impl as new_cudagraphify_impl,
    )

    cudagraphify_fn: Callable[..., Any]
    if config.triton.cudagraph_trees:
        cudagraphify_fn = functools.partial(
            new_cudagraphify_impl,
            device_index=device_index,
            stack_traces=stack_traces,
            is_backward=is_backward,
            is_inference=is_inference,
            constants=constants,
            placeholders=placeholders,
            mutated_input_idxs=mutated_input_idxs,
        )
    else:
        cudagraphify_fn = cudagraphify_impl

    compiled_fn = None

    def run(new_inputs):
        nonlocal compiled_fn
        if compiled_fn is None:
            with dynamo_utils.dynamo_timed(
                "cudagraphify"
            ), dynamo_utils.preserve_rng_state():
                compiled_fn = cudagraphify_fn(model, new_inputs, static_input_idxs)
        return compiled_fn(new_inputs)

    return run


def static_input(x: torch.Tensor) -> torch.Tensor:
    """
    Copy and input while preserving strides
    """
    return torch.empty_strided(x.size(), x.stride(), dtype=x.dtype, device=x.device)


def index_expanded_dims_and_copy_(
    dst: torch.Tensor,
    src: torch.Tensor,
    expanded_dims: List[int],
):
    "Index into expanded dimensions of both dst and src then copy_"
    dst = index_expanded_dims(dst, expanded_dims)
    src = index_expanded_dims(src, expanded_dims)
    dst.copy_(src)


def cudagraphify_impl(
    model: Callable[..., Any],
    inputs: List[torch.Tensor],
    static_input_idxs: Sequence[int] = (),
):
    """
    Assumes inputs[static_input_idxs[i]] are always the same memory address
    """
    check_input_idxs = get_input_idxs_to_check(inputs, static_input_idxs)  # type: ignore[arg-type]
    static_input_idxs: OrderedSet[int] = OrderedSet(
        remove_unaligned_input_idxs(inputs, static_input_idxs)  # type: ignore[arg-type]
    )
    copy_misaligned_inputs(inputs, check_input_idxs)  # type: ignore[arg-type]

    assert isinstance(inputs, list)

    inps_expanded_dims = [
        get_expanded_dims(x) if idx not in static_input_idxs else []
        for idx, x in enumerate(inputs)
    ]

    # allocate static tensor inputs
    static_inputs = [
        x
        if not isinstance(x, torch.Tensor)
        else static_input(x)
        if idx not in static_input_idxs
        else x.detach()
        for idx, x in enumerate(inputs)
    ]

    # copy over input values for fresh allocations
    for idx, (x, expanded_dims) in enumerate(zip(inputs, inps_expanded_dims)):
        if isinstance(x, torch.Tensor) and idx not in static_input_idxs:
            index_expanded_dims_and_copy_(static_inputs[idx], x, expanded_dims)

    # warmup
    torch.cuda.synchronize()
    stream = torch.cuda.Stream()
    stream.wait_stream(torch.cuda.current_stream())
    # copy static_inputs because it will be cleared in model
    with torch.cuda.stream(stream):
        model(list(static_inputs))
    stream.synchronize()
    torch.cuda.current_stream().wait_stream(stream)
    torch.cuda.synchronize()

    # record
    graph = torch.cuda.CUDAGraph()
    with torch.cuda.graph(graph, stream=stream, capture_error_mode="thread_local"):
        static_outputs = model(list(static_inputs))
    if not isinstance(static_outputs, (list, tuple)):
        static_outputs = (static_outputs,)

    if config.size_asserts:

        def run(new_inputs):
            assert len(static_inputs) == len(new_inputs)
            for idx, (dst, src, expanded_dims) in enumerate(
                zip(static_inputs, new_inputs, inps_expanded_dims)
            ):
                if not isinstance(dst, torch.Tensor):
                    pass
                elif idx in static_input_idxs:
                    assert dst.data_ptr() == src.data_ptr()
                else:
                    # TODO - could make one single op of multiple slices
                    # and avoid dispatch.
                    # Could also pre-index the `dst` tensors
                    index_expanded_dims_and_copy_(dst, src, expanded_dims)
            new_inputs.clear()
            graph.replay()
            return static_outputs

    else:
        copy_indices = [
            idx for idx in range(len(static_inputs)) if idx not in static_input_idxs
        ]

        def run(new_inputs):
            for idx in copy_indices:
                expanded_dims = inps_expanded_dims[idx]
                index_expanded_dims_and_copy_(
                    static_inputs[idx], new_inputs[idx], expanded_dims
                )
            new_inputs.clear()
            graph.replay()
            return static_outputs

    return align_inputs_from_check_idxs(run, check_input_idxs)


def compile_fx_aot(
    model_: torch.fx.GraphModule,
    example_inputs_: List[torch.Tensor],
    inner_compile: Callable[..., Any] = compile_fx_inner,
    config_patches: Optional[Dict[str, Any]] = None,
):
    config_patches: Dict[str, Any] = (
        {"cpp_wrapper": True}
        if config_patches is None
        else {**config_patches, "cpp_wrapper": True}
    )

    if (
        "aot_inductor.output_path" not in config_patches
        and not config.aot_inductor.output_path
    ):
        config_patches = {
            **config_patches,
            "aot_inductor.output_path": code_hash(model_.code),
        }

    extern_node_serializer = config_patches.pop("extern_node_serializer", None)
    with V.set_aot_compilation(True):
        compiled_lib_path = compile_fx(
            model_,
            example_inputs_,
            inner_compile=functools.partial(
                inner_compile,
                aot_mode=True,
                extern_node_serializer=extern_node_serializer,
            ),
            config_patches=config_patches,
        )
        assert os.path.exists(
            compiled_lib_path
        ), f"AOTInductor compiled library does not exist at {compiled_lib_path}"
        return compiled_lib_path


_graph_counter = count(0)


def fw_compiler_freezing(
    aot_autograd_model: torch.fx.GraphModule,
    aot_example_inputs: List[torch.Tensor],
    dynamo_model: torch.fx.GraphModule,
    num_example_inputs: int,
    inner_compile: Callable[..., Any],
    cudagraphs: BoxedBool,
    graph_id: int,
    forward_device: BoxedDeviceIndex,
):
    from torch._inductor.freezing import convert_conv_weights_to_channels_last, freeze

    # partition_fn won't be called
    _recursive_joint_graph_passes(aot_autograd_model)

    layout_opt = GraphLowering.decide_layout_opt(aot_autograd_model, is_inference=True)
    if layout_opt:
        # make sure meta['val'] is properly setup
        fake_tensor_prop(aot_autograd_model, aot_example_inputs, True)
        convert_conv_weights_to_channels_last(aot_autograd_model)

    opt_model, preserved_arg_indices = freeze(
        dynamo_model,
        aot_autograd_model,
        aot_example_inputs,  # type: ignore[arg-type]
    )

    aot_example_inputs = [aot_example_inputs[ind] for ind in preserved_arg_indices]
    num_fixed = len(preserved_arg_indices) - num_example_inputs

    fake_mode = detect_fake_mode(aot_example_inputs)

    # for freezing, all graph outputs should be user visible
    *_, model_outputs_node = opt_model.graph.nodes
    model_outputs = model_outputs_node.args[0]
    user_visible_outputs = dict.fromkeys(
        n.name for n in model_outputs if isinstance(n, torch.fx.Node)
    )

    static_input_idxs = list(range(num_fixed))
    wrapper_new_args_unwrapped_indices: List[int] = []
    # constant params will be real tensors, not fake
    tracing_context = torch._guards.TracingContext.try_get()
    unwrapped_args_offsets = [0]
    max_offset_idx = 0
    if tracing_context is not None:
<<<<<<< HEAD
        params_flat_unwrap = tracing_context.params_flat_unwrap_subclasses
        assert params_flat_unwrap is not None
=======
        assert tracing_context.params_flat_unwrap_subclasses is not None
        params_flat_unwrap = tracing_context.params_flat_unwrap_subclasses
>>>>>>> 47a515d2
        max_offset_idx = max(0, len(params_flat_unwrap) - 1)
        preserved_indices_params_flat = set()
        unwrapped_idxs = tracing_context.params_unwrapped_to_flat_index
        assert unwrapped_idxs is not None
        current_offset = 0
        if len(params_flat_unwrap) > 0:
            unwrapped_args_offsets = []

        for i in range(len(params_flat_unwrap)):
            if i not in preserved_arg_indices:
                params_flat_unwrap[i] = None
                if i > 0 and unwrapped_idxs[i] == unwrapped_idxs[i - 1]:
                    current_offset += 1
            else:
                preserved_indices_params_flat.add(unwrapped_idxs[i])
            unwrapped_args_offsets.append(current_offset)

        # Deallocate wrapped params, if all subelements were deallocated
        assert tracing_context.params_flat is not None
        for i in range(len(tracing_context.params_flat)):
            if i not in preserved_indices_params_flat:
                tracing_context.params_flat[i] = None

        if tracing_context.fw_metadata:
            static_input_idxs += tracing_context.fw_metadata.static_input_indices

    with mock.patch.object(fake_mode, "allow_non_fake_inputs", True):
        optimized_function = inner_compile(
            opt_model,
            aot_example_inputs,
            static_input_idxs=static_input_idxs,
            cudagraphs=cudagraphs,
            graph_id=graph_id,
            is_inference=True,
            boxed_forward_device_index=forward_device,
            layout_opt=layout_opt,
            user_visible_outputs=user_visible_outputs,
        )

    # aot_inductor codegens a call that takes in just the inputs, so we don't return a wrapper
    # that drops constant-ified params
    if V.aot_compilation is True:
        return optimized_function

    def wrapper(args):
        args_new = [
            args[i - unwrapped_args_offsets[min(i, max_offset_idx)]]
            for i in preserved_arg_indices
        ]
        args.clear()
        return optimized_function(args_new)

    wrapper._boxed_call = True  # type: ignore[attr-defined]

    return wrapper


def get_cpp_wrapper_config():
    return {
        # Set autotune_at_compile_time to True as default if the option is not explicitly set
        "triton.autotune_at_compile_time": config.triton.autotune_at_compile_time
        if config.triton.autotune_at_compile_time is not None
        else True,
        "triton.autotune_cublasLt": False,
        "triton.cudagraphs": False,  # TODO: to be removed
        "triton.store_cubin": True,
    }


def compile_fx(
    model_: torch.fx.GraphModule,
    example_inputs_: List[torch.Tensor],
    inner_compile: Callable[..., Any] = compile_fx_inner,
    config_patches: Optional[Dict[str, Any]] = None,
    decompositions: Optional[Dict[OpOverload, Callable[..., Any]]] = None,
):
    with _use_lazy_graph_module(dynamo_config.use_lazy_graph_module):
        """Main entrypoint to a compile given FX graph"""
        if config_patches:
            with config.patch(config_patches):
                return compile_fx(
                    model_,
                    example_inputs_,
                    # need extra layer of patching as backwards is compiled out of scope
                    inner_compile=config.patch(config_patches)(inner_compile),
                    decompositions=decompositions,
                )

        if config.cpp_wrapper:
            with config.patch(
                {
                    "cpp_wrapper": False,  # reset to break recursive call to compile_fx
                    **get_cpp_wrapper_config(),
                }
            ), V.set_real_inputs(example_inputs_):
                inputs_ = example_inputs_
                if isinstance(model_, torch.fx.GraphModule):
                    fake_inputs = [
                        node.meta.get("val")
                        for node in model_.graph.nodes
                        if node.op == "placeholder"
                    ]
                    # Replace non-tensor (constant) inputs with Nones, since these are not being
                    # used anyways by the graph
                    fake_inputs = [
                        inp if isinstance(inp, torch.Tensor) else None
                        for inp in fake_inputs
                    ]

                    if all(v is not None for v in fake_inputs):
                        # Validate devices before switching to fake tensors.
                        for idx, fi, i in zip(count(), fake_inputs, inputs_):
                            if fi is not None and fi.device != i.device:
                                raise ValueError(
                                    f"Device mismatch between fake input and example input at position #{idx}: "
                                    f"{fi.device} vs {i.device}. If the model was exported via torch.export(), "
                                    "make sure torch.export() and torch.aot_compile() run on the same device."
                                )
                        inputs_ = fake_inputs  # type: ignore[assignment]
                return compile_fx(
                    model_,
                    inputs_,
                    inner_compile=functools.partial(inner_compile, cpp_wrapper=True),
                    decompositions=decompositions,
                )

        recursive_compile_fx = functools.partial(
            compile_fx,
            inner_compile=inner_compile,
            decompositions=decompositions,
        )

        if not graph_returns_tuple(model_):
            return make_graph_return_tuple(
                model_,
                example_inputs_,
                recursive_compile_fx,
            )

        if isinstance(model_, torch.fx.GraphModule):
            if isinstance(model_.graph._codegen, _PyTreeCodeGen):
                # this graph is the result of dynamo.export()
                return handle_dynamo_export_graph(
                    model_,
                    example_inputs_,
                    recursive_compile_fx,
                )

            model_ = _recursive_pre_grad_passes(model_, example_inputs_)

        if any(isinstance(x, (list, tuple, dict)) for x in example_inputs_):
            return flatten_graph_inputs(
                model_,
                example_inputs_,
                recursive_compile_fx,
            )

        assert not config._raise_error_for_testing
        num_example_inputs = len(example_inputs_)
        cudagraphs = BoxedBool(config.triton.cudagraphs)
        forward_device = BoxedDeviceIndex(None)

        graph_id = next(_graph_counter)

        decompositions = (
            decompositions if decompositions is not None else select_decomp_table()
        )

        def fw_compiler_base(
            model: torch.fx.GraphModule,
            example_inputs: List[torch.Tensor],
            is_inference: bool,
        ):
            with dynamo_utils.dynamo_timed("compile_fx.<locals>.fw_compiler_base"):
                return _fw_compiler_base(model, example_inputs, is_inference)

        def _fw_compiler_base(
            model: torch.fx.GraphModule,
            example_inputs: List[torch.Tensor],
            is_inference: bool,
        ):
            if is_inference:
                # partition_fn won't be called
                _recursive_joint_graph_passes(model)

            fixed = torch._inductor.utils.num_fw_fixed_arguments(
                num_example_inputs, len(example_inputs)
            )

            user_visible_outputs = {}

            if config.keep_output_stride:
                model_outputs_node = output_node(model)
                model_outputs = pytree.arg_tree_leaves(*model_outputs_node.args)
                num_model_outputs = len(model_outputs)

                context = torch._guards.TracingContext.try_get()
                # See Note [User Outputs in the inductor graph]
                if context is not None and context.fw_metadata and not is_inference:
                    original_output_start_index = (
                        context.fw_metadata.num_mutated_inp_runtime_indices
                    )
                else:
                    original_output_start_index = 0

                if isinstance(model_, torch.fx.GraphModule):
                    *_, orig_model_outputs_node = model_.graph.nodes
                    assert orig_model_outputs_node.op == "output"
                    orig_model_outputs, _ = pytree.tree_flatten(
                        orig_model_outputs_node.args
                    )
                    num_orig_model_outputs = len(orig_model_outputs)
                else:
                    num_orig_model_outputs = num_model_outputs

                assert num_orig_model_outputs <= num_model_outputs

                # Note [User Outputs in the inductor graph]
                # We makes the following assumption
                # For inference
                #   len(orig_model_outputs) == len(model_outputs)
                # For training
                #   len(orig_model_outputs) <= len(model_outputs)
                # During training, most of the time the model_outputs starts with
                # original module's outputs followed by saved activations.
                # But this can be not true if the model have inplace updated tensors.
                # AOTAutograd will make those tensors being returned before the original
                # module's output.
                # To make things safe, we'll use original_output_start_index field
                # set by AOTAutograd to decide where the original module outputs start.
                orig_output_end_idx = (
                    original_output_start_index + num_orig_model_outputs
                )
                # Sanity chec: we are about to splice out the "user" outputs from the full set
                # of "graph" outputs. Make sure we're within bounds.
                assert orig_output_end_idx <= num_model_outputs

                user_visible_outputs = dict.fromkeys(
                    n.name
                    for n in model_outputs[
                        original_output_start_index:orig_output_end_idx
                    ]
                    if isinstance(n, torch.fx.Node)
                )

            return inner_compile(
                model,
                example_inputs,
                static_input_idxs=get_static_input_idxs(fixed),
                cudagraphs=cudagraphs,
                graph_id=graph_id,
                is_inference=is_inference,
                boxed_forward_device_index=forward_device,
                user_visible_outputs=user_visible_outputs,
            )

        fw_compiler = functools.partial(fw_compiler_base, is_inference=False)

        if config.freezing and not torch.is_grad_enabled():
            inference_compiler = functools.partial(
                fw_compiler_freezing,
                dynamo_model=model_,
                num_example_inputs=num_example_inputs,
                inner_compile=inner_compile,
                cudagraphs=cudagraphs,
                graph_id=graph_id,
                forward_device=forward_device,
            )
        else:
            inference_compiler = functools.partial(fw_compiler_base, is_inference=True)

        def partition_fn(graph, joint_inputs, **kwargs):
            _recursive_joint_graph_passes(graph)
            return min_cut_rematerialization_partition(
                graph, joint_inputs, **kwargs, compiler="inductor"
            )

        def bw_compiler(
            model: torch.fx.GraphModule, example_inputs: List[torch.Tensor]
        ):
            with dynamo_utils.dynamo_timed("compile_fx.<locals>.bw_compiler"):
                user_visible_outputs = {}

                if config.bw_outputs_user_visible:
                    model_outputs_node = output_node(model)
                    model_outputs = pytree.arg_tree_leaves(*model_outputs_node.args)
                    user_visible_outputs = dict.fromkeys(
                        n.name for n in model_outputs if isinstance(n, torch.fx.Node)
                    )
                fixed = count_tangents(model)
                with config.patch(
                    get_cpp_wrapper_config()
                ) if config.cpp_wrapper else contextlib.nullcontext():
                    return inner_compile(
                        model,
                        example_inputs,
                        static_input_idxs=list(range(fixed)),
                        cudagraphs=cudagraphs,
                        is_backward=True,
                        graph_id=graph_id,
                        boxed_forward_device_index=forward_device,
                        user_visible_outputs=user_visible_outputs,
                    )

        # TODO: can add logging before/after the call to create_aot_dispatcher_function
        # in torch._functorch/aot_autograd.py::aot_module_simplified::aot_function_simplified::new_func
        # once torchdynamo is merged into pytorch

        fake_mode = detect_fake_mode(
            example_inputs_
        ) or torch._subclasses.FakeTensorMode(allow_non_fake_inputs=True)
        tracing_context = (
            torch._guards.TracingContext.try_get()
            or torch._guards.TracingContext(fake_mode)
        )

        if V.aot_compilation is True:
            with functorch_config.patch(unlift_effect_tokens=True):
                gm, graph_signature = aot_export_module(
                    model_,
                    example_inputs_,
                    trace_joint=False,
                    decompositions=decompositions,
                )
            unlifted_gm = _unlift_graph(model_, gm, graph_signature)
            if "dynamo_flat_name_to_original_fqn" in model_.meta:
                unlifted_gm.meta["dynamo_flat_name_to_original_fqn"] = model_.meta[
                    "dynamo_flat_name_to_original_fqn"
                ]

            # Disable amp as in aot_dispatch_autograd (https://github.com/pytorch/pytorch/pull/86515)
            # In inference_compiler (fw_compiler_base), _recursive_joint_graph_passes will call into
            # _sfdp_init() to register patterns.
            # When fallback_random is set to True, the sdpa patterns will be traced during runtime.
            # If amp is turned on, the traced FP32 patterns will have prims.convert_element_type which
            # will be the same as the generated FP16 patterns.
            disable_amp = torch._C._is_any_autocast_enabled()
            context = (
                torch._C._DisableAutocast if disable_amp else contextlib.nullcontext
            )
            with V.set_fake_mode(fake_mode), compiled_autograd.disable(), context():
                return inference_compiler(unlifted_gm, example_inputs_)

        with V.set_fake_mode(fake_mode), torch._guards.tracing(
            tracing_context
        ), compiled_autograd.disable(), functorch_config.patch(
            unlift_effect_tokens=True
        ):
            return aot_autograd(
                fw_compiler=fw_compiler,
                bw_compiler=bw_compiler,
                inference_compiler=inference_compiler,
                decompositions=decompositions,
                partition_fn=partition_fn,
                keep_inference_input_mutations=True,
                cudagraphs=cudagraphs,
            )(model_, example_inputs_)


def graph_returns_tuple(gm: torch.fx.GraphModule):
    """True if a FX graph returns a tuple"""
    if not isinstance(gm, torch.fx.GraphModule):
        return True  # can't check this, assume true
    (rv,) = output_node(gm).args
    if isinstance(rv, (list, tuple)):
        return True
    if (
        isinstance(rv, torch.fx.node.Node)
        and hasattr(rv.target, "_schema")
        and len(rv.target._schema.returns) > 1
        and all(str(ret.type) == "Tensor" for ret in rv.target._schema.returns)
    ):
        # for graphs whose result is one node with multiple outputs
        return True
    return False


def make_graph_return_tuple(
    gm: torch.fx.GraphModule,
    inputs: List[torch.Tensor],
    compile_gm: Callable[..., Any],
):
    """
    Mutate gm so it returns a tuple.  This is only needed for graphs
    not created by torchdynamo that return non-tuples.
    """
    node = output_node(gm)
    (rv,) = node.args
    rv, spec = pytree.tree_flatten(rv)
    with gm.graph.inserting_before(node):
        gm.graph.output(rv)
    gm.graph.erase_node(node)
    assert graph_returns_tuple(gm)

    compiled_fn = compile_gm(gm, inputs)

    @functools.wraps(compiled_fn)
    def wrapper(*args, **kwargs):
        return pytree.tree_unflatten(compiled_fn(*args, **kwargs), spec)

    return wrapper


def handle_dynamo_export_graph(
    gm: torch.fx.GraphModule,
    inputs: List[torch.Tensor],
    compile_gm: Callable[..., Any],
):
    """
    `torch._dynamo.export` embeds pytrees in the FX graph codegen object,
    convert that to a normal FX graph so inductor can compile it.
    """
    codegen = gm.graph._codegen
    gm.graph._codegen = torch.fx.graph.CodeGen()
    gm.recompile()

    compiled_fn = compile_gm(gm, codegen.process_inputs(*inputs))

    @functools.wraps(compiled_fn)
    def wrapper(*args):
        return codegen.process_outputs(compiled_fn(*codegen.process_inputs(*args)))

    return wrapper


def _check_triton_bf16_support(graph: GraphLowering) -> None:
    def warn_and_skip(device) -> None:
        from torch._dynamo.exc import SkipFrame

        device_interface = get_interface_for_device(device.type)
        device_props = device_interface.get_device_properties(device)
        warnings.warn(
            f"{device_props.name} does not support bfloat16 compilation natively, skipping"
        )
        raise SkipFrame("BF16 is not supported")

    for inp in graph.graph_inputs.values():
        device = getattr(inp, "get_device", lambda: torch.device("meta"))()
        if (not is_gpu(device.type)) or inp.get_dtype() != torch.bfloat16:
            continue
        # Print warning and skip frame if attempting to compile for bfloat16
        # on device without hardware support for dtype
        device_interface = get_interface_for_device(device.type)
        if device_interface.is_bf16_supported(including_emulation=False):
            return
        warn_and_skip(device)

    for out in graph.graph_outputs:
        device = getattr(out, "get_device", lambda: torch.device("meta"))()
        if (not is_gpu(device.type)) or out.get_dtype() != torch.bfloat16:
            continue
        # Print warning and skip frame if attempting to compile for bfloat16
        # on device without hardware support for dtype
        device_interface = get_interface_for_device(device.type)
        if device_interface.is_bf16_supported(including_emulation=False):
            return
        warn_and_skip(device)<|MERGE_RESOLUTION|>--- conflicted
+++ resolved
@@ -56,6 +56,7 @@
     InputType,
     is_gpu,
     should_assume_input_aligned,
+    should_use_remote_fx_graph_cache,
     tensor_is_aligned,
 )
 from torch._logging import trace_structured
@@ -419,27 +420,6 @@
                 )
 
     return fake_mode
-
-
-def should_use_remote_fx_graph_cache():
-    if config.fx_graph_remote_cache is not None:
-        return config.fx_graph_remote_cache
-    if not config.is_fbcode():
-        return False
-
-    if torch._utils_internal.is_fb_unit_test():
-        return False
-
-    try:
-        from torch._inductor.fb.remote_cache import REMOTE_CACHE_VERSION
-    except ModuleNotFoundError:
-        return False
-
-    jk_name = "pytorch/remote_cache:fx_graph_memcache_version"
-    if torch.version.hip is not None:
-        jk_name = "pytorch/remote_cache:fx_graph_memcache_version_amd"
-
-    return REMOTE_CACHE_VERSION >= torch._utils_internal.justknobs_getval_int(jk_name)
 
 
 # pass config dict back to user
@@ -1222,13 +1202,8 @@
     unwrapped_args_offsets = [0]
     max_offset_idx = 0
     if tracing_context is not None:
-<<<<<<< HEAD
-        params_flat_unwrap = tracing_context.params_flat_unwrap_subclasses
-        assert params_flat_unwrap is not None
-=======
         assert tracing_context.params_flat_unwrap_subclasses is not None
         params_flat_unwrap = tracing_context.params_flat_unwrap_subclasses
->>>>>>> 47a515d2
         max_offset_idx = max(0, len(params_flat_unwrap) - 1)
         preserved_indices_params_flat = set()
         unwrapped_idxs = tracing_context.params_unwrapped_to_flat_index
