--- conflicted
+++ resolved
@@ -20,7 +20,7 @@
 from ..codegen.common import BackendFeature
 from ..codegen.cuda.gemm_template import CUTLASS2xGemmTemplate, CUTLASS3xGemmTemplate
 from ..codegen.rocm.ck_universal_gemm_template import CKGemmTemplate
-from ..codegen.wrapper import WrapperCodeGen
+from ..codegen.wrapper import PythonWrapperCodegen
 from ..ir import FlexibleLayout, is_triton
 from ..lowering import register_lowering
 from ..select_algorithm import (
@@ -281,30 +281,6 @@
         return aten_mm.bind((mat1, mat2), aten_layout).output_node()
 
 
-<<<<<<< HEAD
-def _is_static_problem(inputs_tensors, layout):
-    # checks whether all input tensors and the output layout
-    # have a static shape by attempting to convert the dimensions
-    # to int
-    static_shape = True
-    static_size = WrapperCodeGen.statically_known_list_of_ints_or_none(layout.size)
-    if static_size is None:
-        nonzero = True
-        for s in layout.size:
-            sz = WrapperCodeGen.statically_known_int_or_none(s)
-            if sz is not None and sz == 0:
-                nonzero = False
-                break
-        return False, nonzero
-    numel = 1
-    for dim in static_size:
-        numel *= dim
-    nonzero = numel > 0
-    return static_shape, nonzero
-
-
-=======
->>>>>>> 47a515d2
 @register_lowering(aten._int_mm, type_promotion_kind=None)
 def tuned_int_mm(mat1, mat2, *, layout=None):
     m, n, k, layout, mat1, mat2 = mm_args(
@@ -422,7 +398,9 @@
         # broadcasting on the last dim of the bias term seems not to be working
         # in the linear GEMM epilogue used by addmm.
         if (
-            WrapperCodeGen.statically_known_int_or_none(inp_expanded.layout.stride[-1])
+            PythonWrapperCodegen.statically_known_int_or_none(
+                inp_expanded.layout.stride[-1]
+            )
             != 0
         ):
             CUTLASS3xGemmTemplate.add_cutlass_gemm_choices(
