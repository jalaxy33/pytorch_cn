# mypy: disallow-untyped-defs
from __future__ import annotations

import collections
import dataclasses
import functools
import itertools
import logging
import math
import operator
import os
import pprint
import textwrap
import traceback
import typing
from typing import (
    Any,
    Callable,
    Counter,
    DefaultDict,
    Dict,
    Generic,
    List,
    Optional,
    Sequence,
    Set,
    Tuple,
    TypeVar,
    Union,
)

import sympy

import torch
import torch._inductor.async_compile  # noqa: F401 required to warm up AsyncCompile pools
from torch._dynamo.utils import counters, dynamo_timed
from torch._inductor.metrics import get_metric_table, is_metric_table_enabled
from torch.fx.experimental.symbolic_shapes import free_unbacked_symbols
from torch.utils._ordered_set import OrderedSet
from torch.utils._sympy.symbol import free_symbol_is_type, SymT
from torch.utils._triton import has_triton

from . import comms, config, dependencies, ir, metrics
from .codecache import write_text
from .codegen.common import BackendFeature, get_scheduling_for_device, Kernel
from .comm_analysis import estimate_nccl_collective_runtime
from .dependencies import Dep, MemoryDep, StarDep, WeakDep
from .ir import ComputedBuffer, MultiOutput, MultiOutputLayout
from .loop_body import LoopBody
from .runtime.runtime_utils import green_text, red_text
from .sizevars import SimplifyIndexing
from .utils import (
    cache_on_self,
    cmp,
    device_need_guard,
    get_device_tflops,
    get_dtype_size,
    get_gpu_dram_gbps,
    IndentedBuffer,
    is_collective,
    is_gpu,
    is_wait,
    sympy_product,
)
from .virtualized import V


log = logging.getLogger(__name__)
fusion_log = torch._logging.getArtifactLogger(__name__, "fusion")
loop_ordering_log = torch._logging.getArtifactLogger(__name__, "loop_ordering")


@dataclasses.dataclass
class SchedulerBuffer:
    scheduler: Scheduler
    node: ir.Buffer
    defining_op: BaseSchedulerNode
    users: List[NodeUser] = dataclasses.field(default_factory=list)

    def __hash__(self) -> int:
        return hash(self.node.name)

    def debug_str(self) -> str:
        result = IndentedBuffer()
        name = self.get_name()
        result.writeline(f"{name}: {type(self.node).__name__}")
        result.writeline(f"{name}.layout = {self.node.layout}")
        if self.get_aliases():
            result.writeline(f"{name}.aliases = {pformat(self.get_aliases())}")
        if self.get_mutations():
            result.writeline(f"{name}.mutations = {pformat(self.get_mutations())}")

        if len(self.users) <= 1:
            result.writeline(f"{name}.users = {self.users}")
        else:
            result.writeline(f"{name}.users = [")
            with result.indent(1):
                for user in self.users:
                    result.writeline(f"{user},")
            result.writeline("]")
        return result.getrawvalue()

    def get_name(self) -> str:
        return self.node.get_name()

    def allocate(self) -> None:
        assert self.node is not None
        if not self.node.should_allocate():
            return

        if self.node.get_inputs_that_alias_output() or self.node.get_mutation_names():
            V.graph.wrapper_code.codegen_allocation(self.node)
            return

        # hacky check for if V.kernel is a real kernel or NullHandler
        if (
            hasattr(V.kernel, "args")
            and self.get_name() in V.kernel.inplace_update_buffers
        ):
            V.graph.wrapper_code.codegen_inplace_reuse(
                self.scheduler.name_to_buf[
                    V.kernel.inplace_update_buffers[self.get_name()]
                ].node,
                self.node,
            )
        else:
            V.graph.wrapper_code.codegen_allocation(self.node)

    def can_free(self) -> bool:
        # There's no real allocated buffer, no need to free it
        assert self.node is not None
        if isinstance(self.node.layout, ir.NoneLayout):
            return False
        for use in self.users:
            if isinstance(use.node, OutputNode):
                return False
        return True

    def set_users(self, users: List[NodeUser]) -> None:
        # deduplicate
        result: Dict[int, NodeUser] = {}
        for use in users:
            if id(use.node) in result:
                result[id(use.node)] = use.merge(result[id(use.node)])
            else:
                result[id(use.node)] = use
        self.users = list(result.values())

    def get_aliases(self) -> Sequence[str]:
        assert self.node is not None
        return self.node.get_inputs_that_alias_output()

    def get_mutations(self) -> List[str]:
        assert self.node is not None
        return self.node.get_mutation_names()


class BaseSchedulerNode:
    group: Tuple[torch.device, Tuple[Tuple[sympy.Expr, ...], ...]]
    read_writes: dependencies.ReadWrites
    unmet_dependencies: OrderedSet[Dep]
    # .min_order and .max_order are only relevant for "grouped" nodes such as FusedSchedulerNode.
    # e.g. if the FusedSchedulerNode includes nodes (op_1, op_2, op_3), and op_X is X-th node
    # in `self.scheduler.nodes`, then for this FusedSchedulerNode, .min_order is 1 and .max_order is 3.
    # For non-"grouped" nodes (i.e. regular SchedulerNode),
    # .min_order = .max_order = X if this node is X-th node in `self.scheduler.nodes`.
    min_order: int
    max_order: int

    def __init__(self, scheduler: Scheduler) -> None:
        self.scheduler: Scheduler = scheduler

    def _init_from_node(self, node: ir.Operation) -> None:
        self.node: Optional[ir.Operation] = node
        self.ancestors: OrderedSet[str] = OrderedSet()
        self.last_usage: OrderedSet[
            str
        ] = OrderedSet()  # buffers that won't be used after this kernel
        self.written = False
        self.outputs: List[SchedulerBuffer] = [
            SchedulerBuffer(
                scheduler=self.scheduler,
                node=output,
                defining_op=self,
            )
            for output in node.get_outputs()
        ]
        self.outputs_by_name: Dict[str, SchedulerBuffer] = {
            buf.get_name(): buf for buf in self.outputs
        }

    def __repr__(self) -> str:
        return f"{type(self).__name__}(name={self.get_name()!r})"

    def debug_str(self) -> str:
        """Longer form printout for trace logs"""
        name = self.get_name()
        buf = IndentedBuffer()
        buf.splice(
            f"""\
{name}: {type(self).__name__}({type(getattr(self, 'node', None)).__name__})
{name}.writes = {pformat(self.read_writes.writes)}
{name}.unmet_dependencies = {pformat(self.unmet_dependencies)}
{name}.met_dependencies = {pformat(self.read_writes.reads - self.unmet_dependencies)}
{name}.outputs = [
        """
        )
        with buf.indent():
            for out in self.get_outputs():
                buf.splice(out.debug_str())
        buf.writeline("]")

        try:
            buf.splice(self.debug_str_extra())
        except Exception:
            log.warning("Ignoring error in debug_str()", exc_info=True)

        return buf.getrawvalue().rstrip()

    def debug_str_extra(self) -> str:
        return ""

    def debug_str_short(self) -> str:
        maybe_data = getattr(self.node, "data", None)
        data_str = ""
        if isinstance(maybe_data, torch._inductor.ir.Pointwise):
            data_str = ", " + maybe_data.str_helper(
                [maybe_data.get_size()], shorten=False, multiline=False
            )
        elif isinstance(maybe_data, torch._inductor.ir.Reduction):
            data_str = ", " + maybe_data.str_helper(
                [maybe_data.get_reduction_size(), maybe_data.get_reduction_type()],
                shorten=False,
                multiline=False,
            )
        return f"{self}{data_str}"

    def log_details(self) -> None:
        log.info(
            "%s: unmet_dependencies = %s, writes = %s",
            self,
            self.unmet_dependencies,
            self.read_writes.writes,
        )

    def reorder_loops_by_dep_pair(
        self, self_dep: MemoryDep, other_dep: MemoryDep
    ) -> None:
        return

    def update_mutated_names(self, renames: Dict[str, str]) -> None:
        self.set_read_writes(self.read_writes.rename(renames))

    def add_fake_dep(self, dep: Dep) -> None:
        self.set_read_writes(self.read_writes.with_read(dep))

    def has_aliasing_or_mutation(self) -> bool:
        return any(
            buf.get_aliases() or buf.get_mutations() for buf in self.get_outputs()
        )

    def set_read_writes(self, rw: dependencies.ReadWrites) -> None:
        self.read_writes = rw
        self.unmet_dependencies = self.read_writes.reads
        self.prune_deps()

    def set_last_usage(
        self, future_used_buffers: OrderedSet[str], mutation_real_name: Dict[str, str]
    ) -> None:
        used_buffers = self.used_or_aliased_buffer_names()
        used_buffers = OrderedSet([mutation_real_name.get(k, k) for k in used_buffers])
        self.last_usage = used_buffers - future_used_buffers

    def mark_run(self) -> None:
        for buf in self.outputs:
            buf.allocate()

    def used_buffer_names(self) -> OrderedSet[str]:
        return OrderedSet(
            dep.name
            for dep in itertools.chain(self.read_writes.reads, self.read_writes.writes)
        )

    def used_or_aliased_buffer_names(self) -> OrderedSet[str]:
        used_names: OrderedSet[str] = OrderedSet()

        deps = [
            dep.name
            for dep in itertools.chain(self.read_writes.reads, self.read_writes.writes)
        ]
        while len(deps) > 0:
            dep = deps.pop()
            used_names.add(dep)
            if V.graph.name_to_buffer.get(dep):
                for alias in V.graph.name_to_buffer[dep].get_inputs_that_alias_output():
                    if alias not in used_names:
                        deps.append(alias)
        return used_names

    def prune_deps(self) -> None:
        self.unmet_dependencies = OrderedSet(
            dep
            for dep in self.unmet_dependencies
            if dep.name not in self.scheduler.available_buffer_names
        )

    def prune_weak_deps(self) -> None:
        # Prune weak dependencies on operations that have been removed
        def should_prune(dep: Dep) -> bool:
            if not isinstance(dep, WeakDep):
                return False
            op = self.scheduler.name_to_buf[dep.name].defining_op
            return op.get_name() in V.graph.removed_operations

        to_remove = OrderedSet(
            dep for dep in self.read_writes.reads if should_prune(dep)
        )
        self.set_read_writes(self.read_writes.remove_reads(to_remove))

    def prune_redundant_deps(
        self, name_to_fused_node: Dict[str, BaseSchedulerNode]
    ) -> None:
        _prune_redundant_deps(self, name_to_fused_node, self.scheduler.name_to_buf)

    def get_name(self) -> str:
        assert self.node is not None
        return self.node.get_operation_name()

    def get_first_name(self) -> str:
        return self.get_name()

    def get_operation_names(self) -> OrderedSet[str]:
        return OrderedSet(node.get_name() for node in self.get_nodes())

    def get_buffer_names(self) -> OrderedSet[str]:
        return OrderedSet(out.get_name() for out in self.outputs)

    def get_nodes(self) -> Sequence[BaseSchedulerNode]:
        return [self]

    def get_outputs(self) -> Sequence[SchedulerBuffer]:
        return self.outputs

    def get_output(self, buf_name: str) -> SchedulerBuffer:
        return self.outputs_by_name[buf_name]

    def get_device(self) -> torch.device:
        assert self.node is not None
        return self.node.get_device()

    def is_reduction(self) -> bool:
        return False

    def is_split_scan(self) -> bool:
        return False

    def is_template(self) -> bool:
        return False

    def is_extern(self) -> bool:
        return False

    def is_foreach(self) -> bool:
        return False

    def can_inplace(self, read_dep: dependencies.Dep) -> bool:
        return False

    def has_side_effects(self) -> bool:
        return False

    def decide_inplace_update(self) -> None:
        """
        Decide if there should be inplace updates for the node
        and record the decision in the active kernel.
        """
        from .codegen.wrapper import buffer_reuse_key

        if not (
            isinstance(self, (SchedulerNode,))
            and config.inplace_buffers
            and V.graph.has_feature(self.get_device(), BackendFeature.INPLACE_BUFFERS)
            and (
                not isinstance(V.kernel, torch._inductor.codegen.simd.SIMDKernel)
                or getattr(V.kernel, "mutations", None) is not None
            )
            # hacky check for if V.kernel is a real kernel or NullHandler
            and hasattr(V.kernel, "args")
        ):
            return

        ordered_reads = sorted(self.read_writes.reads, key=lambda x: x.name)

        for buf in self.get_outputs():
            buf_node = buf.node
            assert buf_node is not None
            if (
                not buf_node.should_allocate()
                or buf_node.get_inputs_that_alias_output()
                or buf_node.get_mutation_names()
                or buf.get_name() in V.graph.removed_buffers
            ):
                continue

            for read in ordered_reads:
                input_buf: Optional[SchedulerBuffer] = self.scheduler.name_to_buf.get(
                    read.name
                )
                if (
                    input_buf
                    and V.graph.wrapper_code.can_reuse(input_buf, self)
                    and not isinstance(input_buf.defining_op, NopKernelSchedulerNode)
                ):
                    assert input_buf.users is not None
                    remaining_uses = [
                        x
                        for x in input_buf.users
                        if x.node.get_name() not in self.scheduler.completed_operations
                    ]
                    if (
                        len(remaining_uses) == 1
                        and remaining_uses[0].can_inplace
                        and remaining_uses[0].node is self
                        and input_buf.node is not None
                        and not isinstance(
                            input_buf.node.get_layout(),
                            (
                                ir.MultiOutputLayout,
                                ir.MutationLayoutSHOULDREMOVE,
                            ),
                        )
                        and not (
                            isinstance(
                                input_buf.defining_op.node,
                                (ir.FallbackKernel, ir.MultiOutput),
                            )
                            and len(input_buf.node.get_inputs_that_alias_output()) > 0
                        )
                        and buffer_reuse_key(input_buf.node)
                        == buffer_reuse_key(buf.node)
                    ):
                        # if there isn't a triton kernel, then we don't need to call triton-specific things.
                        # but TODO this might be a convenient place to signal to the Collective kernels to inplace
                        # (and, can we make "kernel" less generic of a name?)
                        V.kernel.args.make_inplace(input_buf.get_name(), buf.get_name())
                        # mutations not tracked in cpp kernels
                        if isinstance(
                            V.kernel, torch._inductor.codegen.simd.SIMDKernel
                        ):
                            V.kernel.mutations.add(input_buf.get_name())
                            V.kernel.mutations.add(buf.get_name())

                        # update last usage of reused node
                        self.last_usage.discard(input_buf.get_name())

                        V.kernel.inplace_update_buffers[
                            buf.get_name()
                        ] = input_buf.get_name()
                        break

    def codegen_originating_info(
        self, buffer: IndentedBuffer, only_once: bool = True
    ) -> None:
        if not config.comment_origin:
            return

        if only_once and self.written:
            return
        assert self.node is not None
        origins = self.node.get_origins()
        out_lines = []

        for o in origins:
            if o.op == "output":
                # These are boring and samey
                continue

            out_lines.append("")
            # TODO(voz): Should the pragma be constant somewhere?
            out_lines.append("#pragma CMT ORIGIN:")
            op_info_str = f"#pragma CMT {o.op} {o.target}"
            if "seq_nr" in o.meta:
                op_info_str = op_info_str + f" seq_nr:{o.meta['seq_nr']}"
            out_lines.append(op_info_str)
            if "stack_trace" in o.meta:
                stack_trace = f"{o.meta['stack_trace']}"
                stack_trace_last_line = stack_trace.split("|")[-1]
                out_lines.append(
                    "#pragma CMT "
                    + stack_trace_last_line.replace("{", "{{")
                    .replace("}", "}}")
                    .replace("\n", "\\")
                )
                out_lines.append("#pragma CMT END ORIGIN")
                out_lines.append("")

        if len(out_lines) == 0:
            return

        # TODO(voz): Ostensibly, we should not need this. But there are cases where C++ codegen does
        # not use BracesBuffer, so we have no good indicator of a C++ buffer atm.
        buffer.writelines(out_lines)
        self.written = True

    def get_read_write_buffers_sizes(self) -> int:
        """
        Counting the number of bytes accessed for a kernel is
        surprisingly tricky. In particular, there is a differentiation
        between 'theoretical' memory accesses and practical memory
        accesses. For example, a layernorm kernel may actually access an
        input 3 times, but in theory, it only needs to access its input
        once (and may be optimized to do so through say, persistent
        reductions)

        Another example is that even though a buffer is passed in, we may
        not access the entire buffer. This may occur if we are accessing
        a slice of the buffer. Another tricky case is for indirect
        indexing, where the amount of bytes accessed depends on the
        values of the input.

        What this function aims to compute is the memory accesses for
        worst-case inputs, best-case optimization. What this means is
        that for each buffer we compute the amount of potential accesses in two ways and take the minimum.

        1. Numel in ranges multiplied by number of deps the buffer has
        2. The buffer size
        """
        if isinstance(self, NopKernelSchedulerNode):
            return 0
        if isinstance(self, ExternKernelSchedulerNode) and isinstance(
            self.node, MultiOutput
        ):
            # todo: Calculate this - it's kinda annoying.
            return 0

        def try_size_hint(s: sympy.Expr) -> int:
            return V.graph.sizevars.size_hint(s, fallback=0)

        if isinstance(self, SchedulerNode):
            node_numel = try_size_hint(
                sympy_product(self.get_ranges()[0])
                * sympy_product(self.get_ranges()[1]),
            )
        else:
            node_numel = int(1e9)
        buf_accesses = collections.defaultdict(list)
        for dep in self.read_writes.reads | self.read_writes.writes:
            buf_accesses[dep.name].append(dep)

        reads = OrderedSet(dep.name for dep in self.read_writes.reads)
        writes = OrderedSet(dep.name for dep in self.read_writes.writes)

        def is_materialized(buf: str, snodes: Sequence[BaseSchedulerNode]) -> bool:
            users = self.scheduler.name_to_buf[buf].users
            buf_uses = OrderedSet(user.node for user in users)
            return len(buf_uses - OrderedSet(snodes)) > 0

        if isinstance(self, FusedSchedulerNode):
            removed_buffers = OrderedSet(
                dep for dep in writes if not is_materialized(dep, self.snodes)
            )
            writes = writes - removed_buffers
            reads = reads - removed_buffers
        node_bytes = 0

        for buf_name in reads | writes:
            buf_accessed_elems = sum(node_numel for dep in buf_accesses[buf_name])
            buf: Union[ir.Buffer, ir.TensorBox]
            if buf_name in V.graph.name_to_buffer:
                buf = V.graph.name_to_buffer[buf_name]
            elif buf_name in V.graph.graph_inputs:
                buf = V.graph.graph_inputs[buf_name]
            else:
                continue

            def get_buf_bytes(buf: Optional[Union[ir.Buffer, ir.TensorBox]]) -> int:
                if not buf:
                    return 0
                # Kind of a lazy way to get the MultiOutput nodes corresponding to
                # a MultiOutputLayout
                if isinstance(buf.layout, MultiOutputLayout):
                    users = self.scheduler.name_to_buf[buf.get_name()].users
                    tot = 0
                    for user in users:
                        assert isinstance(user.node, BaseSchedulerNode)
                        if isinstance(user.node.node, MultiOutput):
                            for sched_buf in user.node.get_outputs():
                                tot += get_buf_bytes(sched_buf.node)
                        else:
                            # Buf is a MultiOutputLayout but not all of its
                            # users are MultiOutputs...
                            # TODO: Figure out what's going on
                            return 0
                    return tot
                elif isinstance(buf.layout, ir.NoneLayout):
                    return sum(
                        get_buf_bytes(V.graph.get_buffer(mut_name))
                        for mut_name in buf.get_mutation_names()
                    )
                else:
                    buf_elems = try_size_hint(sympy_product(buf.get_size()))
                    return get_dtype_size(buf.get_dtype()) * min(
                        buf_accessed_elems, buf_elems
                    )

            node_bytes += get_buf_bytes(buf)

        return node_bytes

    def get_estimated_runtime(self) -> float:
        """
        Returns estimated op runtime in nanoseconds (ns)
        """
        buf = self.get_nodes()[0].get_outputs()[0]
        layout = buf.node.get_layout()
        dtype = buf.node.get_dtype()

        if layout.device is not None and not is_gpu(layout.device.type):
            # default to no reordering based on runtime
            return 0

        # Collective kernels
        if is_collective(self.node):
            assert isinstance(self.node, ir.IRNode)
            try:
                return estimate_nccl_collective_runtime(self.node)
            except ValueError as e:
                # We don't know how to estimate runtime for this collective,
                # falling back to 0
                log.info(e)
                return 0

        elif is_wait(self.node):
            # ir.Wait is only used for collective ops.
            # The time needed for the collective op is already estimated and considered
            # when we are processing the collective op IR node, so ir.Wait takes 0 time
            # since it doesn't take extra time to get the result after the collective is completed.
            return 0

        try:
            gpu_memory_bandwidth = get_gpu_dram_gbps()
            gpu_flops = get_device_tflops(dtype) * 10**12
        except Exception:
            return 0

        if isinstance(self, ExternKernelSchedulerNode):
            assert isinstance(self.node, ir.ExternKernel), f"{type(self.node)=}"
            op = kernel_name_to_op.get(
                getattr(self.node, "python_kernel_name", ""), None
            )

            # if there is a resolved op, dry-run using fake mode and record flop count
            if op is not None:
                from torch._subclasses.fake_tensor import FakeTensorMode
                from torch.utils.flop_counter import FlopCounterMode

                if any(
                    len(free_unbacked_symbols(n.get_numel())) > 0
                    for n in self.node.inputs
                ):
                    # Tensor has unbacked symints, we don't know how to estimate
                    # runtime for that today
                    return 0

                with FakeTensorMode() as fake_mode, FlopCounterMode(
                    display=False
                ) as flop_counter_mode, V.set_current_node(
                    self.node.fx_node
                ), V.set_fake_mode(
                    fake_mode
                ):
                    from .ir import ir_node_to_tensor

                    fake_inputs = [
                        ir_node_to_tensor(input, guard_shape=False)
                        for input in self.node.inputs
                    ]
                    cls = self.node.__class__
                    cls.process_kernel(op, *fake_inputs, **self.node.kwargs)

                    # TODO(xmfan): find a better heuristic to model FLOPS/latency relationship
                    factor = 1.0
                    counted_flops = flop_counter_mode.get_total_flops()
                    counted_bytes = self.get_read_write_buffers_sizes()
                    compute_time = (factor * counted_flops / gpu_flops) * 1e9
                    transfer_time = counted_bytes / gpu_memory_bandwidth

                    # Return estimated runtime in nanoseconds
                    return max(compute_time, transfer_time)

        elif isinstance(self, FusedSchedulerNode) or isinstance(
            self.node, ComputedBuffer
        ):
            # Return estimated runtime in nanoseconds (bytes / gbps)
            return self.get_read_write_buffers_sizes() / gpu_memory_bandwidth

        return 0

    def get_template_node(self) -> Optional[ir.TemplateBuffer]:
        return None


class WhyNoFuse:
    # TODO when we drop support for Python < 3.10, we can use
    # @dataclass(slots=True) instead of manually specifying __slots__.
    __slots__ = ["node1", "node2", "reason", "args"]
    reason: str
    args: Tuple[Any, ...]

    def __init__(self, node1: BaseSchedulerNode, node2: BaseSchedulerNode) -> None:
        self.node1 = node1
        self.node2 = node2

    def __call__(self, reason: str, *args: Any) -> None:
        self.reason = reason
        self.args = args
        fusion_log.debug(self)

    def __str__(self) -> str:
        return f"cannot fuse {self.node1.get_name()} with {self.node2.get_name()}: " + (
            self.reason % self.args
        )


def pformat(obj: Any) -> str:
    if isinstance(obj, OrderedSet):
        # pformat has trouble with sets of sympy exprs
        obj = sorted(obj, key=str)
    result = pprint.pformat(obj, indent=4)
    if "\n" in result:
        return f"\n{textwrap.indent(result, ' ' * 4)}"
    return result


class OutputNode:
    def __init__(self, dep: StarDep) -> None:
        self.unmet_dependencies = OrderedSet([dep])

    def is_reduction(self) -> bool:
        return False

    def get_inputs_that_alias_output(self) -> Sequence[str]:
        return ()

    def get_name(self) -> str:
        return "OUTPUT"

    __repr__ = get_name


def _prune_redundant_deps(
    node: BaseSchedulerNode,
    name_to_fused_node: Dict[str, BaseSchedulerNode],
    name_to_buf: Dict[str, SchedulerBuffer],
) -> None:
    """
    Prunes weakdeps intended for mutation ordering
    on an upstream fused node if after fusion there is another dependency
    on the fused upstream node, making the weakdep redundant

    In essence this enforces an ordering on fusions. As fusions occur, weakdeps will
    be incrementally removed, enabling other fusions, ensuring they are fused in order.
    """
    name_to_dep_count: Counter[str] = collections.Counter()

    for dep in node.unmet_dependencies:
        if not isinstance(dep, WeakDep):
            op = name_to_buf[dep.name].defining_op
            name_to_dep_count[name_to_fused_node[op.get_name()].get_name()] += 1

    def should_prune(dep: Dep) -> bool:
        if isinstance(dep, WeakDep):
            op_name = name_to_buf[dep.name].defining_op.get_name()
            is_redundant = name_to_dep_count[name_to_fused_node[op_name].get_name()] > 0
            # These can occur because fused nodes always gather deps from their snodes
            # If B has a weakdep on A
            # B gets fused with C, then any time BC is fused, the weakdep will reappear
            is_self_dep = name_to_fused_node[op_name] == node
            return is_redundant or is_self_dep
        else:
            return False

    deps_to_prune = OrderedSet(
        dep for dep in node.unmet_dependencies if should_prune(dep)
    )

    if deps_to_prune:
        node.unmet_dependencies = node.unmet_dependencies - deps_to_prune
        node.set_read_writes(node.read_writes.remove_reads(deps_to_prune))


# TODO(xmfan): reuse: an existing mapping for this if it exists, or formalize this into ir.py:ExternKernel
kernel_name_to_op = {
    "extern_kernels.convolution": torch.ops.aten.convolution,
    "extern_kernels.mm": torch.ops.aten.mm,
    "extern_kernels.bmm": torch.ops.aten.bmm,
    "extern_kernels.addmm": torch.ops.aten.addmm,
}


class ExternKernelSchedulerNode(BaseSchedulerNode):
    def __init__(self, scheduler: Scheduler, node: ir.Operation) -> None:
        super().__init__(scheduler)
        self._init_from_node(node)
        self.set_read_writes(node.get_read_writes())

    def debug_str_extra(self) -> str:
        return f"{self.get_name()}.node.kernel = {getattr(self.node, 'python_kernel_name', None)}"

    def is_extern(self) -> bool:
        return True

    def has_side_effects(self) -> bool:
        assert self.node is not None
        return hasattr(self.node, "has_side_effects") and self.node.has_side_effects()


class NopKernelSchedulerNode(BaseSchedulerNode):
    def __init__(self, scheduler: Scheduler, node: ir.Operation) -> None:
        super().__init__(scheduler)
        self._init_from_node(node)
        self.set_read_writes(node.get_read_writes())


class SchedulerNode(BaseSchedulerNode):
    def __init__(
        self,
        scheduler: Scheduler,
        node: Union[ir.ComputedBuffer, ir.TemplateBuffer],
    ) -> None:
        super().__init__(scheduler)
        self._init_from_node(node)
        self._compute_attrs()

    def _compute_attrs(
        self,
        extra_indexing_constraints: Optional[Tuple[Dict[Any, Any], List[Any]]] = None,
        recompute_sizes_body_func: Optional[Callable[..., Any]] = None,
    ) -> None:
        assert isinstance(self.node, (ir.ComputedBuffer, ir.TemplateBuffer))
        self._sizes, self._body = self.node.simplify_and_reorder(
            extra_indexing_constraints=extra_indexing_constraints,
            recompute_sizes_body_func=recompute_sizes_body_func,
        )

        group_fn = self.scheduler.get_backend(self.node.get_device()).group_fn
        self.group = (self.node.get_device(), group_fn(self._sizes))

        # Don't normalize since normalization will merge loops which
        # makes it hard to decide new loop orders.
        should_normalize = (
            not config.loop_ordering_after_fusion
            or self.node.get_device().type != "cuda"
        )

        if isinstance(self.node, ir.TemplateBuffer):
            self.set_read_writes(
                self.node.extract_read_writes(normalize=should_normalize)
            )
        else:
            self.set_read_writes(
                dependencies.extract_read_writes(
                    self._body, *self._sizes, normalize=should_normalize
                )
            )

    def recompute_size_and_body(
        self,
        extra_indexing_constraints: Optional[Tuple[Dict[Any, Any], List[Any]]] = None,
        recompute_sizes_body_func: Optional[Callable[..., Any]] = None,
    ) -> None:
        self._compute_attrs(
            extra_indexing_constraints=extra_indexing_constraints,
            recompute_sizes_body_func=recompute_sizes_body_func,
        )

    def refresh_dependencies(self, normalize: bool) -> None:
        # Fake dependencies are added manually. They can not be analyzed from
        # extract_read_writes. Find them out and apply manually.
        fake_deps = {
            dep for dep in self.read_writes.reads if isinstance(dep, (WeakDep, StarDep))
        }

        # don't normalize since the loop order may need to be further changed
        # later
        self.set_read_writes(
            dependencies.extract_read_writes(
                self._body, *self._sizes, normalize=normalize
            ).with_read(fake_deps)
        )

    def apply_new_loop_order(self, new_order: Sequence[int]) -> None:
        self._body = self._body.reorder_iter_loops(
            new_order,
        )
        self._sizes = self._body.sizes

        self.refresh_dependencies(normalize=False)

    def reorder_loops_by_dep_pair(
        self, self_dep: MemoryDep, other_dep: MemoryDep
    ) -> None:
        new_order = None
        self_sizes = self._sizes[0]
        if len(self_sizes) == self_dep.num_vars == other_dep.num_vars:
            new_order = self_dep.decide_loop_order_to_match(other_dep)

        if new_order:
            metrics.num_loop_reordering += 1
            loop_ordering_log.debug(
                "Reorder loops for %s with order %s", self.get_name(), new_order
            )
            self.apply_new_loop_order(new_order)
        else:
            loop_ordering_log.debug(
                "Don't reordering %s because we can not decide the suitable loop order",
                self.get_name(),
            )

    def debug_str_extra(self) -> str:
        name = self.get_name()
        lines = [
            f"{name}.group.device = {self.group[0]}",
            f"{name}.group.iteration = {self.group[1]}",
            f"{name}.sizes = {self._sizes}",
        ]
        for dep in self.read_writes.reads_and_writes():
            if not isinstance(dep, WeakDep):
                buf_name = dep.name
                buf = V.graph.get_buffer(buf_name)
                lines.append(f"{buf_name}_layout = {pformat(buf.layout)}")
        if isinstance(self._body, LoopBody):
            lines.append(f"class {name}_loop_body:")
            lines.append(textwrap.indent(self._body.debug_str(), "    "))

        assert self.node is not None
        if ir.is_triton(self.node.get_device()):
            lines.extend(debug_triton_code(self))

        return "\n".join(lines)

    def get_ranges(self) -> Sequence[Sequence[sympy.Expr]]:
        return self._sizes

    def is_reduction(self) -> bool:
        assert isinstance(
            self.node, (ir.ComputedBuffer, ir.TemplateBuffer)
        ), f"{type(self.node)=}"
        return bool(self.node.get_reduction_type())

    def is_split_scan(self) -> bool:
        assert isinstance(
            self.node, (ir.ComputedBuffer, ir.TemplateBuffer)
        ), f"{type(self.node)=}"
        return isinstance(self.node, ir.ComputedBuffer) and isinstance(
            self.node.data, ir.SplitScan
        )

    def is_template(self) -> bool:
        return isinstance(self.node, ir.TemplateBuffer)

    def get_template_node(self) -> Optional[ir.TemplateBuffer]:
        return self.node if isinstance(self.node, ir.TemplateBuffer) else None

    def run(self, *index_vars: Sequence[sympy.Expr]) -> None:
        self.decide_inplace_update()
        self.mark_run()
        self.codegen(index_vars)

    def ranges_from_index_vars(
        self, index_vars: Sequence[Sequence[sympy.Expr]]
    ) -> Dict[sympy.Expr, sympy.Expr]:
        sizes = self._sizes
        assert sum(map(len, sizes)) == sum(map(len, index_vars))
        var_ranges = dict(
            zip(
                itertools.chain.from_iterable(index_vars),
                itertools.chain.from_iterable(sizes),
            )
        )
        return var_ranges

    def codegen(self, index_vars: Sequence[Sequence[sympy.Expr]]) -> None:
        var_ranges = self.ranges_from_index_vars(index_vars)
        try:
            with V.set_ops_handler(
                SimplifyIndexing(V.get_ops_handler(), var_ranges)
            ), V.kernel.set_current_node(self):
                self._body(*index_vars)
        except Exception:
            log.fatal("Error in codegen for %s", self.node)
            raise

<<<<<<< HEAD
    def pointwise_or_reduction_read_writes(self, pointwise=True) -> dependencies.ReadWrites:
=======
    @cache_on_self
    def pointwise_read_writes(self) -> dependencies.ReadWrites:
>>>>>>> 02dcb077
        """
        Get the memory dependencies in either the pointwise or the reduction axes.
        """
<<<<<<< HEAD
        keep_sizes, ignore_sizes = self._sizes if pointwise else reversed(self._sizes)

        def fn(index: Sequence[sympy.Symbol]) -> str:
            return self._body(index, [sympy.Integer(0) for _ in ignore_sizes])

        return dependencies.extract_read_writes(fn, keep_sizes)

    def pointwise_read_writes(self) -> dependencies.ReadWrites:
        """
        Get the memory dependencies in the non-reduction axes.
        """
        return self.pointwise_or_reduction_read_writes(pointwise=True)

    def reduction_read_writes(self) -> dependencies.ReadWrites:
        """
        Get the memory dependencies in the reduction axes.
        """
        return self.pointwise_or_reduction_read_writes(pointwise=False)
=======
        sizes, reduction_sizes = self._sizes
        return dependencies.extract_read_writes(
            self._body, sizes, hidden_args=[[sympy.Integer(0)] * len(reduction_sizes)]
        )
>>>>>>> 02dcb077

    def can_inplace(self, read_dep: dependencies.Dep) -> bool:
        if self.is_template():
            return False
        if any(out.get_aliases() for out in self.get_outputs()):
            return False
        if len(self.read_writes.writes) == 1 and isinstance(
            read_dep, dependencies.MemoryDep
        ):
            write_dep = next(iter(self.read_writes.writes))
            assert isinstance(write_dep, dependencies.MemoryDep), f"{type(write_dep)=}"
            return read_dep.index == write_dep.index and read_dep.size == write_dep.size
        return False

    @cache_on_self
    def _get_atomic_add_buffers(self) -> OrderedSet[str]:
        buffers_store_as_atomic_add: OrderedSet[str] = OrderedSet()
        if isinstance(self._body, LoopBody):
            for node in self._body.get_nodes():
                if (
                    node.op == "call_method"
                    and node.target == "store"
                    and (
                        ("mode" in node.kwargs and node.kwargs["mode"] == "atomic_add")
                        or (len(node.args) == 5 and node.args[4] == "atomic_add")
                    )
                ):
                    buffers_store_as_atomic_add.add(
                        node.kwargs["name"]
                        if "name" in node.kwargs
                        else (node.args[1] if len(node.args) >= 2 else "")
                    )
        return buffers_store_as_atomic_add


def refresh_group_node_dependencies(group_snode: BaseSchedulerNode) -> None:
    snodes = group_snode.snodes  # type: ignore[attr-defined]
    group_snode.set_read_writes(
        dependencies.ReadWrites.merge_list([x.read_writes for x in snodes])
    )

    group_snode.unmet_dependencies = (
        OrderedSet(
            dep
            for dep in OrderedSet.union(*[x.unmet_dependencies for x in snodes])
            if dep.name not in group_snode.get_buffer_names()
        )
        - group_snode.read_writes.writes
    )


def init_group_node(
    group_snode: BaseSchedulerNode,
    scheduler: Scheduler,
    snodes: List[BaseSchedulerNode],
) -> None:
    assert isinstance(group_snode, (FusedSchedulerNode, GroupedSchedulerNode))
    group_snode.snodes = snodes
    group_snode.scheduler = scheduler
    group_snode.node = None
    group_snode.ancestors = OrderedSet.union(
        *[x.ancestors for x in snodes if x.ancestors is not None]
    )

    refresh_group_node_dependencies(group_snode)

    group_snode.min_order = min(x.min_order for x in group_snode.snodes)
    group_snode.max_order = max(x.max_order for x in group_snode.snodes)
    group_snode.outputs_by_name = {
        buf.get_name(): buf for buf in group_snode.get_outputs()
    }


class FusedSchedulerNode(BaseSchedulerNode):
    """
    This is a "fake" scheduler node that represents a group of scheduler nodes
    that are meant to be fused together. The way it does this is by maintaining
    its unmet dependencies as the union of its constituent nodes.
    """

    snodes: List[BaseSchedulerNode]

    @classmethod
    def fuse(
        cls, node1: BaseSchedulerNode, node2: BaseSchedulerNode
    ) -> FusedSchedulerNode:
        assert node1.scheduler is node2.scheduler
        assert isinstance(node1, (SchedulerNode, FusedSchedulerNode))
        assert isinstance(node2, (SchedulerNode, FusedSchedulerNode))
        nodes = list(itertools.chain(node1.get_nodes(), node2.get_nodes()))
        return cls(node1.scheduler, nodes)

    def reorder_loops_by_dep_pair(
        self, self_dep: MemoryDep, other_dep: MemoryDep
    ) -> None:
        if self.is_template():
            # We can not really reorder loops for a triton template
            return
        self_sizes = None
        for snode in self.snodes:
            assert isinstance(snode, SchedulerNode)
            if self_sizes is not None and self_sizes != snode._sizes[0]:
                loop_ordering_log.debug(
                    "Can not reorder fused node due to different sizes"
                )
                return
            self_sizes = snode._sizes[0]
        new_order = None

        assert self_sizes is not None
        if len(self_sizes) == self_dep.num_vars == other_dep.num_vars:
            new_order = self_dep.decide_loop_order_to_match(other_dep)

        if not new_order:
            loop_ordering_log.debug(
                "Dont reordering fused node %s because we can not decide the suitable loop order",
                self.get_name(),
            )
            return
        metrics.num_loop_reordering += 1
        loop_ordering_log.debug(
            "Reorder loops for fused node %s with order %s", self.get_name(), new_order
        )
        for snode in self.snodes:
            assert isinstance(snode, SchedulerNode)
            snode.apply_new_loop_order(new_order)  # type: ignore[arg-type]

        refresh_group_node_dependencies(self)

    def __init__(self, scheduler: Scheduler, snodes: List[BaseSchedulerNode]) -> None:
        super().__init__(scheduler)
        init_group_node(self, scheduler, snodes)
        self.users: List[NodeUser] = []
        self.group = max(snodes, key=lambda x: int(x.is_reduction())).group

    @cache_on_self
    def get_name(self) -> str:
        return "_".join([x.get_name() for x in self.snodes])

    def get_first_name(self) -> str:
        return self.snodes[0].get_name()

    @cache_on_self
    def get_buffer_names(self) -> OrderedSet[str]:
        return OrderedSet.union(*[x.get_buffer_names() for x in self.snodes])

    def get_outputs(self) -> List[SchedulerBuffer]:
        result: List[SchedulerBuffer] = []
        for node in self.snodes:
            result.extend(node.get_outputs())
        return result

    def debug_str_extra(self) -> str:
        lines = [
            f"{self.get_name()}.snodes[{i}] =\n{node.debug_str()}"
            for i, node in enumerate(self.snodes)
        ]
        node = self.snodes[0].node
        if node is not None:
            device = node.get_device()
            if ir.is_triton(device):
                lines.extend(debug_triton_code(self))

        return textwrap.indent("\n".join(lines).rstrip(), "    ")

    def debug_str_short(self) -> str:
        snodes_str = [node.debug_str_short() for node in self.snodes]
        return f"{self}, snodes: {snodes_str}"

    def set_last_usage(
        self, future_used_buffers: OrderedSet[str], mutation_real_name: Dict[str, str]
    ) -> None:
        # Set self.last_usage using the global information
        # This will be used for inter-kernel optimisations
        super().set_last_usage(future_used_buffers, mutation_real_name)
        # Set self.last_usage on the snodes
        # This will be used for optimisations within the kernel
        future_used_buffers: OrderedSet[str] = OrderedSet()
        for node in reversed(self.snodes):
            node.set_last_usage(future_used_buffers, mutation_real_name)
            future_used_buffers.update(node.last_usage)

    @cache_on_self
    def used_buffer_names(self) -> OrderedSet[str]:
        return OrderedSet.union(*[x.used_buffer_names() for x in self.snodes])

    @cache_on_self
    def used_or_aliased_buffer_names(self) -> OrderedSet[str]:
        return OrderedSet.union(
            *[x.used_or_aliased_buffer_names() for x in self.snodes]
        )

    def get_nodes(self) -> Sequence[BaseSchedulerNode]:
        return self.snodes

    def __repr__(self) -> str:
        return f"{type(self).__name__}(nodes={self.get_name()})"

    @cache_on_self
    def is_reduction(self) -> bool:
        return any(x.is_reduction() for x in self.snodes)

    @cache_on_self
    def is_split_scan(self) -> bool:
        return any(x.is_split_scan() for x in self.snodes)

    @cache_on_self
    def is_template(self) -> bool:
        return any(x.is_template() for x in self.snodes)

    @cache_on_self
    def get_template_node(self) -> Optional[ir.TemplateBuffer]:
        for node in self.snodes:
            if node.is_template():
                return node.get_template_node()
        return None

    def get_device(self) -> torch.device:
        return self.group[0]

    @cache_on_self
    def has_aliasing_or_mutation(self) -> bool:
        return any(x.has_aliasing_or_mutation() for x in self.snodes)

    # None of these need to be implemented, as a FusedSchedulerNode is just an
    # abstraction for scheduling purposes
    def update_mutated_names(self, renames: Dict[str, str]) -> None:
        raise NotImplementedError

    def add_fake_dep(self, name: Dep) -> None:
        raise NotImplementedError

    def can_inplace(self, read_dep: dependencies.Dep) -> bool:
        raise NotImplementedError

    def debug_str(self) -> str:
        """Longer form printout for trace logs"""
        name = self.get_name()
        node_typestr = ",".join(type(n).__name__ for n in self.snodes)
        buf = IndentedBuffer()
        buf.splice(
            f"""\
{name}: {type(self).__name__}({node_typestr})
{name}.writes = {pformat(self.read_writes.writes)}
{name}.unmet_dependencies = {pformat(self.unmet_dependencies)}
{name}.met_dependencies = {pformat(self.read_writes.reads - self.unmet_dependencies)}
{name}.outputs = [
            """
        )
        with buf.indent():
            for out in self.get_outputs():
                buf.splice(out.debug_str())
        buf.writeline("]")

        try:
            buf.splice(self.debug_str_extra())
        except Exception:
            log.warning("Ignoring error in debug_str()", exc_info=True)

        return buf.getrawvalue().rstrip()


class ForeachKernelSchedulerNode(FusedSchedulerNode):
    """
    This is a schedular node that consists of a set of scheduler nodes that
    has no data dependencies among them and can be executed in parallel.
    """

    def get_consumer_subnode_for(
        self, producer: BaseSchedulerNode
    ) -> Optional[BaseSchedulerNode]:
        for buf in producer.get_outputs():
            if buf.get_name() in self.read_to_node:
                return self.read_to_node[buf.get_name()]

        return None

    def get_producer_subnode_for(
        self, consumer: BaseSchedulerNode
    ) -> Optional[BaseSchedulerNode]:
        producers = set()
        for rd in consumer.read_writes.reads:
            if rd.name not in self.scheduler.name_to_buf:
                continue

            node_name = self.scheduler.name_to_buf[rd.name].defining_op.get_name()
            if node_name in self.name_to_node:
                producers.add(self.name_to_node[node_name])

        # Don't permit fusion if there are multiple subnodes
        # that this consumer reads from
        if len(producers) == 1:
            return next(iter(producers))
        else:
            return None

    @classmethod
    def can_fuse(cls, producer: BaseSchedulerNode, consumer: BaseSchedulerNode) -> bool:
        why = WhyNoFuse(producer, consumer)
        if producer.is_foreach() and consumer.is_foreach():
            producer = typing.cast(ForeachKernelSchedulerNode, producer)
            consumer = typing.cast(ForeachKernelSchedulerNode, consumer)
            foreach_match = len(producer.snodes) == len(consumer.snodes)
            if not foreach_match:
                why("foreach do not have same length")
            return foreach_match and all(
                producer.scheduler.can_fuse(l, r)
                for l, r in zip(producer.snodes, consumer.snodes)
            )
        elif consumer.is_foreach():
            if producer.is_reduction():
                why(
                    "candidate producer is a reduction, foreach ops cannot be fused with reductions currently"
                )
                return False

            consumer = typing.cast(ForeachKernelSchedulerNode, consumer)
            consumer_subnode = consumer.get_consumer_subnode_for(producer)
            if consumer_subnode is not None:
                return consumer.scheduler.can_fuse(producer, consumer_subnode)

            why("candidate producer is not dep of any foreach consumer")
            return False

        elif producer.is_foreach():
            if consumer.is_reduction():
                why(
                    "candidate consumer is a reduction, foreach ops cannot be fused with reductions currently"
                )
                return False

            producer = typing.cast(ForeachKernelSchedulerNode, producer)
            producer_subnode = producer.get_producer_subnode_for(consumer)
            if producer_subnode is not None:
                return producer.scheduler.can_fuse(producer_subnode, consumer)

            why("candidate consumer has no dep in any foreach producer")
            return False

        raise AssertionError(
            "At least one node passed to ForeachKernelSchedulerNode.can_fuse should be a foreach node"
        )

    @classmethod
    def fuse(
        cls, producer: BaseSchedulerNode, consumer: BaseSchedulerNode
    ) -> ForeachKernelSchedulerNode:
        assert producer.is_foreach() or consumer.is_foreach()
        if producer.is_foreach():
            producer = typing.cast(ForeachKernelSchedulerNode, producer)
            use_custom_partition_algo = producer.use_custom_partition_algo
            enable_autotune = producer.enable_autotune
        else:
            consumer = typing.cast(ForeachKernelSchedulerNode, consumer)
            use_custom_partition_algo = consumer.use_custom_partition_algo
            enable_autotune = consumer.enable_autotune
        prev_node_1 = None
        prev_node_2 = None
        fused_nodes: List[BaseSchedulerNode]
        if producer.is_foreach() and consumer.is_foreach():
            producer = typing.cast(ForeachKernelSchedulerNode, producer)
            consumer = typing.cast(ForeachKernelSchedulerNode, consumer)
            fused_nodes = [
                FusedSchedulerNode.fuse(l, r)
                for l, r in zip(producer.snodes, consumer.snodes)
            ]
        elif producer.is_foreach():
            producer = typing.cast(ForeachKernelSchedulerNode, producer)
            producer_subnode = producer.get_producer_subnode_for(consumer)
            fused_nodes = []
            prev_node_1 = producer
            prev_node_2 = None
            for node in producer.snodes:
                if node is producer_subnode:
                    new_node = FusedSchedulerNode.fuse(node, consumer)
                    prev_node_2 = new_node
                    fused_nodes.append(new_node)
                else:
                    fused_nodes.append(node)

        elif consumer.is_foreach():
            consumer = typing.cast(ForeachKernelSchedulerNode, consumer)
            consumer_subnode = consumer.get_consumer_subnode_for(producer)
            fused_nodes = []
            prev_node_1 = consumer
            prev_node_2 = None

            for node in consumer.snodes:
                if node is consumer_subnode:
                    new_node = FusedSchedulerNode.fuse(producer, node)
                    prev_node_2 = new_node
                    fused_nodes.append(new_node)
                else:
                    fused_nodes.append(node)
        else:
            raise AssertionError(
                "At least one node passed to ForeachKernelSchedulerNode.fuse should be a foreach node"
            )

        return cls(
            producer.scheduler,
            fused_nodes,
            use_custom_partition_algo=use_custom_partition_algo,
            prev_node_1=prev_node_1,
            prev_node_2=prev_node_2,
            enable_autotune=enable_autotune,
        )

    def __init__(
        self,
        scheduler: Scheduler,
        snodes: List[BaseSchedulerNode],
        use_custom_partition_algo: bool,
        prev_node_1: Optional[BaseSchedulerNode] = None,
        prev_node_2: Optional[BaseSchedulerNode] = None,
        enable_autotune: bool = False,
    ) -> None:
        self.read_to_node = {}
        self.name_to_node = {}

        if prev_node_1 is None or prev_node_2 is None:
            super().__init__(scheduler, snodes)

            for node in snodes:
                for read in node.read_writes.reads:
                    self.read_to_node[read.name] = node

                for name in node.get_operation_names():
                    self.name_to_node[name] = node
        else:
            self.scheduler = scheduler
            self.snodes = snodes
            self.node = None
            self.users: List[NodeUser] = []

            self.set_read_writes(
                dependencies.ReadWrites.merge_list(
                    [prev_node_1.read_writes, prev_node_2.read_writes]
                )
            )

            self.unmet_dependencies = (
                OrderedSet(
                    dep
                    for dep in OrderedSet.union(
                        prev_node_1.unmet_dependencies, prev_node_2.unmet_dependencies
                    )
                    if dep.name not in self.get_buffer_names()
                )
                - self.read_writes.writes
            )

            self.min_order = min([prev_node_1.min_order, prev_node_2.min_order])
            self.max_order = max([prev_node_1.max_order, prev_node_2.max_order])

            if prev_node_1.is_foreach():
                assert isinstance(prev_node_1, ForeachKernelSchedulerNode)
                foreach_node, other_node = prev_node_1, prev_node_2
            else:
                assert isinstance(prev_node_2, ForeachKernelSchedulerNode)
                foreach_node, other_node = prev_node_2, prev_node_1

            self.ancestors = foreach_node.ancestors
            self.ancestors.update(other_node.ancestors)

            self.name_to_node = foreach_node.name_to_node
            for name in other_node.get_operation_names():
                self.name_to_node[name] = other_node

        self.use_custom_partition_algo = use_custom_partition_algo
        self.group = (snodes[0].get_device(), ((sympy.Expr("combo_kernel"),),))
        self.origins: OrderedSet[torch.fx.Node] = OrderedSet()
        self.enable_autotune = enable_autotune

    @classmethod
    def combinable_nodes(
        cls, nodes: List[BaseSchedulerNode]
    ) -> List[BaseSchedulerNode]:
        extern = [x for x in nodes if isinstance(x, ExternKernelSchedulerNode)]
        if extern:
            log.debug(
                "ComboKernels: %d external nodes are filtered %s",
                len(extern),
                [node.node.get_origins() for node in extern if node.node is not None],
            )
        filtered_nodes = [
            x
            for x in nodes
            if not isinstance(x, (NopKernelSchedulerNode, ExternKernelSchedulerNode))
        ]
        foreach_nodes = [
            x for x in filtered_nodes if isinstance(x, ForeachKernelSchedulerNode)
        ]
        if foreach_nodes:
            log.debug("ComboKernels: %d foreach nodes are filtered", len(foreach_nodes))
        filtered_nodes = [
            x for x in filtered_nodes if not isinstance(x, ForeachKernelSchedulerNode)
        ]
        template_nodes = [x for x in filtered_nodes if x.is_template()]
        if template_nodes:
            log.debug(
                "ComboKernels: %d template nodes are filtered", {len(template_nodes)}
            )
        filtered_nodes = [x for x in filtered_nodes if x not in template_nodes]
        return filtered_nodes

    @staticmethod
    def _default_group_nodes_for_combo_kernels(
        scheduler: Scheduler,
    ) -> List[List[BaseSchedulerNode]]:
        """
        Returns a list of lists of nodes that are to be grouped together.
        """
        sorted_nodes = scheduler._topological_sort_nodes()
        grouped_nodes = []
        max_num_nodes = 8
        for nodes in sorted_nodes:
            grouped_nodes.extend(
                [
                    nodes[i : i + max_num_nodes]
                    for i in range(0, len(nodes), max_num_nodes)
                ]
            )

        return grouped_nodes

    group_algorithm_for_combo_kernels: Callable[
        [Scheduler], List[List[BaseSchedulerNode]]
    ] = _default_group_nodes_for_combo_kernels

    @staticmethod
    def set_group_algorithm_for_combo_kernels(
        custom_group_algorithm: Callable[[Scheduler], List[List[BaseSchedulerNode]]]
    ) -> None:
        ForeachKernelSchedulerNode.group_algorithm_for_combo_kernels = (
            custom_group_algorithm
        )

    @staticmethod
    def group_nodes_for_combo_kernels(
        scheduler: Scheduler,
    ) -> List[List[BaseSchedulerNode]]:
        return ForeachKernelSchedulerNode.group_algorithm_for_combo_kernels(scheduler)

    def mark_run(self) -> None:
        raise NotImplementedError

    def codegen(self) -> None:
        assert isinstance(self.node, ir.ComputedBuffer), f"{type(self.node)=}"
        self.node.get_store_function()(self.node.make_loader()())

    def is_foreach(self) -> bool:
        return True

    def get_subkernel_nodes(self) -> List[BaseSchedulerNode]:
        """Returns a list of nodes which comprise the combo kernel.
        These nodes may be vertically fused."""
        return list(self.snodes)

    def get_nodes(self) -> Sequence[BaseSchedulerNode]:
        """Returns all nodes contained in this kernel, unpacking fused nodes
        into their constituent scheduler nodes."""
        return list(itertools.chain.from_iterable(x.get_nodes() for x in self.snodes))

    def get_first_name(self) -> str:
        return self.snodes[0].get_first_name()

    def prune_redundant_deps(
        self, name_to_fused_node: Dict[str, BaseSchedulerNode]
    ) -> None:
        _prune_redundant_deps(self, name_to_fused_node, self.scheduler.name_to_buf)

        for node in self.snodes:
            node.prune_redundant_deps(name_to_fused_node)


class GroupedSchedulerNode(BaseSchedulerNode):
    """
    This is a "fake" scheduler node that represents a group of scheduler nodes
    that are meant to be *grouped* together (it does not allow another node to be scheduled
    in between its constituent nodes, nor does it allow another node to fuse into any of its constituent nodes).
    The way it does this is by maintaining its unmet dependencies as the union of its constituent nodes.
    Fusion will still happen among the nodes within each GroupedSchedulerNode.
    At codegen time, this scheduler node will be unpacked and codegen is called on each constituent node.
    """

    snodes: List[BaseSchedulerNode]

    @classmethod
    def create(cls, snodes: List[BaseSchedulerNode]) -> GroupedSchedulerNode:
        scheduler = snodes[0].scheduler
        assert all(node.scheduler is scheduler for node in snodes)
        grouped_snode = cls(scheduler, snodes)  # type: ignore[arg-type]
        for snode in snodes:
            scheduler.name_to_fused_node[snode.get_name()] = grouped_snode
        scheduler.name_to_fused_node[grouped_snode.get_name()] = grouped_snode
        return grouped_snode

    def __init__(self, scheduler: Scheduler, snodes: List[BaseSchedulerNode]) -> None:
        super().__init__(scheduler)
        init_group_node(self, scheduler, snodes)

    def unpack(self) -> List[BaseSchedulerNode]:
        """
        Do fusion among nodes within this GroupedSchedulerNode,
        and then unpack this GroupedSchedulerNode into regular nodes.
        """
        for snode in self.snodes:
            self.scheduler.name_to_fused_node[snode.get_name()] = snode
        del self.scheduler.name_to_fused_node[self.get_name()]
        return self.scheduler.fuse_nodes(self.snodes)

    def add_fake_dep(self, fake_dep: Dep) -> None:
        self.set_read_writes(self.read_writes.with_read(fake_dep))
        self.unmet_dependencies.add(fake_dep)

    @cache_on_self
    def get_name(self) -> str:
        return "_".join([x.get_name() for x in self.snodes])

    def get_first_name(self) -> str:
        return self.snodes[0].get_name()

    @cache_on_self
    def get_buffer_names(self) -> OrderedSet[str]:
        return OrderedSet.union(*[x.get_buffer_names() for x in self.snodes])

    def get_outputs(self) -> List[SchedulerBuffer]:
        result: List[SchedulerBuffer] = []
        for node in self.snodes:
            result.extend(node.get_outputs())
        return result

    def get_nodes(self) -> Sequence[BaseSchedulerNode]:
        return self.snodes

    @classmethod
    def can_fuse(cls, producer: BaseSchedulerNode, consumer: BaseSchedulerNode) -> bool:
        # GroupedSchedulerNode cannot be fused with another node
        return False


def pick_loop_order(
    stride_lengths: List[List[int]],
    sizes: List[sympy.Expr],
    priority_idx: Tuple[int, ...] = (),
) -> List[int]:
    """
    A heuristic to decide loop iteration orders.  This has not been well
    tuned and may be something we should autotune.
    """

    @functools.cmp_to_key
    def index_cmp(a: int, b: int) -> int:
        if sizes[a] == 1 or sizes[b] == 1:
            # 1-sizes don't matter, just move them to the end
            return cmp(sizes[a] == 1, sizes[b] == 1)

        # Take abs, otherwise flipped dimensions are treated as smaller
        # strides than contiguous dims
        stride_len_a = [abs(sl[a]) for sl in stride_lengths]
        stride_len_b = [abs(sl[b]) for sl in stride_lengths]

        # equivalent to
        # np.logical_or(stride_lengths[:, b] == 0, stride_lengths[:, a] < stride_lengths[:, b]).all()
        a_first = sum(
            sl_b == 0 or sl_a < sl_b for sl_a, sl_b in zip(stride_len_a, stride_len_b)
        )
        b_first = sum(
            sl_a == 0 or sl_b < sl_a for sl_a, sl_b in zip(stride_len_a, stride_len_b)
        )
        if a_first > b_first:
            return -1
        if b_first > a_first:
            return 1

        # otherwise contiguous
        return cmp(b, a)

    order = list(reversed(range(len(stride_lengths[0]))))
    if len(priority_idx) > 0:
        # if we have priority node, only use that node's order
        stride_lengths = [stride_lengths[pi] for pi in priority_idx]
    if config.pick_loop_orders:
        order.sort(key=index_cmp)
    return order


@dataclasses.dataclass
class NodeUser:
    node: Union[BaseSchedulerNode, OutputNode]
    can_inplace: bool = False

    # A weak user must be scheduled after a given node, but doesn't actually
    # use the result
    is_weak: bool = False

    def __hash__(self) -> int:
        return hash((self.node.get_name(), self.can_inplace, self.is_weak))

    def __eq__(self, other: object) -> bool:
        return (
            isinstance(other, NodeUser)
            and self.get_name() == other.get_name()
            and self.can_inplace == other.can_inplace
            and self.is_weak == other.is_weak
        )

    def get_name(self) -> str:
        return self.node.get_name()

    def merge(self, other: NodeUser) -> NodeUser:
        assert self.node is other.node
        return NodeUser(
            self.node,
            self.can_inplace and other.can_inplace,
            self.is_weak and other.is_weak,
        )


_post_grad_graph_counter = itertools.count()


class Scheduler:
    __dep_size_hint_cache: Dict[Dep, int]

    def __init__(self, nodes: List[ir.Operation]) -> None:
        with dynamo_timed("Scheduler.__init__"):
            self._init(nodes)

    def _init(self, nodes: List[ir.Operation]) -> None:
        super().__init__()
        self.__dep_size_hint_cache = {}
        V.graph.scheduler = self
        self.backends: Dict[torch.device, BaseScheduling] = {}
        self.post_grad_graph_id = next(_post_grad_graph_counter)

        self.completed_operations: OrderedSet[str] = OrderedSet()
        self.available_buffer_names = OrderedSet(
            [
                *V.graph.graph_inputs.keys(),
                *V.graph.constants.keys(),
                *V.graph.torchbind_constants.keys(),
            ]
        )

        self.nodes = [self.create_scheduler_node(n) for n in nodes]
        self.update_zero_dim_cpu_tensor()
        # some new constants could have been created above
        self.available_buffer_names.update(V.graph.constants.keys())
        for node in self.nodes:
            node.prune_deps()

        self.name_to_node: Dict[str, BaseSchedulerNode] = {
            n.get_name(): n for n in self.nodes
        }
        self.name_to_buf: Dict[str, SchedulerBuffer] = {
            buf.get_name(): buf for node in self.nodes for buf in node.get_outputs()
        }
        self.name_to_fused_node: Dict[str, BaseSchedulerNode] = self.name_to_node.copy()

        # mutation_real_name: Maps back to the original name for codegen
        # Example:
        # If you mutate buf0 inside of buf1's kernel, then:
        # mutation_real_name = {"buf0" : "buf1"}
        # all subsequent uses of buf0 become buf1's usage in dependency graph
        self.mutation_real_name: Dict[str, str] = {}

        # We handle mutation by renaming modified versions of the same
        # buffer in the dependency graph to prevent cycles.
        # mutation_renames: tracks the current name for a given buffer
        #                   (changed once per mutation)
        # Example:
        # If you mutate buf0 inside of buf1's kernel, then:
        # mutation_renames = {"buf1" : "buf0"}
        # in codegen we only use buf0, never buf1
        self.mutation_renames: Dict[str, str] = {}

        self.compute_dependencies()
        self.nodes = self.topological_sort_schedule(self.nodes)
        self.dead_node_elimination()
        self.name_to_fused_node = {n.get_name(): n for n in self.nodes}
        self.compute_ancestors()
        if config.reorder_for_compute_comm_overlap:
            self.nodes = comms.decide_global_ordering_of_comms(
                self.nodes,
                self.name_to_buf,
                self.name_to_fused_node,
            )

        metrics.ir_nodes_pre_fusion += len(self.nodes)
        V.debug.ir_pre_fusion(self.nodes)
        self.num_orig_nodes = len(self.nodes)
        self.create_foreach_nodes()
        self.nodes = self.topological_sort_schedule(self.nodes)
        self.logged_slow_fusion: OrderedSet[Tuple[str, str]] = OrderedSet()
        if config._pre_fusion_custom_pass is not None:
            self.nodes = config._pre_fusion_custom_pass(self.nodes)
        self.nodes = self.fuse_nodes(self.nodes)
        self.merge_loops()
        self.finalize_multi_template_buffers()
        if config.reorder_for_compute_comm_overlap:
            self.nodes = comms.reorder_compute_and_comm_for_overlap(self.nodes)
        if config.combo_kernels:
            self.create_combo_kernel_nodes(num_ck_nodes=None)
        self.process_grouped_nodes()
        self.compute_last_usage()
        V.debug.ir_post_fusion(self.nodes)
        V.debug.graph_diagram(self.nodes)
        self.debug_draw_graph()

        # used during codegen:
        self.current_device: Optional[torch.device] = None
        self.buffer_names_to_free: OrderedSet[str] = OrderedSet()

        # fx graph node to the position it appears in the graph
        # for debug attribution
        self.origin_to_index: Dict[torch.fx.Node, int] = {}

        get_metric_table("graph_stats").add_row(
            lambda: {
                "graph_id": self.post_grad_graph_id,
                "num_nodes_before_fusion": self.num_orig_nodes,
                "num_nodes_after_fusion": len(self.nodes),
            }
        )

    def get_current_device_or_throw(self) -> torch.device:
        if device := self.current_device:
            return device
        else:
            raise RuntimeError("No current device")

    def debug_draw_graph(self) -> None:
        """Generate an image of the graph for debugging"""
        if os.environ.get("INDUCTOR_WRITE_SCHEDULER_GRAPH", None) == "1":
            from .debug import draw_buffers

            draw_buffers(self.nodes, print_graph=True)

    def debug_print_nodes(self, label: str) -> None:
        if log.isEnabledFor(logging.INFO):
            log.info("%s:", label)
            for node in self.nodes:
                node.log_details()

    def create_scheduler_node(self, node: ir.Operation) -> BaseSchedulerNode:
        assert (
            node.get_origins() is not None
        ), "All nodes passed to scheduling must have an origin"
        if node.is_no_op():
            return NopKernelSchedulerNode(self, node)
        elif isinstance(node, (ir.ComputedBuffer, ir.TemplateBuffer)):
            return SchedulerNode(self, node)
        elif isinstance(node, ir.ExternKernel):
            return ExternKernelSchedulerNode(self, node)
        else:
            raise NotImplementedError(node)

    def create_foreach_nodes(self) -> None:
        removed_node_names: OrderedSet[str] = OrderedSet()
        fe_nodes = []
        kept_node_names = self.name_to_fused_node.keys()

        for names in V.graph.lists.values():
            names = [
                name
                for name in names
                if name in kept_node_names
                and not isinstance(self.name_to_node[name], NopKernelSchedulerNode)
            ]
            if not names:
                # All nodes eliminated
                continue

            removed_node_names.update(names)
            snodes = [self.name_to_node[name] for name in names]

            enable_autotune = config.combo_kernels_autotune > 1
            fe_node = ForeachKernelSchedulerNode(
                self,
                snodes,
                use_custom_partition_algo=False,
                enable_autotune=enable_autotune,
            )

            fe_nodes.append(fe_node)

            for name in names:
                self.name_to_fused_node[name] = fe_node

        self.nodes = [
            node for node in self.nodes if node.get_name() not in removed_node_names
        ] + list(fe_nodes)

    def compute_dependencies(self) -> None:
        """
        Create dependency edges between nodes, handling aliasing and
        mutation properly.
        """

        T = TypeVar("T")

        class DedupList(Generic[T]):
            """
            This data structure behaves like a list except it makes sure the
            elements remain unique.
            Normally one could use a OrderedSet/dict for this purpose however
            the list in question gets elements appended as it is being
            iterated over which means that we need to keep the list
            semantics.
            """

            def __init__(
                self,
                items: Optional[List[T]] = None,
                membership: Optional[OrderedSet[T]] = None,
            ) -> None:
                self.items = items or []
                self.membership = membership or OrderedSet()

            def append(self, node_user: T) -> None:
                if node_user in self.membership:
                    return
                self.items.append(node_user)
                self.membership.add(node_user)

            def __add__(self, other: DedupList[T]) -> DedupList[T]:
                new_membership = OrderedSet.union(self.membership, other.membership)
                new_items = self.items + [
                    x for x in other.items if x not in self.membership
                ]
                return DedupList(new_items, new_membership)

        name_to_users: DefaultDict[str, DedupList[NodeUser]] = collections.defaultdict(
            DedupList
        )

        # handle aliasing by using python aliasing in name_to_users
        # if foo aliases bar then we will make name_to_users["foo"] point
        # to the same python list as name_to_users["bar"]
        for node in self.nodes:
            for buf1 in node.get_outputs():
                buf1_name = buf1.get_name()
                for buf2_name in buf1.get_aliases():
                    if buf1_name in name_to_users and buf2_name in name_to_users:
                        # merge the two
                        list1 = name_to_users[buf1_name]
                        list2 = name_to_users[buf2_name]
                        combined = list1 + list2
                        for key in name_to_users.keys():
                            if (
                                name_to_users[key] is list1
                                or name_to_users[key] is list2
                            ):
                                name_to_users[key] = combined
                    elif buf1_name in name_to_users:
                        name_to_users[buf2_name] = name_to_users[buf1_name]
                    else:
                        name_to_users[buf1_name] = name_to_users[buf2_name]

        def rename(n: str) -> str:
            if n in self.mutation_renames:
                return rename(self.mutation_renames[n])
            return n

        def add_user(
            used_by_name: str,
            user_node: Union[BaseSchedulerNode, OutputNode],
            can_inplace: bool = False,
            is_weak: bool = False,
        ) -> None:
            name_to_users[rename(used_by_name)].append(
                NodeUser(user_node, can_inplace, is_weak)
            )

        unbacked_symbol_to_origin_node: Dict[sympy.Symbol, Optional[str]] = {}

        # NB: None means that the dependency is on an input.  Don't actually
        # generate a dependency because if we do, Inductor will start trying
        # to free the unbacked int but that's pointless
        for name, val in V.graph.graph_inputs.items():
            if isinstance(val, sympy.Expr):
                for fs in val.free_symbols:
                    unbacked_symbol_to_origin_node[fs] = None

        for node in self.nodes:
            log.debug("scheduling %s", node.node)

            # unbacked symbols don't follow ordinary buffer dependencies, so
            # we track their def/uses separately
            assert node.node is not None
            unbacked_symbol_defs = sorted(
                node.node.get_unbacked_symbol_defs(), key=lambda x: x.name
            )
            for s in unbacked_symbol_defs:
                assert isinstance(s, sympy.Symbol)
                # Pick the first definer as canonical.  There may be multiple
                # because if a MultiOutputLayout buffer propagates an unbacked
                # symint to multiple outputs, they will all claim to def it.
                if s not in unbacked_symbol_to_origin_node:
                    unbacked_symbol_to_origin_node[s] = node.get_name()

            unbacked_symbol_uses = sorted(
                node.node.get_unbacked_symbol_uses(), key=lambda x: x.name
            )
            # if a kernel takes unbacked symints, register dependencies
            for s in unbacked_symbol_uses:
                assert (
                    s in unbacked_symbol_to_origin_node
                ), f"{s} not in {unbacked_symbol_to_origin_node}"
                if (r := unbacked_symbol_to_origin_node[s]) is not None:
                    for buf in self.name_to_node[r].get_outputs():
                        node.add_fake_dep(StarDep(buf.get_name()))

            if (
                len(node.read_writes.writes) == 1
                and (dep := next(iter(node.read_writes.writes)))
                and isinstance(dep, MemoryDep)
            ):
                node_mode = dep.mode
            else:
                node_mode = None

            # Handle output mutations
            for buf in node.get_outputs():
                # a node will mutate either 0 or 1 buffers
                assert len(buf.get_mutations()) <= 1
                for alt_name in buf.get_mutations():
                    alt_name = rename(alt_name)
                    # this node must run after the prior writer
                    add_user(alt_name, node)
                    node.add_fake_dep(StarDep(alt_name, mode=node_mode))
                    for user in name_to_users[alt_name].items:
                        if user.get_name() == node.get_name():
                            continue

                        assert isinstance(user.node, BaseSchedulerNode)
                        for other_name in user.node.get_buffer_names():
                            # this node must run after all prior readers
                            other_name = rename(other_name)
                            node.add_fake_dep(
                                WeakDep(other_name, mutating_buf=buf.get_name())
                            )
                            add_user(other_name, node, is_weak=True)

            # add normal non-mutation dependencies
            for read in node.read_writes.reads:
                if not isinstance(read, WeakDep):
                    add_user(read.name, node, node.can_inplace(read))

            node.update_mutated_names(self.mutation_renames)

            # update our renaming scheme for the next iteration
            for buf in node.get_outputs():
                for alt_name in buf.get_mutations():
                    self.mutation_renames[rename(alt_name)] = buf.get_name()
                    self.mutation_renames[alt_name] = buf.get_name()
                    self.mutation_real_name[
                        buf.get_name()
                    ] = self.mutation_real_name.get(alt_name, alt_name)

        # make sure outputs aren't dead-code-eliminated
        for buf_name in V.graph.get_output_names():
            log.debug("scheduling output %s", buf_name)
            add_user(buf_name, OutputNode(StarDep(buf_name)))

        # make sure unbacked symints aren't dead-code-eliminated
        for out in V.graph.graph_outputs:
            for s in out.get_unbacked_symbol_uses():
                assert (
                    s in unbacked_symbol_to_origin_node
                ), f"{s} not in {unbacked_symbol_to_origin_node.keys()}"
                if r := unbacked_symbol_to_origin_node[s]:
                    for buf_name in self.name_to_node[r].get_buffer_names():
                        log.debug(
                            "scheduling output %s for unbacked symint %s", buf_name, s
                        )
                        add_user(buf_name, OutputNode(StarDep(buf_name)))

        # make sure input mutation isn't dead-code-eliminated
        for name in self.mutation_renames:
            if name in V.graph.graph_inputs:
                add_user(name, OutputNode(StarDep(name)))
                V.graph.mutated_inputs.add(name)
            elif name in V.graph.constants:
                # In AOTI, module parameters and buffers are not lifted as graph inputs
                add_user(name, OutputNode(StarDep(name)))

        inp_names = {
            name: index for index, name in enumerate(V.graph.graph_inputs.keys())
        }
        V.graph.mutated_input_idxs = [
            inp_names[name] for name in V.graph.mutated_inputs
        ]

        # copy users information onto the nodes
        for node in self.nodes:
            for buf in node.get_outputs():
                buf.set_users(name_to_users[buf.get_name()].items)

    def dead_node_elimination(self) -> None:
        """
        Remove any nodes without users
        """
        # self.nodes is in topological order, so by iterating in reverse order
        # we have visited (and potentially removed) all users before visiting a
        # given node.
        updated_nodes = []
        for node in reversed(self.nodes):

            def can_eliminate_user(user: NodeUser) -> bool:
                return user.is_weak or user.get_name() in V.graph.removed_operations

            active_buffers = False
            for buf in node.get_outputs():
                can_eliminate = all(can_eliminate_user(u) for u in buf.users)
                if can_eliminate:
                    log.debug("removed dead buffer: %s", buf.get_name())
                    V.graph.removed_buffers.add(buf.get_name())
                else:
                    active_buffers = True

            can_eliminate = not node.has_side_effects() and not active_buffers

            if not can_eliminate:
                updated_nodes.append(node)
            else:
                # dead code
                log.debug("removed dead operation: %s", node.get_name())
                V.graph.removed_operations.add(node.get_name())

        self.nodes = list(reversed(updated_nodes))

        # Prune any WeakDeps no longer needed
        for node in self.nodes:
            node.prune_weak_deps()

    def topological_sort_schedule(
        self, nodes: List[BaseSchedulerNode]
    ) -> List[BaseSchedulerNode]:
        """
        Ensure nodes is in topologically sorted order
        """
        seen: OrderedSet[BaseSchedulerNode] = OrderedSet()
        name_to_node: Dict[str, BaseSchedulerNode] = dict()
        result: List[BaseSchedulerNode] = []

        def visit(n: BaseSchedulerNode) -> None:
            if n not in seen:
                seen.add(n)
                for dep in sorted(n.unmet_dependencies, key=lambda d: d.name):
                    # We only care about doing toposort within `nodes`
                    if dep.name not in name_to_node:
                        continue
                    visit(name_to_node[dep.name])
                result.append(n)

        for node in nodes:
            for name in node.get_buffer_names():
                name_to_node[name] = node
        for node in nodes:
            visit(node)
        return result

    def _get_unmet_dep_nodes(self, snode: BaseSchedulerNode) -> List[BaseSchedulerNode]:
        unmet_deps = set()
        if isinstance(
            snode,
            (
                SchedulerNode,
                ExternKernelSchedulerNode,
                NopKernelSchedulerNode,
                FusedSchedulerNode,
            ),
        ):
            for dep in snode.unmet_dependencies:
                unmet_deps.add(dep.name)
        else:
            raise RuntimeError(
                f"get_unmet_dep_nodes is not implemented for {type(snode)}."
            )
        unmet_dep_ops = (self.name_to_buf[dep].defining_op for dep in unmet_deps)
        return list({self.name_to_fused_node[n.get_name()] for n in unmet_dep_ops})

    def _topological_sort_nodes(self) -> List[List[BaseSchedulerNode]]:
        """
        Sort nodes by their topological order, return a list of node lists.
        """
        order = []
        nodes = dict.fromkeys(self.nodes, 0)
        children: Dict[Any, Any] = {}
        for node in self.nodes:
            deps = self._get_unmet_dep_nodes(node)
            nodes[node] = len(deps)
            for dep in deps:
                c = children.get(dep, [])
                c.append(node)
                children[dep] = c

        zero_deg_nodes = [n for n, v in nodes.items() if v == 0]
        while zero_deg_nodes:
            order.append(zero_deg_nodes)
            for n in zero_deg_nodes:
                for user in children.get(n, []):
                    nodes[user] -= 1
                nodes.pop(n)
            zero_deg_nodes = [n for n, v in nodes.items() if v == 0]
        assert not nodes, "Topological sort failed!"
        return order

    def compute_ancestors(self) -> None:
        """
        Populate each node.ancestors
        """
        # note self.nodes is topologically sorted
        name_to_ancestors: Dict[str, OrderedSet[str]] = {}
        for node in self.nodes:
            ancestors: OrderedSet[str] = OrderedSet()
            for dep in node.unmet_dependencies:
                dep_node_name = self.name_to_buf[dep.name].defining_op.get_name()
                ancestors.add(dep_node_name)
                ancestors |= name_to_ancestors[dep_node_name]
            name_to_ancestors[node.get_name()] = ancestors
            node.ancestors = ancestors

        for order, node in enumerate(self.nodes):
            node.min_order = order
            node.max_order = order

    def merge_loops(self) -> None:
        for node in self.nodes:
            if not config.loop_ordering_after_fusion:
                continue

            # Even for CPU, if we are using the halide backend, we still need
            # the merge loops steps below
            if not isinstance(node, (SchedulerNode, FusedSchedulerNode)) or (
                node.get_device().type != "cuda" and config.cpu_backend != "halide"
            ):
                continue
            for snode in node.get_nodes():
                # merge loops for the scheduler node
                if not isinstance(snode, SchedulerNode) or snode.is_template():
                    continue

                snode._body = snode._body.merge_loops()
                snode._sizes = snode._body.sizes

                # merge_loops is called after loop reordering.
                # We still need retain fake dependencies since codegen the
                # estimated amount of memory access rely on them.
                snode.refresh_dependencies(normalize=True)

                # Note that for CPU backend, merging loops will change
                # snode.group. It's fine for Triton backend.
                # But if we simplify update snode.group like this:
                #   group_fn = self.get_backend(snode.node.get_device()).group_fn
                #   snode.group = (snode.node.get_device(), group_fn(snode._sizes))
                # There is still an issue due to different snode in a
                # FusedSchedulerNode having different merged loops.
                # Skip CPU backend for now.

    def fuse_nodes(self, nodes: List[BaseSchedulerNode]) -> List[BaseSchedulerNode]:
        """
        Combine eligible nodes into FusedSchedulerNodes.
        """
        for i in range(10):
            old_len = len(nodes)
            fusion_log.debug(
                "===== attempting fusion (%d/10): %d nodes =====",
                i + 1,
                old_len,
            )
            nodes = self.fuse_nodes_once(nodes)
            new_len = len(nodes)
            fusion_log.debug(
                "completed fusion round (%d/10): fused %d nodes into %d nodes\n",
                i + 1,
                old_len,
                new_len,
            )
            if new_len == old_len or new_len == 1:
                fusion_log.debug("===== fusion complete (%d iterations) =====", i + 1)
                break
        return nodes

    def process_grouped_nodes(self) -> None:
        """
        Unpack GroupedSchedulerNode into regular nodes.
        """
        new_nodes: List[BaseSchedulerNode] = []
        for node in self.nodes:
            new_nodes.extend(
                node.unpack() if isinstance(node, GroupedSchedulerNode) else [node]
            )
        self.nodes = new_nodes

    def benchmark_fused_nodes(
        self, nodes: Sequence[BaseSchedulerNode]
    ) -> Tuple[float, str]:
        """
        Benchmark fused list of nodes and return the execution time
        in milliseconds on randomly generated inputs.
        """
        assert len(nodes) > 0
        device = nodes[0].get_device()
        self.current_device = device
        backend = self.get_backend(device)
        return backend.benchmark_fused_nodes(nodes)

    def finalize_multi_template_buffers(self) -> None:
        def replace_operation_buffer(
            orig_node: ir.MultiTemplateBuffer, new_node: ir.OperationBuffer
        ) -> None:
            replaced_buf_name = new_node.get_name()
            orig_buf_name = orig_node.get_name()
            assert isinstance(orig_buf_name, str) and isinstance(replaced_buf_name, str)

            replaced_op_name = new_node.get_operation_name()
            orig_op_name = orig_node.get_operation_name()
            assert isinstance(orig_op_name, str) and isinstance(replaced_op_name, str)

            del V.graph.name_to_buffer[replaced_buf_name]
            new_node.name = orig_buf_name

            del V.graph.name_to_op[replaced_op_name]
            new_node.operation_name = orig_op_name

            orig = V.graph.buffers.index(orig_node)
            V.graph.buffers.remove(new_node)
            V.graph.buffers[orig] = new_node
            V.graph.name_to_buffer[orig_buf_name] = new_node

            orig = V.graph.operations.index(orig_node)
            V.graph.operations.remove(new_node)
            V.graph.operations[orig] = new_node
            V.graph.name_to_op[orig_op_name] = new_node

        for i, node in enumerate(self.nodes):
            if isinstance(node, SchedulerNode) and isinstance(
                node.node, ir.MultiTemplateBuffer
            ):
                multi_node = node.node
                min_node_unfused, _ = multi_node.get_min_choice()

                if isinstance(
                    min_node_unfused,
                    torch._inductor.ir.TritonTemplateCallerBase,
                ):
                    node.node.finalize_as_triton_caller(min_node_unfused)
                    continue

                out_tensorbox = min_node_unfused.output_node()
                out_storage = out_tensorbox.data
                assert isinstance(out_storage, ir.StorageBox)
                out_buffer = out_storage.data
                assert isinstance(out_buffer, ir.OperationBuffer)

                out_buffer.layout = multi_node.layout
                replace_operation_buffer(multi_node, out_buffer)
                new_scheduler_node = self.create_scheduler_node(out_buffer)

                self.nodes[i] = new_scheduler_node
                self.name_to_node[node.get_name()] = new_scheduler_node
                self.name_to_fused_node[node.get_name()] = new_scheduler_node

                for new_out, old_out in zip(
                    new_scheduler_node.get_outputs(), node.get_outputs()
                ):
                    self.name_to_buf[old_out.get_name()] = new_out
                    new_out.users = old_out.users

                new_scheduler_node.min_order = node.min_order
                new_scheduler_node.max_order = node.max_order
                new_scheduler_node.last_usage = node.last_usage

    def _any_atomic_add(self, node_list: Sequence[BaseSchedulerNode]) -> bool:
        return any(
            hasattr(n.node, "data")
            and n.node is not None
            and hasattr(n.node.data, "scatter_mode")
            and n.node.data.scatter_mode == "atomic_add"
            for n in node_list
        )

    def speedup_by_fusion(
        self, node1: BaseSchedulerNode, node2: BaseSchedulerNode
    ) -> bool:
        """
        If config.benchmark_fusion is False, always return True.
        Otherwise, return True if fusion can brings speedup.
        """

        is_multi_template = node1.is_template() and isinstance(
            node1.get_template_node(), ir.MultiTemplateBuffer
        )
        if not config.benchmark_fusion and not is_multi_template:
            return True

        if (
            node1.is_template()
            and not isinstance(node1.get_template_node(), ir.TritonTemplateBuffer)
            or node1.is_foreach()
            or node2.is_foreach()
        ):
            # TODO support benchmarking epilogue fusion
            return True

        node_list_1 = node1.get_nodes()
        device = node_list_1[0].get_device()

        # don't support benchmark fusion for CPU right now.
        if device.type == "cpu":
            return True

        node_list_2 = node2.get_nodes()
        node_list_fused = list(itertools.chain(node_list_1, node_list_2))

        # We can not accurately benchmark kernel using atomic_add
        # due to how we generate random integer inputs.
        # Skip benchmarking them by allowing fusion.
        if self._any_atomic_add(node_list_fused):
            return True

        from triton.compiler.errors import CompilationError

        why = WhyNoFuse(node1, node2)

        def log_fusion(ms_fused: float, ms1: float, ms2: float) -> None:
            if fusion_log.isEnabledFor(logging.DEBUG):
                if ms_fused < ms1 + ms2:
                    fusion_log.debug(
                        "can fuse (benchmark): fusing %s with %s cause %sx speedup",
                        node1.get_buffer_names(),
                        node2.get_buffer_names(),
                        green_text(f"{(ms1 + ms2) / ms_fused:.3f}"),
                    )
                else:
                    fusion_log.debug(
                        "cannot fuse (benchmark): fusing %s with %s cause %sx slowdown",
                        node1.get_buffer_names(),
                        node2.get_buffer_names(),
                        red_text(f"{ms_fused / (ms1 + ms2):.3f}"),
                    )

        if isinstance(node1, SchedulerNode) and isinstance(
            node1.node, ir.MultiTemplateBuffer
        ):
            multi_node = node1.node
            choice_timings = multi_node.choice_timings

            _, ms1 = multi_node.get_min_choice()
            ms2, path2 = self.benchmark_fused_nodes(node_list_2)

            min_ms_fused = float("inf")
            ms_fused_choice = None

            triton_choices = 0

            for choice, unfused_time in sorted(
                choice_timings.items(), key=lambda x: x[1]
            ):
                if not isinstance(choice, torch._inductor.ir.TritonTemplateCallerBase):
                    continue

                if unfused_time >= ms1 + ms2:
                    break

                triton_choices += 1
                if triton_choices > config.max_epilogue_benchmarked_choices:
                    break

                # TODO - parallel compile triton templates
                # TODO - should prune/skip choices that are not within certain % of best choice
                with node1.node.swap_as_triton_caller(choice):
                    ms_fused, _ = self.benchmark_fused_nodes(node_list_fused)

                    if ms_fused < min_ms_fused:
                        min_ms_fused = ms_fused
                        ms_fused_choice = choice

            log_fusion(min_ms_fused, ms1, ms2)

            # after we do a fusion, we finalize a triton template.
            # TODO - could preserve multi template and choices for subsequent fusions
            if min_ms_fused < (ms1 + ms2) and ms_fused_choice is not None:
                node1.node.finalize_as_triton_caller(ms_fused_choice)
                return True
            else:
                return False
        else:
            try:
                ms1, path1 = self.benchmark_fused_nodes(node_list_1)
                if math.isinf(ms1):
                    why("register spilling of the first kernel")
                    return False
                ms2, path2 = self.benchmark_fused_nodes(node_list_2)
                if math.isinf(ms2):
                    why("register spilling of the second kernel")
                    return False
                ms_fused, path_fused = self.benchmark_fused_nodes(node_list_fused)
                if math.isinf(ms_fused):
                    why("register spilling of the fused kernel")
                    return False
            except CompilationError as e:
                # workaround triton issue: https://github.com/openai/triton/issues/2151
                if "Loop-carried variable" in str(e):
                    return True  # allow fusion
                else:
                    raise

        log_fusion(ms_fused, ms1, ms2)
        if (
            is_metric_table_enabled("slow_fusion")
            and ms_fused >= ms1 + ms2
            and (path1, path2) not in self.logged_slow_fusion
        ):
            self.logged_slow_fusion.add((path1, path2))
            get_metric_table("slow_fusion").add_row(
                lambda: {
                    "kernel1_path": path1,
                    "kernel1_latency": ms1,
                    "kernel2_path": path2,
                    "kernel2_latency": ms2,
                    "fused_kernel_path": path_fused,
                    "fused_kernel_latency": ms_fused,
                    "slow_down_ratio": ms_fused / (ms1 + ms2),
                }
            )
        return ms_fused < ms1 + ms2

    def fuse_nodes_once(
        self, nodes: List[BaseSchedulerNode]
    ) -> List[BaseSchedulerNode]:
        """
        Combine eligible nodes into FusedSchedulerNodes.

        This relies on two key functions to control the logic:
            - self.can_fuse(): checks if a fusion is legal
            - self.score_fusion(): assigns priority to a given fusion
        """
        fused_nodes = OrderedSet(nodes)
        if fusion_log.isEnabledFor(logging.DEBUG):
            fusion_log.debug("fuse_nodes_once, candidates:")
            for node in fused_nodes:
                fusion_log.debug("  " + node.debug_str_short())  # noqa: G003
        for node1, node2 in self.get_possible_fusions(nodes):
            node1 = self.name_to_fused_node[node1.get_first_name()]
            node2 = self.name_to_fused_node[node2.get_first_name()]
            if self.can_fuse(node1, node2) and not self.will_fusion_create_cycle(
                node1, node2
            ):
                if not self.speedup_by_fusion(node1, node2):
                    continue
                fusion_log.debug(
                    "fusing %s with %s", node1.get_name(), node2.get_name()
                )

                # above can_fuse asserts that node2 has the same device
                device = node1.get_device()
                node3 = self.get_backend(device).fuse(node1, node2)
                fused_nodes.remove(node1)
                fused_nodes.remove(node2)
                fused_nodes.add(node3)
                self.name_to_fused_node.update(
                    {n.get_name(): node3 for n in node3.get_nodes()}
                )
        nodes = sorted(fused_nodes, key=lambda x: x.min_order)
        nodes = self.topological_sort_schedule(nodes)
        self.prune_redundant_deps(nodes)
        return nodes

    def create_combo_kernel_nodes(self, num_ck_nodes: Optional[int] = None) -> None:
        """
        Groups parallel nodes
        """
        fused_nodes = set(self.nodes)
        count = 0
        num_nodes_orig = len(self.nodes)
        log.debug("ComboKernels: Generating with num_ck_nodes = %d...", num_ck_nodes)
        for num, node_list in enumerate(
            ForeachKernelSchedulerNode.group_nodes_for_combo_kernels(self)
        ):
            node_list = ForeachKernelSchedulerNode.combinable_nodes(node_list)
            if len(node_list) < 2:
                continue
            if num_ck_nodes is not None and count > num_ck_nodes:
                break
            if not self.speedup_by_combo_kernel(node_list):
                log.debug("ComboKernels: Not speeding up %d-th group", num)
                continue
            count += 1
            enable_autotune = config.combo_kernels_autotune > 0
            group_snode = ForeachKernelSchedulerNode(
                node_list[0].scheduler,
                node_list,
                use_custom_partition_algo=True,
                enable_autotune=enable_autotune,
            )
            log.info(
                "ComboKernels: Combining %d nodes for %d-th group",
                len(node_list),
                num,
            )
            for node in node_list:
                fused_nodes.remove(node)
            fused_nodes.add(group_snode)
            self.name_to_fused_node.update(
                {n.get_name(): group_snode for n in group_snode.get_nodes()}
            )
        self.nodes = sorted(fused_nodes, key=lambda x: x.min_order)
        self.nodes = self.topological_sort_schedule(self.nodes)
        log.info(
            "Generated ComboKernel nodes: %d ComboKernels, totally %d -> %d nodels",
            count,
            num_nodes_orig,
            len(self.nodes),
        )
        self.prune_redundant_deps(self.nodes)

    def prune_redundant_deps(self, nodes: List[BaseSchedulerNode]) -> None:
        for node in nodes:
            node.prune_redundant_deps(self.name_to_fused_node)

    def get_possible_fusions(
        self, nodes: List[BaseSchedulerNode]
    ) -> List[Tuple[BaseSchedulerNode, BaseSchedulerNode]]:
        """
        Helper to find all legal fusion opportunities, sorted by self.score_fusion()
        """
        possible_fusions = []
        seen: OrderedSet[Tuple[BaseSchedulerNode, BaseSchedulerNode]] = OrderedSet()

        def check_all_pairs(nodes: List[BaseSchedulerNode]) -> None:
            for node1_index, node1 in enumerate(nodes):
                for node2 in nodes[node1_index + 1 :]:
                    key = (node1, node2)
                    if key in seen:
                        continue
                    seen.add(key)

                    if self.can_fuse(node1, node2):
                        possible_fusions.append(key)
                    elif (node2.is_template() or node2.is_foreach()) and self.can_fuse(
                        node2, node1
                    ):
                        # foreach fusions and epilogue fusions are order dependent
                        possible_fusions.append((node2, node1))

        buffer_names_grouping = collections.defaultdict(list)
        for node in nodes:
            for buf in node.used_buffer_names():
                buffer_names_grouping[buf].append(node)
        for node_grouping in buffer_names_grouping.values():
            check_all_pairs(node_grouping)

        if config.aggressive_fusion:
            group_grouping = collections.defaultdict(list)
            for node in nodes:
                group = getattr(node, "group", None)
                if group:
                    group_grouping[group].append(node)
            for node_grouping in group_grouping.values():
                check_all_pairs(node_grouping)

        possible_fusions = self.get_possible_fusions_with_highest_priority(
            possible_fusions
        )
        possible_fusions.sort(key=self.score_fusion_key, reverse=True)
        fusion_log.debug("found %d possible fusions", len(possible_fusions))
        return possible_fusions

    def will_fusion_create_cycle(
        self, node1: BaseSchedulerNode, node2: BaseSchedulerNode
    ) -> bool:
        """
        Finds whether there's a path from node1 to node2 (or vice-versa)
        caused indirectly by other fusions.
        """
        # since we are just returning boolean here, use slightly faster, unordered set
        visited: Set[FusedSchedulerNode] = set()

        def found_path(node: BaseSchedulerNode) -> bool:
            # only fused nodes can introduce new ancestors.
            if isinstance(node, FusedSchedulerNode) and node not in visited:
                visited.add(node)
                if node.get_operation_names().issubset(combined_ancestors):
                    # All fusion outputs are in ancestors of node1 and node2, thus
                    # cannot introduce new path:
                    #
                    # 1. if output is neither descendent of node1 or node2, the
                    #        output cannot introduce a path
                    # 2. due to [can_fuse]: if WLOG output is descendent of node1, it cannot be
                    #        on path(node1->node2), hence it cannot be ancestor of node2
                    # 3. due to [acyclic]: if WLOG output is descendent of node1, it cannot be
                    #        ancestor of node1
                    return False
                else:
                    # continue DFS of new ancestors introduced by the fusion
                    return bool(combined_names & node.ancestors) or any(
                        found_path(self.name_to_fused_node[n])
                        for n in node.ancestors - combined_ancestors
                    )
            return False

        # as above - use slightly faster, unordered set
        combined_names = (
            node1.get_operation_names()._dict.keys()
            | node2.get_operation_names()._dict.keys()
        )
        combined_ancestors = (
            node1.ancestors._dict.keys() | node2.ancestors._dict.keys()
        ) - combined_names
        cycle = any(found_path(self.name_to_fused_node[n]) for n in combined_ancestors)
        if cycle:
            WhyNoFuse(node1, node2)("will create cycle")
        return cycle

    def can_fusion_increase_peak_memory(
        self, node1: BaseSchedulerNode, node2: BaseSchedulerNode
    ) -> bool:
        """
        This function prevents fusion for nodes that can increase memory
        footprint. This problem is more common in horizontal fusion, where nodes
        that are far apart in the original order get fused, lengthening the live
        intervals of tensors. This is very evident in models with activation
        checkpointing, where the recomputed nodes from different checkpointed
        regions get fused and significantly increase the memory footprint.

        The current attempt is a quick, possibly hacky, heuristic to prevent the
        fusion of nodes that are far away in the original order.

        A better but difficult to implement heurisitic would be to use live
        intervals of the buffers, find region of peak pressure in the original
        program and prevent fusion that crosses that peak region. We might need
        special care or good approximation in this implementation, as fusion of
        node changes live intervals, and re-computing live intervals and peak
        memory after each fusion can introduce large compilation overhead.
        """
        proximity_score = max(
            abs(node1.min_order - node2.max_order),
            abs(node2.min_order - node1.max_order),
        )
        return proximity_score > 64

    def decide_fusion_fail_reason(
        self,
        node1: BaseSchedulerNode,
        node2: BaseSchedulerNode,
        common_buf_names: Tuple[str, ...],
    ) -> str:
        """
        Try to decide reasons why fusion fail due to no shared memory even though
        there are common buffers.
        """
        reasons = {}
        node1_name2dep = {dep.name: dep for dep in node1.read_writes.reads_and_writes()}
        node2_name2dep = {dep.name: dep for dep in node2.read_writes.reads_and_writes()}

        for buf_name in common_buf_names:
            buf = V.graph.get_buffer(buf_name)
            lhs_dep = node1_name2dep[buf_name]
            rhs_dep = node2_name2dep[buf_name]

            if lhs_dep.get_numel() != rhs_dep.get_numel():
                reasons[
                    buf_name
                ] = f"different numel: {lhs_dep.get_numel()} v.s. {rhs_dep.get_numel()}"
                continue

            # same numel but different MemoryDep.size. Should be broadcasting
            if sympy_product(lhs_dep.size) != sympy_product(rhs_dep.size):
                reasons[buf_name] = "broadcast"
                continue

            if not isinstance(lhs_dep, MemoryDep) or not isinstance(rhs_dep, MemoryDep):
                reasons[
                    buf_name
                ] = f"not MemoryDep: {type(lhs_dep)} v.s. {type(rhs_dep)}"
                continue

            lhs_off = lhs_dep.get_offset()
            rhs_off = rhs_dep.get_offset()
            if lhs_off != rhs_off:
                # One example is in transformer, we use a concatenated linear layer
                # to project Q/K/V and then split the result. The 3 splits will
                # point to the same buffer with different offsets.
                reasons[buf_name] = f"different offset: {lhs_off} v.s. {rhs_off}"
                continue

            if (
                lhs_dep.normalize_with_stride_order()
                == rhs_dep.normalize_with_stride_order()
            ):
                reasons[buf_name] = f"Mismatch loop orders: {lhs_dep} v.s. {rhs_dep}"
                continue

            # Add more rules here
            reasons[
                buf_name
            ] = f"Unknown reason: {lhs_dep} v.s. {rhs_dep}. Layout: {buf.layout}"

        return str(reasons)

    def has_shared_data_after_reordering_loop(
        self, node1: BaseSchedulerNode, node2: BaseSchedulerNode
    ) -> bool:
        """
        Right now just greedily reorder the loop of node1 to be compatible with node2,
        but ideally we should have some heuristics to reorder the loop for node2
        to be compatibile with node1 if that's more efficient.
        """

        # TODO Don't do loop reordering for CPU for now.
        # Should debug more why it does not work for CPU codegen
        if not config.loop_ordering_after_fusion or any(
            n.get_device().type == "cpu" for n in [node1, node2]
        ):
            return False

        node1_buffer_names = node1.read_writes.buffer_names()
        node2_buffer_names = node2.read_writes.buffer_names()
        # Fast path: no common buffers.
        common_buffer_names = node1_buffer_names & node2_buffer_names
        if not common_buffer_names:
            return False

        node1_name2dep = {dep.name: dep for dep in node1.read_writes.reads_and_writes()}
        node2_name2dep = {dep.name: dep for dep in node2.read_writes.reads_and_writes()}

        # Find the commons buffers that has different loop orders
        candidates = []
        for buffer_name in common_buffer_names:
            lhs_dep = node1_name2dep[buffer_name]
            rhs_dep = node2_name2dep[buffer_name]
            if (
                lhs_dep.normalize_with_stride_order()
                == rhs_dep.normalize_with_stride_order()
            ):
                candidates.append(
                    (
                        V.graph.sizevars.size_hint(lhs_dep.get_numel(), fallback=0),
                        lhs_dep,
                        rhs_dep,
                    )
                )

        if len(candidates) == 0:
            return False

        # Pick the largest buffer to guide the loop reordering
        numel, lhs_dep, rhs_dep = sorted(candidates, reverse=True, key=lambda x: x[0])[
            0
        ]

        if lhs_dep.num_vars != rhs_dep.num_vars:
            # this can happen due to we don't merge loops.
            # We can not do loop reordering in this case right now
            # Simply returning true if the two Deps are the same after
            # normalization (merging loops)
            return lhs_dep.normalize() == rhs_dep.normalize()

        # Only reorder loops for pointwise for now
        if not node1.is_reduction():
            node1.reorder_loops_by_dep_pair(lhs_dep, rhs_dep)
        elif not node2.is_reduction():
            node2.reorder_loops_by_dep_pair(rhs_dep, lhs_dep)
        else:
            loop_ordering_log.debug(
                "Don't reorder loops since both nodes are reductions: %s v.s. %s",
                node1.get_name(),
                node2.get_name(),
            )

        return self.score_fusion_memory(node1, node2) > 0

    def can_fuse(self, node1: BaseSchedulerNode, node2: BaseSchedulerNode) -> bool:
        """
        Determine if it is possible to combine node1 and node2 into a
        single fused node.
        """

        if node1 is node2:
            return False

        why = WhyNoFuse(node1, node2)

        if isinstance(node1, GroupedSchedulerNode) or isinstance(
            node2, GroupedSchedulerNode
        ):
            why("grouped node must not be fused with other nodes")
            return False
        if (
            isinstance(node1, (ExternKernelSchedulerNode, NopKernelSchedulerNode))
            and not node1.is_template()
        ):
            why("node1 is extern or nop")
            return False
        if (
            isinstance(node2, (ExternKernelSchedulerNode, NopKernelSchedulerNode))
            and not node2.is_template()
        ):
            why("node2 is extern or nop")
            return False

        if node2.get_operation_names() & node1.ancestors:
            why("node1 must go before node2")
            return False

        if node2.is_template():
            why("templates can only fuse epilogues")
            return False
        if node1.is_template() and (
            node2.has_aliasing_or_mutation()
            or node2.is_reduction()
            or not config.epilogue_fusion
        ):
            why("template epilogue not satisfied")
            return False

        if (
            node1.get_buffer_names() | node2.get_buffer_names()
        ) & V.graph.no_fuse_buffer_names:
            why("fusion for buffer explicit disabled")
            return False

        device = node1.get_device()
        device2 = node2.get_device()
        if device != device2:
            why("device mismatch (%s vs %s)", device, device2)
            return False
        del device2

        no_shared_data = self.score_fusion_memory(node1, node2) == 0
        if no_shared_data:
            no_shared_data = not self.has_shared_data_after_reordering_loop(
                node1, node2
            )

        loop_ordering_log.debug(
            "%s and %s has%s shared data",
            node1.get_name(),
            node2.get_name(),
            " no" if no_shared_data else "",
        )
        if no_shared_data and (
            not config.aggressive_fusion or node1.is_reduction() or node2.is_reduction()
        ):
            if is_metric_table_enabled("fusion_failure_due_to_indexing_mismatch"):
                common_buf_names = (
                    node1.read_writes.buffer_names() & node2.read_writes.buffer_names()
                )
                if len(common_buf_names) > 0:
                    get_metric_table("fusion_failure_due_to_indexing_mismatch").add_row(
                        lambda: {
                            "pre_grad_graph_id": V.graph.graph_id,
                            "post_grad_graph_id": V.graph.post_grad_graph_id,
                            "node1_name": node1.get_name(),
                            "node2_name": node2.get_name(),
                            "node1_debug_str": write_text(node1.debug_str()),
                            "node2_debug_str": write_text(node2.debug_str()),
                            "common_buffer_names": list(common_buf_names),
                            "failure_reason": self.decide_fusion_fail_reason(
                                node1, node2, common_buf_names
                            ),
                        }
                    )

                    why("no shared data due to indexing mismatch")
                    return False
            why("no shared data")
            return False  # heuristic not needed for correctness

        if (
            not node1.is_foreach()
            and not node2.is_foreach()
            and len(node1.get_nodes()) + len(node2.get_nodes()) > config.max_fusion_size
        ):
            why("exceeds max fusion")
            return False  # heuristic not needed for correctness

        if node1.get_operation_names() & node2.ancestors:
            # node2 depends on node1 outputs
            if not self.can_fuse_vertical(node1, node2):
                return False
            return self.get_backend(device).can_fuse_vertical(node1, node2)
        else:  # nodes don't depend on each other, but may have common reads
            if self.can_fusion_increase_peak_memory(node1, node2):
                why("will increase peak memory")
                return False
            return self.get_backend(device).can_fuse_horizontal(node1, node2)

    def can_fuse_vertical(
        self, node1: BaseSchedulerNode, node2: BaseSchedulerNode
    ) -> bool:
        """
        Check if it is legal to fuse a consumer (node2) into a producer (node1).

        We can fuse them if all the reads of node2 either match
        corresponding writes in node1, or are written by nodes that can
        be scheduled before the fusion of node1 and node2.
        """
        node1_buf_names = node1.get_buffer_names()
        node1_op_names = node1.get_operation_names()
        computed_deps: OrderedSet[Dep] = OrderedSet()
        why = WhyNoFuse(node1, node2)

        for cd in node1.read_writes.writes:
            if not isinstance(cd, MemoryDep):
                continue
            for rd in node2.unmet_dependencies:
                if self.fusable_read_and_write(rd, cd):
                    computed_deps.add(rd)

        for dep in node2.unmet_dependencies:
            if isinstance(dep, WeakDep) and self.fusable_weak_dep(dep, node1, node2):
                computed_deps.add(dep)

        remaining_deps = OrderedSet(
            dep.name for dep in node2.unmet_dependencies - computed_deps
        )
        if remaining_deps & node1_buf_names:
            # MemoryDeps didn't match and read different locations of the same buffer.
            # Examples here include:
            #   - MemoryDep("foo", x) != MemoryDep("foo", x + 1)
            #   - MemoryDep("foo", x) != StarDep("foo")
            why("memory deps did not match")
            return False
        for name in remaining_deps:
            op_name = self.name_to_buf[name].defining_op.get_name()
            if node1_op_names & self.name_to_fused_node[op_name].ancestors:
                why("intermediate nodes between node1 & node2")
                return False

        return True

    def fusable_weak_dep(
        self, weak_dep: WeakDep, node1: BaseSchedulerNode, node2: BaseSchedulerNode
    ) -> bool:
        if weak_dep.name not in node1.get_buffer_names():
            return False

        # A weak dep can be fused if and only if the fused operation acts inplace
        # on the buffer being mutated. i.e. the same index is being read then mutated
        mutating_writes = [
            write
            for write in node2.read_writes.writes
            if write.name == weak_dep.mutating_buf
        ]
        if len(mutating_writes) != 1:
            return False
        write = mutating_writes[0]
        assert isinstance(write, MemoryDep)

        if free_symbol_is_type(write.index, SymT.TMP):
            return False

        real_name = self.mutation_real_name[weak_dep.mutating_buf]
        relevant_reads = [
            read for read in node1.read_writes.reads if read.name == real_name
        ]
        return all(
            isinstance(read, MemoryDep)
            and not free_symbol_is_type(read.index, SymT.TMP)
            and read.index == write.index
            and read.size == write.size
            for read in relevant_reads
        )

    # StarDep doesn't match MemoryDep, different indices don't match
    # However, broadcasting sometimes strips dimensions, and if that's the case
    # we still can match unmet dep
    # if there's indirect indexing, don't match it
    def fusable_read_and_write(self, read: Dep, write: MemoryDep) -> bool:
        if isinstance(read, MemoryDep):
            if read.mode == write.mode and write.mode is not None:
                return True
            read_name = self.mutation_renames.get(read.name, read.name)

            if (
                read_name != write.name
                or free_symbol_is_type(read.index, SymT.TMP)
                or free_symbol_is_type(write.index, SymT.TMP)
            ):
                return False

            if config.loop_ordering_after_fusion and read.num_vars != write.num_vars:
                # Need merge loops if we do loop ordering after fusion since
                # we have not merged the loops yet when creating the scheduler
                # nodes.
                read = read.normalize()
                write = write.normalize()

            return (
                read.index == write.index
                and len(read.size) >= len(write.size)
                and read.size[: len(write.size)] == write.size
            )
        elif isinstance(read, StarDep):
            read_name = self.mutation_renames.get(read.name, read.name)
            write_name = self.mutation_renames.get(write.name, write.name)
            if (
                read.mode == write.mode
                and write.mode is not None
                and read_name == write_name
            ):
                return True
        return False

    def score_fusion(
        self, node1: BaseSchedulerNode, node2: BaseSchedulerNode
    ) -> Tuple[bool, bool, int, int]:
        """
        Assign a score (higher comes first) to the fusion of node1
        and node2.  When different fusions conflict with each other,
        this is the way we decide what order to run them in.

        Our current score is based on:
        - Estimate of the saved memory operations
        - Fusions closer together in original order
        """
        memory_score = self.score_fusion_memory(node1, node2)
        proximity_score = -max(
            abs(node1.min_order - node2.max_order),
            abs(node2.min_order - node1.max_order),
        )
        return (
            node1.is_template() == config.epilogue_fusion_first and memory_score > 0,
            node1.is_reduction() == node2.is_reduction() and memory_score > 0,
            memory_score,
            proximity_score,
        )

    def dep_size_hint(self, dep: Dep) -> int:
        res = 0
        if dep not in self.__dep_size_hint_cache:
            try:
                if not dep.has_unbacked_symbols():
                    res = dep.numbytes_hint()
            except KeyError:
                # In at least one test (test/inductor/test_torchbind.py) we
                # create a StarDep that doesn't exist in the graph and calling
                # `has_unbacked_symbols()` throws an error.
                pass
            self.__dep_size_hint_cache[dep] = res
        else:
            res = self.__dep_size_hint_cache[dep]
        return res

    def score_fusion_memory(
        self, node1: BaseSchedulerNode, node2: BaseSchedulerNode
    ) -> int:
        """
        The first term in our fusion score that estimates number of saved
        memory operations.
        """
        node1_dep_len = len(node1.read_writes.reads) + len(node1.read_writes.writes)
        node2_dep_len = len(node1.read_writes.reads) + len(node2.read_writes.writes)

        # optimization: iter over smaller set
        if max(node1_dep_len, node2_dep_len) * 4 > min(node1_dep_len, node2_dep_len):
            if node1_dep_len > node2_dep_len:
                tmp = node1
                node1 = node2
                node2 = tmp

            deps = []
            for dep in node1.read_writes.reads | node1.read_writes.writes:
                if dep in node2.read_writes.reads or dep in node2.read_writes.writes:
                    deps.append(dep)

            return sum(self.dep_size_hint(dep) for dep in deps)

        common_memory_deps = (node1.read_writes.reads | node1.read_writes.writes) & (
            node2.read_writes.reads | node2.read_writes.writes
        )
        return sum(self.dep_size_hint(dep) for dep in common_memory_deps)

    def get_possible_fusions_with_highest_priority(
        self, possible_fusions: List[Tuple[BaseSchedulerNode, BaseSchedulerNode]]
    ) -> List[Tuple[BaseSchedulerNode, BaseSchedulerNode]]:
        # Group the possible fusions based on their priority from the backend.
        # Only return the group of possible fusions with highest priority.
        if len(possible_fusions) == 0:
            return possible_fusions
        possible_fusions_group_by_priority: Dict[
            int, List[Tuple[BaseSchedulerNode, BaseSchedulerNode]]
        ] = {}

        for node1, node2 in possible_fusions:
            assert node1.get_device() == node2.get_device()
            device = node1.get_device()
            fusion_pair_priority = int(
                self.get_backend(device).get_fusion_pair_priority(node1, node2)
            )
            if fusion_pair_priority not in possible_fusions_group_by_priority:
                possible_fusions_group_by_priority[fusion_pair_priority] = [
                    (node1, node2),
                ]
            else:
                possible_fusions_group_by_priority[fusion_pair_priority].append(
                    (node1, node2)
                )
        # return the possible fusions with highest priority
        possible_fusions_with_highest_priority = min(
            possible_fusions_group_by_priority.items(), key=operator.itemgetter(0)
        )[1]
        assert len(possible_fusions_with_highest_priority) > 0
        return possible_fusions_with_highest_priority

    def score_fusion_key(
        self, nodes: Tuple[BaseSchedulerNode, BaseSchedulerNode]
    ) -> Tuple[bool, bool, int, int]:
        """
        Shim for list.sort(key=...)
        """
        node1, node2 = nodes
        return self.score_fusion(node1, node2)

    def compute_last_usage(self) -> None:
        """
        Populate node.last_usage recursively (also for the nodes within a FusedSchedulerNode)
        """

        future_used_buffers: OrderedSet[str] = OrderedSet(V.graph.get_output_names())

        for node in reversed(self.nodes):
            node.set_last_usage(future_used_buffers, self.mutation_real_name)
            future_used_buffers.update(node.last_usage)

    def free_buffers(self) -> None:
        """Free any buffers that are no longer needed"""
        for name in sorted(
            self.buffer_names_to_free
            - V.graph.removed_buffers
            - V.graph.wrapper_code.freed
        ):
            if name in self.name_to_buf:
                buf = self.name_to_buf[name]
                if buf.can_free():
                    V.graph.wrapper_code.codegen_free(buf.node)
            elif name in V.graph.graph_inputs:
                storage = V.graph.graph_inputs[name].data
                assert isinstance(storage, ir.StorageBox) and storage.is_input_buffer()
                V.graph.wrapper_code.codegen_free(storage.data)

        self.buffer_names_to_free.clear()

    def remove_kernel_local_buffers(self) -> None:
        """
        Any buffers that are both created and have a last use in the
        same kernel can be removed.
        """

        fused_node_names = OrderedSet(
            self.name_to_buf[buf].defining_op.get_name()
            for buf in V.kernel.store_buffer_names
            if buf in self.name_to_buf
        )
        names_to_remove = []
        for out_buf in V.kernel.store_buffer_names:
            if out_buf not in self.name_to_buf:
                # Aux buffers created during kernel codegen
                names_to_remove.append(out_buf)
                continue
            users = self.name_to_buf[out_buf].users
            assert users is not None
            users = OrderedSet(user.get_name() for user in users if not user.is_weak)
            if users.issubset(fused_node_names):
                names_to_remove.append(out_buf)

        def remove_filter(n: str) -> bool:
            return (
                n not in V.kernel.must_keep_buffers
                and n not in V.kernel.args.input_buffers
                and n not in self.mutation_renames
                and n not in self.mutation_real_name
            )

        names_to_remove = list(filter(remove_filter, names_to_remove))

        for name in names_to_remove:
            if name in V.kernel.args.inplace_buffers:
                buf = V.kernel.args.inplace_buffers[name]
                if isinstance(buf, str) and buf.startswith("REMOVED"):
                    continue
                remove = all(n in names_to_remove for n in buf.other_names)
                if remove:
                    self.remove_inplace_buffer(name)
                V.kernel.inplaced_to_remove.add(name)
            else:
                self.remove_buffer(name)

    def remove_buffer(self, name: str) -> None:
        # Assign a special value instead of deleting the entry
        # because we still rely on output_buffers's length to
        # generate unique arg name.
        log.debug("remove_buffer(%r)", name)
        V.kernel.args.output_buffers[name] = "REMOVED"
        V.kernel.removed_buffers.add(name)

    def remove_inplace_buffer(self, name: str) -> None:
        log.debug("removing_inplace_buffer(%r)", name)
        inner_name = V.kernel.args.inplace_buffers[name].inner_name
        V.kernel.args.inplace_buffers[name] = inner_name.replace(
            "in_out_ptr", "REMOVED"
        )
        V.kernel.removed_buffers.add(name)

    def flush(self) -> None:
        for backend in self.backends.values():
            backend.flush()
        self.free_buffers()

    def codegen_extern_call(self, scheduler_node: ExternKernelSchedulerNode) -> None:
        assert isinstance(scheduler_node, ExternKernelSchedulerNode)
        # 'decide_inplace_update' stores the inplace update decisions in
        # the current kernel from where 'allocate' retrieve those decisions.
        # We have to make sure there is a non-NULL kernel handler to store
        # those inplace update decisions.
        counters["inductor"]["extern_calls"] += 1
        with V.set_kernel_handler(Kernel(increase_kernel_count=False)):
            scheduler_node.decide_inplace_update()
            scheduler_node.mark_run()
        node = scheduler_node.node
        assert isinstance(node, ir.ExternKernel), f"{type(node)=}"
        node.codegen(V.graph.wrapper_code)
        self.free_buffers()

    def create_backend(self, device: torch.device) -> BaseScheduling:
        assert (
            not is_gpu(device.type) or device.index is not None
        ), f"{device} should have been normalized in lowering"
        V.graph.add_device_info(device)

        device_scheduling = get_scheduling_for_device(device.type)
        if device_scheduling is None:
            raise RuntimeError(f"Unsupported device type: {device.type}")

        if not has_triton():
            if (
                device.type == "cuda"
                and (device_props := torch.cuda.get_device_properties(device)).major < 7
            ):
                raise RuntimeError(
                    f"Found {device_props.name} which is too old to be supported by the triton GPU compiler, which is used as the backend. Triton only supports devices of CUDA Capability >= 7.0, but your device is of CUDA capability {device_props.major}.{device_props.minor}"  # noqa: B950
                )
            elif is_gpu(device.type):
                raise RuntimeError(
                    "Cannot find a working triton installation. Either the package is not installed or it is too old. More information on installing Triton can be found at https://github.com/openai/triton"  # noqa: B950
                )

        return device_scheduling(self)

    def get_backend(self, device: torch.device) -> BaseScheduling:
        if device not in self.backends:
            self.backends[device] = self.create_backend(device)
        return self.backends[device]

    def enter_context(self, node: BaseSchedulerNode) -> None:
        def get_order(n: torch.fx.Node) -> int:
            if n not in self.origin_to_index:
                self.origin_to_index.update({n: i for i, n in enumerate(n.graph.nodes)})
            return self.origin_to_index[n]

        # Use a dict to have ordering
        origins = {
            (get_order(e), e): None
            for n in node.get_nodes()
            if n.node is not None
            for e in n.node.get_origins()
        }
        origins = list(origins.keys())
        if origins:
            _, last = max(origins, key=operator.itemgetter(0))
            V.graph.wrapper_code.enter_context(last)

    def codegen(self) -> None:
        with dynamo_timed("Scheduler.codegen"):
            return self._codegen()

    def _codegen(self) -> None:
        if config.check_stack_no_cycles_TESTING_ONLY:
            import torch._dynamo.convert_frame

            stack = traceback.extract_stack()
            seen = set()
            for frame in reversed(stack):
                # This is where maybe_cprofile is
                if (
                    frame.name == "_compile_inner"
                    and frame.filename == torch._dynamo.convert_frame.__file__
                ):
                    break
                key = (frame.filename, frame.lineno)
                assert key not in seen, (
                    f"Duplicate stack frame {frame.filename}:{frame.lineno}; "
                    "did you add a decorator to one of the functions in this stack "
                    "trace?  If so, try using a context manager instead."
                )
                seen.add(key)

        for node in self.nodes:
            try:
                log.debug(
                    "Generating code for node %s with estimated runtime %f",
                    node.get_name(),
                    node.get_estimated_runtime(),
                )
            except Exception as e:
                log.debug(
                    "Generating code for node %s with estimated runtime 0.0",
                    node.get_name(),
                )

            self.enter_context(node)

            if not isinstance(node, NopKernelSchedulerNode) and (
                device := node.get_device()
            ):
                if (
                    device != self.current_device
                    or node.is_extern()
                    or node.is_template()
                ):
                    self.flush()
                if device != self.current_device:
                    if self.current_device and device_need_guard(
                        self.current_device.type
                    ):
                        V.graph.wrapper_code.codegen_device_guard_exit()
                    if device_need_guard(device.type):
                        assert device.index is not None, "device should have an index"
                        V.graph.wrapper_code.codegen_device_guard_enter(device.index)

                    self.current_device = device

            self.buffer_names_to_free.update(node.last_usage)

            if node.is_template():
                node, *epilogue = node.get_nodes()
                self.get_backend(device).codegen_template(node, epilogue)
            elif node.is_extern():
                node = typing.cast(ExternKernelSchedulerNode, node)
                self.codegen_extern_call(node)
            elif node.is_foreach():
                node = typing.cast(ForeachKernelSchedulerNode, node)
                backend_ = self.get_backend(device)
                from .codegen.cuda_combined_scheduling import CUDACombinedScheduling
                from .codegen.simd import SIMDScheduling

                if isinstance(backend_, (SIMDScheduling, CUDACombinedScheduling)):
                    backend = backend_
                else:
                    raise AssertionError(f"{type(self)=}")
                backend.codegen_combo_kernel(node)
            elif isinstance(node, (FusedSchedulerNode, SchedulerNode)):
                self.get_backend(device).codegen_node(node)
            else:
                assert isinstance(node, NopKernelSchedulerNode)
                node.mark_run()

            if config.triton.debug_sync_kernel:
                self.get_backend(device).codegen_sync()

            self.available_buffer_names.update(node.get_buffer_names())
            self.completed_operations.update(node.get_operation_names())

            if not isinstance(node, NopKernelSchedulerNode):
                device = node.get_device()
                if device is not None and self.get_backend(device).ready_to_flush():
                    self.flush()

        if self.current_device and device_need_guard(self.current_device.type):
            # exit the outermost CUDA device guard. this is
            # important for nested indentation codegen-ing.
            V.graph.wrapper_code.codegen_device_guard_exit()

        self.flush()

    def benchmark_combo_kernel(
        self, node_list: Sequence[BaseSchedulerNode]
    ) -> Tuple[float, float, str]:
        """
        Benchmark fused list of nodes and return the execution time
        in milliseconds on randomly generated inputs.
        """
        device = node_list[0].get_device()
        V.graph.scheduler = self
        self.current_device = device
        backend = self.get_backend(device)
        return backend.benchmark_combo_kernel(node_list)

    def speedup_by_combo_kernel(self, nodes: List[BaseSchedulerNode]) -> bool:
        """
        If config.benchmark_fusion is False, always return True.
        Otherwise, return True if fusion can brings speedup.
        """
        if not config.benchmark_combo_kernel:
            return True

        subkernel_nodes = nodes
        device = subkernel_nodes[0].get_device()

        # don't support benchmark fusion for CPU right now.
        if device.type == "cpu":
            return True

        from triton.compiler.errors import CompilationError

        ms1, path1_list = 0.0, []
        for i, snode in enumerate(subkernel_nodes):
            node_list = snode.get_nodes()
            # We can not accurately benchmark kernel using atomic_add
            # due to how we generate random integer inputs.
            if self._any_atomic_add(node_list):
                fusion_log.debug(
                    "ComboKernel: benchmarking may not accurate due to atomic_add"
                )

            try:
                ms, path = self.benchmark_fused_nodes(node_list)
                if math.isinf(ms):
                    fusion_log.debug(
                        "ComboKernel benchmark: register spilling of %d-th subkernel",
                        i,
                    )
                    return False
            except CompilationError as e:
                # workaround triton issue: https://github.com/openai/triton/issues/2151
                if "Loop-carried variable" in str(e):
                    fusion_log.debug(
                        "ComboKernel benchmark: return True because of loop-carried variable"
                    )
                    return True  # allow fusion
                else:
                    raise
            ms1 += ms
            path1_list.append(path)

        try:
            ms2, ms2_clone, path2_list = self.benchmark_combo_kernel(subkernel_nodes)
        except CompilationError as e:
            # workaround triton issue: https://github.com/openai/triton/issues/2151
            if "Loop-carried variable" in str(e):
                fusion_log.debug(
                    "ComboKernel benchmark: return True because of loop-carried variable"
                )
                return True  # allow fusion
            else:
                raise

        # small kernels are very likely to have speedup but hard to benchmark. So we skip benchmarking.
        small_kernel = ms2 - ms2_clone < 0.3 or ms1 < 0.3
        if fusion_log.isEnabledFor(logging.DEBUG):
            if ms1 > ms2 or small_kernel:
                fusion_log.debug(
                    "can fuse (benchmark): fusing causes %sx speedup",
                    green_text(f"{ms1 / ms2:.3f}"),
                )
            else:
                fusion_log.debug(
                    "cannot fuse (benchmark): fusing causes %sx slowdown",
                    red_text(f"{ms1 / ms2:.3f}"),
                )
        # ms1 returned by benchmark_fused_nodes discounted clone time
        return ms2 - ms2_clone < ms1 or small_kernel

    def get_buffer_layout(self, buf_name: str) -> ir.Layout:
        buf = self.name_to_buf[buf_name]
        assert buf.node is not None
        return buf.node.get_layout()

    def update_zero_dim_cpu_tensor(self) -> None:
        for node in self.nodes:
            if node.get_device() and is_gpu(node.get_device().type):
                for read in node.read_writes.reads:
                    buffer = V.graph.name_to_buffer.get(read.name)
                    if (
                        buffer
                        and buffer.get_device()
                        and buffer.get_device().type == "cpu"
                        and not isinstance(buffer.layout, MultiOutputLayout)
                        and buffer.get_size() == []
                    ):
                        V.graph.zero_dim_cpu_tensor_list.add(read.name)


class BaseScheduling:
    @classmethod
    def get_backend_features(cls, device: torch.device) -> Sequence[BackendFeature]:
        """Return a set of .codegen.common.BackendFeature()"""
        return ()

    def can_fuse_vertical(
        self, node1: BaseSchedulerNode, node2: BaseSchedulerNode
    ) -> bool:
        """
        Check whether node1 and node2 can be vertically fused or not.
        """
        raise NotImplementedError

    def can_fuse_horizontal(
        self, node1: BaseSchedulerNode, node2: BaseSchedulerNode
    ) -> bool:
        """
        Check whether node1 and node2 can be horizontally fused or not.
        """
        raise NotImplementedError

    def fuse(
        self, node1: BaseSchedulerNode, node2: BaseSchedulerNode
    ) -> FusedSchedulerNode:
        """
        Fuse two nodes
        """
        if node1.is_foreach() or node2.is_foreach():
            return ForeachKernelSchedulerNode.fuse(node1, node2)
        else:
            return FusedSchedulerNode.fuse(node1, node2)

    def group_fn(
        self, sizes: Sequence[Sequence[sympy.Expr]]
    ) -> Tuple[Tuple[sympy.Expr, ...], ...]:
        """
        Process the iteration sizes in case a transformation needs to be applied.
        """
        raise NotImplementedError

    def codegen_template(
        self,
        template_node: BaseSchedulerNode,
        epilogue_nodes: Sequence[BaseSchedulerNode],
    ) -> Optional[str]:
        """
        Given a template node, generate a kernel.

        This function is only available for triton now. If the third-party backend behaves as a sub-class
        of TritonScheduling, it can override it or reuse it.
        """
        raise NotImplementedError

    def codegen_node(self, node: Union[FusedSchedulerNode, SchedulerNode]) -> None:
        """
        Generate a kernel given a list of pre-fused nodes.
        """
        raise NotImplementedError

    def codegen_sync(self) -> None:
        """
        Generate synchronization code for the kernel. This method depends on the hardware characteristics.
        """
        raise NotImplementedError

    def ready_to_flush(self) -> bool:
        """
        Check whether the backend is requesting the scheduler to flush the generated kernel.
        If not supported, please return False.
        """
        return False

    def flush(self) -> None:
        """
        Flush the generated kernel and python wrapper code to the source code file.
        """
        raise NotImplementedError

    def benchmark_fused_nodes(
        self, nodes: Sequence[BaseSchedulerNode]
    ) -> Tuple[float, str]:
        """
        Benchmark fused list of nodes and return the execution time
        in milliseconds on randomly generated inputs.
        """
        raise NotImplementedError

    def get_fusion_pair_priority(
        self, node1: BaseSchedulerNode, node2: BaseSchedulerNode
    ) -> int:
        """
        Return an unsigned integer which represents the priority of this fusion pair.
        The smaller is with higher priority.
        """
        return 0

    def benchmark_combo_kernel(
        self, node_list: Sequence[BaseSchedulerNode]
    ) -> Tuple[float, float, str]:
        """
        Benchmark the list of nodes to combine and return the execution time
        and memory copy time in milliseconds on randomly generated inputs.
        """
        raise NotImplementedError


def debug_triton_code(node: Union[SchedulerNode, FusedSchedulerNode]) -> List[str]:
    lines = []
    multi_template = node.get_template_node()
    assert multi_template is None or isinstance(multi_template, ir.MultiTemplateBuffer)
    if multi_template and multi_template.make_kernel_render is None:
        lines.append(f"{node.get_name()} Unfinalized multi template buffer")
    else:
        from torch._inductor.codegen.cuda_combined_scheduling import (
            CUDACombinedScheduling,
        )

        from .codegen.simd import SIMDScheduling

        snodes = (node,) if isinstance(node, SchedulerNode) else node.snodes
        device = snodes[0].get_device()
        backend = node.scheduler.get_backend(device)
        assert isinstance(backend, (SIMDScheduling, CUDACombinedScheduling))
        V.graph.scheduler.current_device = device

        # Don't increment kernel count when generating debug string.
        # This will confuse some unit tests that check the number of
        # generated kernels.
        old_generated_kernel_count = metrics.generated_kernel_count
        triton_code = backend.generate_kernel_code_from_nodes(snodes).strip()
        metrics.generated_kernel_count = old_generated_kernel_count

        lines.append(f"{node.get_name()} Triton code:")
        lines.append(textwrap.indent(triton_code, "    "))
    return lines<|MERGE_RESOLUTION|>--- conflicted
+++ resolved
@@ -991,40 +991,33 @@
             log.fatal("Error in codegen for %s", self.node)
             raise
 
-<<<<<<< HEAD
     def pointwise_or_reduction_read_writes(self, pointwise=True) -> dependencies.ReadWrites:
-=======
-    @cache_on_self
-    def pointwise_read_writes(self) -> dependencies.ReadWrites:
->>>>>>> 02dcb077
         """
         Get the memory dependencies in either the pointwise or the reduction axes.
         """
-<<<<<<< HEAD
         keep_sizes, ignore_sizes = self._sizes if pointwise else reversed(self._sizes)
 
         def fn(index: Sequence[sympy.Symbol]) -> str:
             return self._body(index, [sympy.Integer(0) for _ in ignore_sizes])
 
-        return dependencies.extract_read_writes(fn, keep_sizes)
-
-    def pointwise_read_writes(self) -> dependencies.ReadWrites:
-        """
-        Get the memory dependencies in the non-reduction axes.
-        """
-        return self.pointwise_or_reduction_read_writes(pointwise=True)
-
-    def reduction_read_writes(self) -> dependencies.ReadWrites:
-        """
-        Get the memory dependencies in the reduction axes.
-        """
-        return self.pointwise_or_reduction_read_writes(pointwise=False)
-=======
         sizes, reduction_sizes = self._sizes
         return dependencies.extract_read_writes(
             self._body, sizes, hidden_args=[[sympy.Integer(0)] * len(reduction_sizes)]
         )
->>>>>>> 02dcb077
+
+    @cache_on_self
+    def pointwise_read_writes(self) -> dependencies.ReadWrites:
+        """
+        Get the memory dependencies in the non-reduction axes.
+        """
+        return self.pointwise_or_reduction_read_writes(pointwise=True)
+
+    @cache_on_self
+    def reduction_read_writes(self) -> dependencies.ReadWrites:
+        """
+        Get the memory dependencies in the reduction axes.
+        """
+        return self.pointwise_or_reduction_read_writes(pointwise=False)
 
     def can_inplace(self, read_dep: dependencies.Dep) -> bool:
         if self.is_template():
