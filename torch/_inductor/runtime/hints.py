--- conflicted
+++ resolved
@@ -117,25 +117,12 @@
             device_type = "hip"
 
         device_interface = get_interface_for_device(device)
-<<<<<<< HEAD
-        if device_type in ["cuda", "hip"]:
-=======
         if device_type in ["cuda", "hip", "xpu"]:
->>>>>>> 9b2e453e
             props = device_interface.get_device_properties(device)
             return cls(
                 type=device_type,
                 index=device.index,
                 cc=device_interface.get_compute_capability(device),
-<<<<<<< HEAD
-                major=props.major,
-                regs_per_multiprocessor=props.regs_per_multiprocessor
-                if hasattr(props, "regs_per_multiprocessor")
-                else None,
-                max_threads_per_multi_processor=props.max_threads_per_multi_processor,
-                multi_processor_count=props.multi_processor_count,
-                warp_size=props.warp_size,
-=======
                 major=props.major if hasattr(props, "major") else None,
                 regs_per_multiprocessor=props.regs_per_multiprocessor
                 if hasattr(props, "regs_per_multiprocessor")
@@ -147,7 +134,6 @@
                 if hasattr(props, "multi_processor_count")
                 else None,
                 warp_size=props.warp_size if hasattr(props, "warp_size") else 32,
->>>>>>> 9b2e453e
             )
         return cls(
             type=device_type,
