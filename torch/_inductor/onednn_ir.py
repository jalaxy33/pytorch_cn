# mypy: allow-untyped-defs
from typing import Any, List, Optional

import sympy

import torch
from torch._prims_common import make_channels_last_strides_for
from torch.utils._ordered_set import OrderedSet

from . import config
from .ir import (
    ExternKernelAlloc,
    FixedLayout,
    FlexibleLayout,
    ir_node_to_tensor,
    IRNode,
    is_contiguous_storage_and_layout,
    Layout,
    may_convert_to_optional,
    MultiOutput,
    MultiOutputLayout,
    MutationOutput,
    NoneLayout,
    TensorBox,
)
from .utils import convert_shape_to_inductor, pad_listlike
from .virtualized import V


def _prepare_convolution_fusion_create(
    cls,
    x: "TensorBox",
    weight: "TensorBox",
    bias: "TensorBox",
    padding: List[int],
    stride: List[int],
    dilation: List[int],
    groups: int,
    transposed: bool = False,
    output_padding: Optional[List[int]] = None,
):
    """
    This function is a helper function to prepare inputs, layout and constant args
    for convolution post-op fusion's create function, including deciding the output
    layout (channels first or channels last), realizing inputs and make them etc. The
    function only supports the CPU device since conv post-op fusion kernel is only
    supported on CPU right now.
    """

    # Port from aten/src/ATen/native/ConvUtils.h: _conv_input_size
    def _conv_input_size(
        output_size, weight_size, padding, output_padding, stride, dilation, groups
    ):
        assert len(output_size) == len(weight_size), "Expect input dim == weight dim"
        dim = len(output_size)
        assert dim > 2, "Expect input dim > 2"

        BATCH_DIM = 0
        WEIGHT_INPUT_CHANNELS_DIM = 1
        input_size = []
        input_size.append(output_size[BATCH_DIM])
        input_size.append(weight_size[WEIGHT_INPUT_CHANNELS_DIM] * groups)
        for d in range(2, dim):
            kernel = (weight_size[d] - 1) * dilation[d - 2] + 1
            input_size_d = (
                (output_size[d] - 1) * stride[d - 2]
                - (padding[d - 2] * 2)
                + kernel
                + output_padding[d - 2]
            )
            input_size.append(input_size_d)
        return list(map(int, input_size))

    # The size of prepacked_weight is the prepacked weight size of deconv:
    #   Groups > 1:  [g*o, i/g, ...]
    #   Groups == 1: [o, i, ...]
    # Returns original weight size in [i, o, ...]
    def _original_deconv_weight_size(
        prepacked_weight,
        groups,
    ):
        prepacked_weight_size = prepacked_weight.size()
        dim = len(prepacked_weight_size)
        assert dim > 2, "Expect weight dim > 2"
        if groups > 1:
            weight_size = []
            weight_size.append(prepacked_weight_size[1] * groups)
            weight_size.append(prepacked_weight_size[0] / groups)
            for d in range(2, dim):
                weight_size.append(prepacked_weight_size[d])
        else:
            weight_size = prepacked_weight.transpose(0, 1).size()
        return weight_size

    x.realize()
    weight.realize()
    if bias is not None:
        bias.realize()
    with V.graph.fake_mode:
        # TODO <Leslie> cleaned up the fake_tensor trace as Linear implementation
        x_fake = ir_node_to_tensor(x, guard_shape=True)
        weight_fake = ir_node_to_tensor(weight, guard_shape=True)
        dims = len(x_fake.size()) - 2
        assert 0 < len(padding) <= dims
        assert 0 < len(dilation) <= dims
        assert 0 < len(stride) <= dims
        padding = pad_listlike(padding, dims)
        dilation = pad_listlike(dilation, dims)
        stride = pad_listlike(stride, dims)
        if output_padding is None:
            output_padding = pad_listlike([0], dims)
        else:
            assert 0 < len(output_padding) <= dims
            output_padding = pad_listlike(output_padding, dims)
        assert isinstance(groups, (int, sympy.core.numbers.Integer))
        if transposed:
            # When transposed, the size of the prepacked oneDNN weight is different
            # from the PyTorch weight. We're not able to run aten conv with such
            # size. We infer the output size from the input params here:
            weight_size = _original_deconv_weight_size(weight_fake, groups)
            input_size = x_fake.size()
            output_size = _conv_input_size(
                input_size,
                weight_size,
                padding,
                output_padding,
                stride,
                dilation,
                groups,
            )
        else:
            bias_fake = (
                ir_node_to_tensor(bias, guard_shape=True) if bias is not None else bias
            )
            output = torch.ops.aten.convolution(
                x_fake,
                weight_fake,
                bias_fake,
                stride,
                padding,
                dilation,
                transposed,
                output_padding,
                groups,
            )
            output_size = output.size()

        req_stride_order = [0] + list(reversed(range(1, len(stride) + 1)))
        req_stride_order = [len(req_stride_order)] + req_stride_order

    x = cls.require_stride_order(x, req_stride_order)

    # We won't do weight prepack for Conv if dynamic_shapes.
    # In static shape cases, since weight is prepacked, we'll always force output to be channels last in the Conv kernel.
    # In dynamic shape cases, for input with channels = 1, like tensor of size (s0, 1, 28, 28) and stride (784, 784, 28, 1),
    # x = cls.require_stride_order(x, req_stride_order) where req_stride_order is in the channels last order
    # won't change the stride of this tensor since stride for dimensions of size 1 is ignored. While in Conv kernel,
    # this tensor is considered as channels first and the output will be in contiguous format.
    # To align the behavior of the Conv kernel, we set the output_stride in such case to be contiguous instead of channels last.
    dynamic_shapes = not all(isinstance(i, int) for i in (output_size))
    if dynamic_shapes and is_contiguous_storage_and_layout(x):
        output_stride = FlexibleLayout.contiguous_strides(output_size)
    else:
        output_stride = make_channels_last_strides_for(output_size)

    assert x.get_device().type == "cpu" and weight.get_device().type == "cpu"
    inputs = [x, weight]

    kernel_layout = FixedLayout(
        x.get_device(),
        x.get_dtype(),
        convert_shape_to_inductor(output_size),
        convert_shape_to_inductor(output_stride),
    )
    constant_args = [padding, stride, dilation, groups]
    if transposed:
        constant_args.insert(1, output_padding)

    if bias is not None:
        inputs.append(bias)
    else:
        constant_args.insert(0, bias)
    return inputs, constant_args, kernel_layout, req_stride_order


def _prepare_linear_fusion_create(
    cls,
    x: "TensorBox",
    weight: "TensorBox",
    bias: "TensorBox",
):
    """
    This function is a helper function to prepare inputs, layout and constant args
    for linear post-op fusion's create function. The function only supports the CPU device
    since linear post-op fusion kernel is only supported on CPU right now.
    """
    x.realize()
    weight.realize()
    if bias is not None:
        bias.realize()

    *m, _ = x.get_size()
    # The weight has been transposed during the qlinear weight prepack process.
    # https://github.com/pytorch/pytorch/blob/4979f9c0d72490970e2019bb1d2284f83d93f76b/
    # aten/src/ATen/native/quantized/cpu/qlinear_prepack.cpp#L291
    _, oc = weight.get_size()
    output_size = list(m) + [oc]
    req_stride_order = list(reversed(range(len(x.get_size()))))

    x = cls.require_stride_order(x, req_stride_order)
    assert x.get_device().type == "cpu" and weight.get_device().type == "cpu"
    inputs = [x, weight]

    output_stride = FlexibleLayout.contiguous_strides(output_size)
    kernel_layout = FixedLayout(
        x.get_device(),
        x.get_dtype(),
        output_size,
        output_stride,
    )
    constant_args: List[Any] = []

    if bias is not None:
        inputs.append(bias)
    else:
        constant_args.insert(0, bias)
    return inputs, constant_args, kernel_layout, req_stride_order


def _create_output_node(packed):
    if not config.abi_compatible:
        return packed

    output_ir = MultiOutput(
        packed.get_layout(),
        packed,
        [],
    )
    packed.layout = MultiOutputLayout(packed.get_device())
    packed.outputs = [output_ir]
    return output_ir


class ConvolutionUnary(ExternKernelAlloc):
    def __init__(
        self,
        layout,
        inputs,
        constant_args=(),
    ) -> None:
        super().__init__(
            layout,
            inputs,
            constant_args,
            None,
<<<<<<< HEAD
            op_overload=torch.ops.onednn._convolution_pointwise.default,
=======
            op_overload=torch.ops.mkldnn._convolution_pointwise.default,
            cpp_kernel_name="aoti_torch_cpu_mkldnn__convolution_pointwise"
            if config.abi_compatible
            else None,
>>>>>>> 890d75a2
        )
        self.cpp_op_schema = """
            at::Tensor(
                const at::Tensor& input_t,
                const at::Tensor& weight_t,
                const std::optional<at::Tensor>& bias_opt,
                at::IntArrayRef padding,
                at::IntArrayRef stride,
                at::IntArrayRef dilation,
                int64_t groups,
                c10::string_view attr,
                torch::List<std::optional<at::Scalar>> scalars,
                std::optional<c10::string_view> algorithm)"""

    def codegen(self, wrapper):
        if config.abi_compatible:
            wrapper.include_extra_header(
                "torch/csrc/inductor/aoti_torch/c/shim_mkldnn.h"
            )
            super().codegen(wrapper)
        else:
            wrapper.generate_extern_kernel_alloc_and_find_schema_if_needed(
                self.get_name(),
                self.python_kernel_name,
                self.cpp_kernel_name,
                self.codegen_args(),
                self.cpp_op_schema,
                self.cpp_kernel_key,
                op_overload=self.op_overload,
                raw_args=[*self.inputs, *self.constant_args],
            )
            if isinstance(self.layout, Layout):
                self.codegen_size_asserts(wrapper)

    @classmethod
    def create(
        cls,
        x: "TensorBox",
        weight: "TensorBox",
        bias: "TensorBox",
        padding_: List[int],
        stride_: List[int],
        dilation_: List[int],
        groups: int,
        attr,
        scalars: Optional[List[Any]],
        algorithm,
    ):
        (inputs, constant_args, kernel_layout, _) = _prepare_convolution_fusion_create(
            cls, x, weight, bias, padding_, stride_, dilation_, groups
        )
        constant_args = constant_args + [
            attr,
            may_convert_to_optional(scalars),
            algorithm,
        ]
        packed = ConvolutionUnary(
            layout=kernel_layout,
            inputs=inputs,
            constant_args=constant_args,
        )
        return _create_output_node(packed)


class ConvolutionBinary(ExternKernelAlloc):
    def __init__(
        self,
        layout,
        inputs,
        constant_args=(),
        cpp_constant_args=(),
    ) -> None:
        super().__init__(
            layout,
            inputs,
            constant_args,
            None,
<<<<<<< HEAD
            op_overload=torch.ops.onednn._convolution_pointwise.binary,
=======
            op_overload=torch.ops.mkldnn._convolution_pointwise.binary,
            cpp_kernel_name="aoti_torch_cpu_mkldnn__convolution_pointwise_binary"
            if config.abi_compatible
            else None,
>>>>>>> 890d75a2
        )
        self.cpp_op_schema = """
            at::Tensor(
                const at::Tensor& input_t,
                const at::Tensor& other_t,
                const at::Tensor& weight_t,
                const std::optional<at::Tensor>& bias_opt,
                at::IntArrayRef padding,
                at::IntArrayRef stride,
                at::IntArrayRef dilation,
                int64_t groups,
                c10::string_view binary_attr,
                std::optional<at::Scalar> alpha,
                std::optional<c10::string_view> unary_attr,
                torch::List<std::optional<at::Scalar>> unary_scalars,
                std::optional<c10::string_view> unary_algorithm)"""
        self.cpp_constant_args = cpp_constant_args

    def codegen(self, wrapper):
        if config.abi_compatible:
            wrapper.include_extra_header(
                "torch/csrc/inductor/aoti_torch/c/shim_mkldnn.h"
            )
            super().codegen(wrapper)
        else:
            wrapper.generate_extern_kernel_alloc_and_find_schema_if_needed(
                self.get_name(),
                self.python_kernel_name,
                self.cpp_kernel_name,
                self.codegen_args(),
                self.cpp_op_schema,
                self.cpp_kernel_key,
                self.cpp_kernel_overload_name,
                self.op_overload,
                [*self.inputs, *self.constant_args],
            )
            if isinstance(self.layout, Layout):
                self.codegen_size_asserts(wrapper)

    @classmethod
    def create(
        cls,
        x: "TensorBox",
        other: "TensorBox",
        weight: "TensorBox",
        bias: "TensorBox",
        padding_: List[int],
        stride_: List[int],
        dilation_: List[int],
        groups: int,
        binary_attr: str,
        binary_alpha: Optional[float],
        unary_attr: Optional[str],
        unary_scalars: Optional[List[Any]],
        unary_algorithm: Optional[str],
    ):
        (
            inputs,
            constant_args,
            kernel_layout,
            req_stride_order,
        ) = _prepare_convolution_fusion_create(
            cls, x, weight, bias, padding_, stride_, dilation_, groups
        )
        other = cls.require_stride_order(other, req_stride_order)
        inputs.insert(1, other)
        constant_args = constant_args + [
            binary_attr,
            binary_alpha,
            unary_attr,
            may_convert_to_optional(unary_scalars),
            unary_algorithm,
        ]
        packed = ConvolutionBinary(
            layout=kernel_layout,
            inputs=inputs,
            constant_args=constant_args,
        )
        return _create_output_node(packed)


class ConvolutionBinaryInplace(ExternKernelAlloc):
    def __init__(
        self,
        kernel_layout,
        inputs,
        constant_args=(),
    ) -> None:
        # Due to constrain of op.call, other (Tensor&) should be at input[0]
        reordered_inputs = [inputs[1], inputs[0]] + inputs[2:]

        super().__init__(
            kernel_layout,
            reordered_inputs,
            constant_args,
            None,
<<<<<<< HEAD
            op_overload=torch.ops.onednn._convolution_pointwise_.binary,
=======
            op_overload=torch.ops.mkldnn._convolution_pointwise_.binary,
            cpp_kernel_name="aoti_torch_cpu_mkldnn__convolution_pointwise_binary_"
            if config.abi_compatible
            else None,
>>>>>>> 890d75a2
        )
        # TODO: op.call: input[0] should be at::Tensor&
        self.cpp_op_schema = """
            at::Tensor&(
                at::Tensor& other_t,
                const at::Tensor& input_t,
                const at::Tensor& weight_t,
                const std::optional<at::Tensor>& bias_opt,
                at::IntArrayRef padding,
                at::IntArrayRef stride,
                at::IntArrayRef dilation,
                int64_t groups,
                c10::string_view binary_attr,
                std::optional<at::Scalar> alpha,
                std::optional<c10::string_view> unary_attr,
                torch::List<std::optional<at::Scalar>> unary_scalars,
                std::optional<c10::string_view> unary_algorithm)"""

        self.mutation_outputs = [
            MutationOutput(NoneLayout(inputs[0].get_device()), inputs[0], self),
            MutationOutput(NoneLayout(inputs[1].get_device()), inputs[1], self),
        ]

    def codegen(self, wrapper):
        if config.abi_compatible:
            wrapper.include_extra_header(
                "torch/csrc/inductor/aoti_torch/c/shim_mkldnn.h"
            )
            super().codegen(wrapper)
        else:
            wrapper.generate_extern_kernel_alloc_and_find_schema_if_needed(
                self.get_name(),
                self.python_kernel_name,
                self.cpp_kernel_name,
                self.codegen_args(),
                self.cpp_op_schema,
                self.cpp_kernel_key,
                self.cpp_kernel_overload_name,
                self.op_overload,
                [*self.inputs, *self.constant_args],
            )

    def get_unbacked_symbol_defs(self) -> OrderedSet[sympy.Symbol]:
        return OrderedSet()

    @classmethod
    def create(
        cls,
        x: "TensorBox",
        other: "TensorBox",
        weight: "TensorBox",
        bias: "TensorBox",
        padding_: List[int],
        stride_: List[int],
        dilation_: List[int],
        groups: int,
        binary_attr: str,
        binary_alpha: Optional[float],
        unary_attr: Optional[str],
        unary_scalars: Optional[List[Any]],
        unary_algorithm: Optional[str],
    ):
        (
            inputs,
            constant_args,
            _,
            req_stride_order,
        ) = _prepare_convolution_fusion_create(
            cls, x, weight, bias, padding_, stride_, dilation_, groups
        )
        other = cls.require_stride_order(other, req_stride_order)
        inputs.insert(1, other)
        constant_args = constant_args + [
            binary_attr,
            binary_alpha,
            unary_attr,
            may_convert_to_optional(unary_scalars),
            unary_algorithm,
        ]
        packed = ConvolutionBinaryInplace(
            kernel_layout=NoneLayout(inputs[1].get_device()),  # type: ignore[arg-type]
            inputs=inputs,
            constant_args=constant_args,
        )
        # This op mutates in place which means that the result is not the
        # target but rather the input that is being mutated
        # init reorders the inputs, so inputs[1] becomes packed.inputs[0]
        return packed.inputs[0]


class ConvolutionTransposeUnary(ExternKernelAlloc):
    def __init__(
        self,
        layout,
        inputs,
        constant_args=(),
    ) -> None:
        super().__init__(
            layout,
            inputs,
            constant_args,
            None,
<<<<<<< HEAD
            op_overload=torch.ops.onednn._convolution_transpose_pointwise.default,
=======
            op_overload=torch.ops.mkldnn._convolution_transpose_pointwise.default,
            cpp_kernel_name="aoti_torch_cpu_mkldnn__convolution_transpose_pointwise"
            if config.abi_compatible
            else None,
>>>>>>> 890d75a2
        )
        self.cpp_op_schema = """
            at::Tensor(
                const at::Tensor& input_t,
                const at::Tensor& weight_t,
                const std::optional<at::Tensor>& bias_opt,
                at::IntArrayRef padding,
                at::IntArrayRef output_padding,
                at::IntArrayRef stride,
                at::IntArrayRef dilation,
                int64_t groups,
                c10::string_view attr,
                torch::List<std::optional<at::Scalar>> scalars,
                std::optional<c10::string_view> algorithm)"""

    def codegen(self, wrapper):
        if config.abi_compatible:
            wrapper.include_extra_header(
                "torch/csrc/inductor/aoti_torch/c/shim_mkldnn.h"
            )
            super().codegen(wrapper)
        else:
            wrapper.generate_extern_kernel_alloc_and_find_schema_if_needed(
                self.get_name(),
                self.python_kernel_name,
                self.cpp_kernel_name,
                self.codegen_args(),
                self.cpp_op_schema,
                self.cpp_kernel_key,
            )

    @classmethod
    def create(
        cls,
        x: "TensorBox",
        weight: "TensorBox",
        bias: "TensorBox",
        padding_: List[int],
        output_padding_: List[int],
        stride_: List[int],
        dilation_: List[int],
        groups_: int,
        attr,
        scalars: Optional[List[Any]],
        algorithm,
    ):
        transposed = True
        (
            inputs,
            constant_args,
            kernel_layout,
            _,
        ) = _prepare_convolution_fusion_create(
            cls,
            x,
            weight,
            bias,
            padding_,
            stride_,
            dilation_,
            groups_,
            transposed,
            output_padding_,
        )
        constant_args = constant_args + [
            attr,
            may_convert_to_optional(scalars),
            algorithm,
        ]
        packed = ConvolutionTransposeUnary(
            layout=kernel_layout,
            inputs=inputs,
            constant_args=constant_args,
        )
        return _create_output_node(packed)


class QConvPointWisePT2E(ExternKernelAlloc):
    def __init__(
        self,
        layout,
        inputs,
        constant_args=(),
    ) -> None:
        """
        if bias is not None
            - inputs = [x, w, b, weight_scale, weight_zp]
            - const_args is: [stride, padding, dilation, groups, x_scale, x_zp, o_scale, o_zp,
              fp32_output, unary_attr, unary_scalars, unary_algorithm]
        else
            - inputs = [x, w, weight_scale, weight_zp]
            - const_args is: [bias, stride, padding, dilation, groups, x_scale, x_zp, o_scale, o_zp,
              fp32_output, unary_attr, unary_scalars, unary_algorithm]
        """
        self.has_bias = len(inputs) == 5
        super().__init__(
            layout,
            inputs,
            constant_args,
            None,
            op_overload=torch.ops.onednn.qconv2d_pointwise.default,
        )
        self.cpp_op_schema = """
            at::Tensor(
                at::Tensor act,
                double act_scale,
                int64_t act_zero_point,
                at::Tensor weight,
                at::Tensor weight_scales,
                at::Tensor weight_zero_points,
                std::optional<at::Tensor> bias,
                torch::List<int64_t> stride,
                torch::List<int64_t> padding,
                torch::List<int64_t> dilation,
                int64_t groups,
                double output_scale,
                int64_t output_zero_point,
                std::optional<c10::ScalarType> output_dtype,
                c10::string_view attr,
                torch::List<std::optional<at::Scalar>> scalars,
                std::optional<c10::string_view> algorithm)"""

    def codegen(self, wrapper):
        # Parser the inputs and constant
        # The raw_args setup can be skipped if there is a C shim implementation
        args = [x.codegen_reference() for x in self.inputs]
        const_arg_names = [
            "x_scale",
            "x_zero_point",
            "stride",
            "padding",
            "dilation",
            "groups",
            "output_scale",
            "output_zero_point",
            "output_dtype",
            "attr",
            "scalars",
            "algorithm",
        ]
        if not self.has_bias:
            const_arg_names.insert(2, "bias")
        const_args = list(self.codegen_const_args(const_arg_names))

        x = args[0]
        x_raw = self.inputs[0]
        packed_weight = args[1]
        packed_weight_raw = self.inputs[1]
        bias = args[2] if self.has_bias else const_args[2]
        bias_raw = self.inputs[2] if self.has_bias else self.constant_args[2]
        w_scale, w_zp = args[-2], args[-1]
        w_scale_raw, w_zp_raw = self.inputs[-2], self.inputs[-1]
        (
            x_scale,
            x_zp,
        ) = const_args[:2]
        (
            x_scale_raw,
            x_zp_raw,
        ) = self.constant_args[:2]
        (
            stride,
            padding,
            dilation,
            groups,
            o_scale,
            o_zp,
            output_dtype,
            unary_attr,
            unary_scalars,
            unary_algorithm,
        ) = const_args[-10:]
        (
            stride_raw,
            padding_raw,
            dilation_raw,
            groups_raw,
            o_scale_raw,
            o_zp_raw,
            output_dtype_raw,
            unary_attr_raw,
            unary_scalars_raw,
            unary_algorithm_raw,
        ) = self.constant_args[-10:]
        codegen_args = (
            x,
            x_scale,
            x_zp,
            packed_weight,
            w_scale,
            w_zp,
            bias,
            stride,
            padding,
            dilation,
            groups,
            o_scale,
            o_zp,
            output_dtype,
            unary_attr,
            unary_scalars,
            unary_algorithm,
        )
        raw_args = (
            x_raw,
            x_scale_raw,
            x_zp_raw,
            packed_weight_raw,
            w_scale_raw,
            w_zp_raw,
            bias_raw,
            stride_raw,
            padding_raw,
            dilation_raw,
            groups_raw,
            o_scale_raw,
            o_zp_raw,
            output_dtype_raw,
            unary_attr_raw,
            unary_scalars_raw,
            unary_algorithm_raw,
        )
        wrapper.generate_extern_kernel_alloc_and_find_schema_if_needed(
            self.get_name(),
            self.python_kernel_name,
            self.cpp_kernel_name,
            codegen_args,
            self.cpp_op_schema,
            self.cpp_kernel_key,
            op_overload=self.op_overload,
            raw_args=raw_args,
        )
        if isinstance(self.layout, Layout):
            self.codegen_size_asserts(wrapper)

    @classmethod
    def create(
        cls,
        qx: "TensorBox",
        x_scale: float,
        x_zero_point: int,
        qw: "TensorBox",  # qw
        w_scale: "TensorBox",
        w_zero_point: "TensorBox",
        bias: "TensorBox",
        stride: List[int],
        padding: List[int],
        dilation: List[int],
        groups: int,
        output_scale: float,
        output_zero_point: int,
        output_dtype,
        attr,
        scalars,
        algorithm,
    ):
        transposed = False
        output_padding = None
        (inputs, constant_args, kernel_layout, _) = _prepare_convolution_fusion_create(
            cls,
            qx,
            qw,
            bias,
            padding,
            stride,
            dilation,
            groups,
            transposed,
            output_padding,
        )
        # swap padding and stride to align with functional conv arg order
        if bias is None:
            constant_args[1], constant_args[2] = constant_args[2], constant_args[1]
        else:
            constant_args[0], constant_args[1] = constant_args[1], constant_args[0]

        w_scale.realize()
        w_zero_point.realize()
        inputs = inputs + [w_scale, w_zero_point]

        constant_args = (
            [
                x_scale,
                x_zero_point,
            ]
            + constant_args
            + [
                output_scale,
                output_zero_point,
                output_dtype,
                attr,
                may_convert_to_optional(scalars),
                algorithm,
            ]
        )

        assert output_dtype is not None
        if output_dtype in [torch.float32, torch.bfloat16]:
            # in _prepare_convolution_fusion_create, we use x.dtype (uint8) to create kernel_layout
            # if we set output_dtype is not None, the output buf should be output_dtype instead of uint8.
            kernel_layout.dtype = output_dtype

        return QConvPointWisePT2E(
            layout=kernel_layout,
            inputs=inputs,
            constant_args=constant_args,
        )


class QConvPointWiseBinaryPT2E(ExternKernelAlloc):
    def __init__(
        self,
        layout,
        inputs,
        constant_args=(),
    ) -> None:
        """
        Needs input/weight/output qparams
        if bias is not None
            - inputs = [x, w, b, accum, w_scale, w_zp]
            - const_args = [stride, padding, dilation, groups, x_scale, x_zp, accum_scale, accum_zp, o_scale, o_zp,
            fp32_output, binary_attr, aplha, unary_attr, unary_scalars, unary_algorithm]
        else
            - inputs = [x, w, accum, w_scale, w_zp]
            - const_args = const_args is: [bias, stride, padding, dilation, groups, x_scale, x_zp, accum_scale,
            accum_zp, o_scale, o_zp, fp32_output, binary_attr, aplha, unary_attr, unary_scalars, unary_algorithm]
        """
        self.has_bias = len(inputs) == 6
        self.idx_for_inplace_sum = 3 if self.has_bias else 2
        super().__init__(
            layout,
            inputs,
            constant_args,
            None,
            op_overload=torch.ops.onednn.qconv2d_pointwise.binary,
        )
        self.cpp_op_schema = """
            at::Tensor(
                at::Tensor act,
                double act_scale,
                int64_t act_zero_point,
                at::Tensor accum,
                double accum_scale,
                int64_t accum_zero_point,
                at::Tensor weight,
                at::Tensor weight_scales,
                at::Tensor weight_zero_points,
                std::optional<at::Tensor> bias,
                torch::List<int64_t> stride,
                torch::List<int64_t> padding,
                torch::List<int64_t> dilation,
                int64_t groups,
                double output_scale,
                int64_t output_zero_point,
                std::optional<c10::ScalarType> output_dtype,
                c10::string_view binary_attr,
                std::optional<at::Scalar> alpha,
                std::optional<c10::string_view> attr,
                torch::List<std::optional<at::Scalar>> scalars,
                std::optional<c10::string_view> algorithm)"""

    def codegen(self, wrapper):
        # Parser the inputs and constant
        # The raw_args setup can be skipped if there is a C shim implementation
        args = [x.codegen_reference() for x in self.inputs]
        const_arg_names = [
            "x_scale",
            "x_zero_point",
            "accum_scale",
            "accum_zero_point",
            "stride",
            "padding",
            "dilation",
            "groups",
            "output_scale",
            "output_zero_point",
            "output_dtype",
            "binary_attr",
            "alpha",
            "unary_attr",
            "unary_scalars",
            "unary_algorithm",
        ]
        if not self.has_bias:
            const_arg_names.insert(4, "bias")
        const_args = list(self.codegen_const_args(const_arg_names))

        x = args[0]
        x_raw = self.inputs[0]
        packed_weight = args[1]
        packed_weight_raw = self.inputs[1]
        bias = args[2] if self.has_bias else const_args[4]
        bias_raw = self.inputs[2] if self.has_bias else self.constant_args[4]
        accum, w_scale, w_zp = args[-3], args[-2], args[-1]
        accum_raw, w_scale_raw, w_zp_raw = (
            self.inputs[-3],
            self.inputs[-2],
            self.inputs[-1],
        )
        (
            x_scale,
            x_zp,
            accum_scale,
            accum_zp,
        ) = const_args[:4]
        (
            x_scale_raw,
            x_zp_raw,
            accum_scale_raw,
            accum_zp_raw,
        ) = self.constant_args[:4]
        (
            stride,
            padding,
            dilation,
            groups,
            o_scale,
            o_zp,
            output_dtype,
            binary_attr,
            alpha,
            unary_attr,
            unary_scalars,
            unary_algorithm,
        ) = const_args[-12:]
        (
            stride_raw,
            padding_raw,
            dilation_raw,
            groups_raw,
            o_scale_raw,
            o_zp_raw,
            output_dtype_raw,
            binary_attr_raw,
            alpha_raw,
            unary_attr_raw,
            unary_scalars_raw,
            unary_algorithm_raw,
        ) = self.constant_args[-12:]
        conv_args = (
            x,
            x_scale,
            x_zp,
            accum,
            accum_scale,
            accum_zp,
            packed_weight,
            w_scale,
            w_zp,
            bias,
            stride,
            padding,
            dilation,
            groups,
            o_scale,
            o_zp,
            output_dtype,
            binary_attr,
            alpha,
            unary_attr,
            unary_scalars,
            unary_algorithm,
        )
        raw_args = (
            x_raw,
            x_scale_raw,
            x_zp_raw,
            accum_raw,
            accum_scale_raw,
            accum_zp_raw,
            packed_weight_raw,
            w_scale_raw,
            w_zp_raw,
            bias_raw,
            stride_raw,
            padding_raw,
            dilation_raw,
            groups_raw,
            o_scale_raw,
            o_zp_raw,
            output_dtype_raw,
            binary_attr_raw,
            alpha_raw,
            unary_attr_raw,
            unary_scalars_raw,
            unary_algorithm_raw,
        )
        wrapper.generate_extern_kernel_alloc_and_find_schema_if_needed(
            self.get_name(),
            self.python_kernel_name,
            self.cpp_kernel_name,
            conv_args,
            self.cpp_op_schema,
            self.cpp_kernel_key,
            self.cpp_kernel_overload_name,
            op_overload=self.op_overload,
            raw_args=raw_args,
        )
        if isinstance(self.layout, Layout):
            self.codegen_size_asserts(wrapper)

    def get_mutation_names(self):
        return [self.inputs[self.idx_for_inplace_sum].get_name()]

    def get_unbacked_symbol_defs(self) -> OrderedSet[sympy.Symbol]:
        return OrderedSet()

    @classmethod
    def create(
        cls,
        qx: "TensorBox",
        x_scale,
        x_zero_point,
        qaccum: "TensorBox",
        accum_scale,
        accum_zero_point,
        qw: "TensorBox",  # packed_weight
        w_scale,
        w_zero_point,
        bias: "TensorBox",
        stride: List[int],
        padding: List[int],
        dilation: List[int],
        groups: int,
        output_scale: "TensorBox",
        output_zero_point: "TensorBox",
        output_dtype,
        binary_attr,
        alpha,
        unary_attr,
        unary_scalars,
        unary_algorithm,
    ):
        transposed = False
        output_padding = None
        (
            inputs,
            constant_args,
            kernel_layout,
            req_stride_order,
        ) = _prepare_convolution_fusion_create(
            cls,
            qx,
            qw,
            bias,
            padding,
            stride,
            dilation,
            groups,
            transposed,
            output_padding,
        )

        qaccum = cls.require_stride_order(qaccum, req_stride_order)
        inputs.append(qaccum)

        # swap padding and stride to align with functional conv arg order
        if bias is None:
            constant_args[1], constant_args[2] = constant_args[2], constant_args[1]
        else:
            constant_args[0], constant_args[1] = constant_args[1], constant_args[0]

        w_scale.realize()
        w_zero_point.realize()
        inputs = inputs + [w_scale, w_zero_point]
        constant_args = (
            [
                x_scale,
                x_zero_point,
                accum_scale,
                accum_zero_point,
            ]
            + constant_args
            + [
                output_scale,
                output_zero_point,
                output_dtype,
                binary_attr,
                alpha,
                unary_attr,
                may_convert_to_optional(unary_scalars),
                unary_algorithm,
            ]
        )

        assert (
            binary_attr == "sum"
        ), "For now, only post op sum is supported in QConvPointWiseBinaryPT2E."

        V.graph.mark_buffer_mutated(qaccum.get_name())
        packed = QConvPointWiseBinaryPT2E(
            layout=NoneLayout(qaccum.get_device()),
            inputs=inputs,
            constant_args=constant_args,
        )

        # Return accum since it has been inplace changed.
        return packed.inputs[packed.idx_for_inplace_sum]


class MKLPackedLinear(ExternKernelAlloc):
    def __init__(
        self,
        layout,
        inputs,
        constant_args=(),
    ) -> None:
        super().__init__(
            layout,
            inputs,
            constant_args,
            None,
            op_overload=torch.ops.mkl._mkl_linear.default,
        )
        self.cpp_op_schema = """
            at::Tensor(
                const at::Tensor& self,
                const at::Tensor& mkl_weight_t,
                const at::Tensor& origin_weight_t,
                const std::optional<at::Tensor>& bias_opt,
                const int64_t prepack_batch_size)"""

    def codegen(self, wrapper):
        wrapper.generate_extern_kernel_alloc_and_find_schema_if_needed(
            self.get_name(),
            self.python_kernel_name,
            self.cpp_kernel_name,
            self.codegen_args(),
            self.cpp_op_schema,
            self.cpp_kernel_key,
            op_overload=self.op_overload,
            raw_args=[*self.inputs, *self.constant_args],
        )

    @classmethod
    def create(cls, x, packed_w, orig_w, B, batch_size):
        x = cls.require_stride1(cls.realize_input(x))
        orig_w = cls.require_stride1(cls.realize_input(orig_w))
        *m, _ = x.get_size()
        oc, _ = orig_w.get_size()
        output_size = list(m) + [oc]
        output_stride = FlexibleLayout.contiguous_strides(output_size)
        inputs = [x, packed_w, orig_w]
        constant_args = [batch_size]
        if B is not None:
            inputs += [B]
        else:
            constant_args.insert(0, None)

        return MKLPackedLinear(
            layout=FixedLayout(
                x.get_device(), x.get_dtype(), output_size, output_stride
            ),
            inputs=inputs,
            constant_args=constant_args,
        )


class LinearUnary(ExternKernelAlloc):
    def __init__(
        self,
        layout,
        inputs,
        constant_args=(),
    ) -> None:
        super().__init__(
            layout,
            inputs,
            constant_args,
            None,
<<<<<<< HEAD
            op_overload=torch.ops.onednn._linear_pointwise.default,
=======
            op_overload=torch.ops.mkldnn._linear_pointwise.default,
            cpp_kernel_name="aoti_torch_cpu__linear_pointwise"
            if config.abi_compatible
            else None,
>>>>>>> 890d75a2
        )
        self.cpp_kernel_key = "linear_pointwise"
        self.cpp_op_schema = """
            at::Tensor(
                const at::Tensor& input_t,
                const at::Tensor& weight_t,
                const std::optional<at::Tensor>& bias_opt,
                c10::string_view attr,
                torch::List<std::optional<at::Scalar>> scalars,
                std::optional<c10::string_view> algorithm)"""

    def codegen(self, wrapper):
        if config.abi_compatible:
            wrapper.include_extra_header(
                "torch/csrc/inductor/aoti_torch/c/shim_mkldnn.h"
            )
            super().codegen(wrapper)
        else:
            wrapper.generate_extern_kernel_alloc_and_find_schema_if_needed(
                self.get_name(),
                self.python_kernel_name,
                self.cpp_kernel_name,
                self.codegen_args(),
                self.cpp_op_schema,
                self.cpp_kernel_key,
                op_overload=self.op_overload,
                raw_args=[*self.inputs, *self.constant_args],
                outputs=self.outputs,
            )

    @classmethod
    def create(cls, x, w, B, attr, scalars, algorithm):
        x = cls.require_contiguous(cls.realize_input(x))
        w = cls.require_contiguous(cls.realize_input(w))

        *m, ic = x.get_size()
        oc, ic = w.get_size()
        output_size = list(m) + [oc]
        output_stride = FlexibleLayout.contiguous_strides(output_size)
        inputs = [x, w]
        constant_args = [attr, scalars if scalars else [-1], algorithm]
        if B is not None:
            B = cls.require_contiguous(cls.realize_input(B))
            inputs.append(B)
        else:
            constant_args.insert(0, None)

        packed = LinearUnary(
            layout=FlexibleLayout(
                device=x.get_device(),
                dtype=x.get_dtype(),
                size=output_size,
            ),
            inputs=inputs,
            constant_args=constant_args,
        )
        return _create_output_node(packed)

    def apply_constraint(self):
        pass


class LinearBinary(ExternKernelAlloc):
    kernel = "torch.ops.onednn._linear_pointwise.binary"

    def __init__(
        self,
        layout,
        inputs,
        constant_args=(),
    ) -> None:
        super().__init__(
            layout,
            inputs,
            constant_args,
            None,
<<<<<<< HEAD
            op_overload=torch.ops.onednn._linear_pointwise.binary,
=======
            op_overload=torch.ops.mkldnn._linear_pointwise.binary,
            cpp_kernel_name="aoti_torch_cpu__linear_pointwise_binary"
            if config.abi_compatible
            else None,
>>>>>>> 890d75a2
        )
        self.cpp_op_schema = """
            at::Tensor(
                const at::Tensor& input_t,
                const at::Tensor& other_t,
                const at::Tensor& weight_t,
                const std::optional<at::Tensor>& bias_opt,
                c10::string_view attr)
        """

    def codegen(self, wrapper):
        if config.abi_compatible:
            wrapper.include_extra_header(
                "torch/csrc/inductor/aoti_torch/c/shim_mkldnn.h"
            )
            super().codegen(wrapper)
        else:
            wrapper.generate_extern_kernel_alloc_and_find_schema_if_needed(
                self.get_name(),
                self.python_kernel_name,
                self.cpp_kernel_name,
                self.codegen_args(),
                self.cpp_op_schema,
                self.cpp_kernel_key,
                self.cpp_kernel_overload_name,
                op_overload=self.op_overload,
                raw_args=[*self.inputs, *self.constant_args],
                outputs=self.outputs,
            )

    @classmethod
    def create(cls, x, y, w, B, attr):
        x = cls.require_contiguous(cls.realize_input(x))
        y = cls.require_contiguous(cls.realize_input(y))
        w = cls.require_contiguous(cls.realize_input(w))

        *m, ic = x.get_size()
        oc, ic = w.get_size()
        output_size = list(m) + [oc]
        output_stride = FlexibleLayout.contiguous_strides(output_size)
        inputs = [x, y, w]
        constant_args = [attr]
        if B is not None:
            B = cls.require_contiguous(cls.realize_input(B))
            inputs.append(B)
        else:
            constant_args.insert(0, B)

        packed = LinearBinary(
            layout=FlexibleLayout(
                device=x.get_device(),
                dtype=x.get_dtype(),
                size=output_size,
            ),
            inputs=inputs,
            constant_args=constant_args,
        )
        return _create_output_node(packed)

    def apply_constraint(self):
        pass


class QLinearPointwisePT2E(ExternKernelAlloc):
    def __init__(
        self,
        layout,
        inputs,
        constant_args=(),
        has_bias=True,
        x_scale_zp_are_tensors=False,
    ) -> None:
        """
        if bias is not None
            - inputs = [x, w, b, weight_scale, weight_zp]
            - const_args is: [x_scale, x_zp, o_scale, o_zp,
              fp32_output, unary_attr, unary_scalars, unary_algorithm]
        else
            - inputs = [x, w, weight_scale, weight_zp]
            - const_args is: [bias, x_scale, x_zp, o_scale, o_zp,
              fp32_output, unary_attr, unary_scalars, unary_algorithm]
        """
        self.has_bias = has_bias
        self.x_scale_zp_are_tensors = x_scale_zp_are_tensors
        super().__init__(
            layout,
            inputs,
            constant_args,
            None,
            op_overload=torch.ops.onednn.qlinear_pointwise.tensor
            if x_scale_zp_are_tensors
            else torch.ops.onednn.qlinear_pointwise.default,
        )
        x_scale_type_str, x_zp_type_str = (
            ("at::Tensor", "at::Tensor")
            if x_scale_zp_are_tensors
            else ("double", "int64_t")
        )
        self.cpp_op_schema = f"""
            at::Tensor(
                at::Tensor act,
                {x_scale_type_str} act_scale,
                {x_zp_type_str} act_zero_point,
                at::Tensor weight,
                at::Tensor weight_scales,
                at::Tensor weight_zero_points,
                std::optional<at::Tensor> bias,
                double output_scale,
                int64_t output_zero_point,
                std::optional<c10::ScalarType> output_dtype,
                c10::string_view post_op_name,
                torch::List<std::optional<at::Scalar>> post_op_args,
                c10::string_view post_op_algorithm)"""

    def codegen(self, wrapper):
        # Parser the inputs and constant
        # The raw_args setup can be skipped if there is a C shim implementation
        args = [x.codegen_reference() for x in self.inputs]
        const_args = []
        const_args.extend(self.codegen_const_args())

        x = args[0]
        x_raw = self.inputs[0]
        packed_weight = args[1]
        packed_weight_raw = self.inputs[1]
        bias = args[2] if self.has_bias else const_args[0]
        bias_raw = self.inputs[2] if self.has_bias else self.constant_args[0]
        w_scale, w_zp = args[-2], args[-1]
        w_scale_raw, w_zp_raw = self.inputs[-2], self.inputs[-1]
        if self.x_scale_zp_are_tensors:
            assert len(args) >= 4
            x_scale, x_zp = args[-4], args[-3]
            x_scale_raw, x_zp_raw = self.inputs[-4], self.inputs[-3]
            (
                o_scale,
                o_zp,
                output_dtype,
                unary_attr,
                unary_scalars,
                unary_algorithm,
            ) = const_args[-6:]
            (
                o_scale_raw,
                o_zp_raw,
                output_dtype_raw,
                unary_attr_raw,
                unary_scalars_raw,
                unary_algorithm_raw,
            ) = self.constant_args[-6:]
        else:
            assert len(const_args) >= 8
            (
                x_scale,
                x_zp,
                o_scale,
                o_zp,
                output_dtype,
                unary_attr,
                unary_scalars,
                unary_algorithm,
            ) = const_args[-8:]
            (
                x_scale_raw,
                x_zp_raw,
                o_scale_raw,
                o_zp_raw,
                output_dtype_raw,
                unary_attr_raw,
                unary_scalars_raw,
                unary_algorithm_raw,
            ) = self.constant_args[-8:]

        codegen_args = (
            x,
            x_scale,
            x_zp,
            packed_weight,
            w_scale,
            w_zp,
            bias,
            o_scale,
            o_zp,
            output_dtype,
            unary_attr,
            unary_scalars,
            unary_algorithm,
        )
        raw_args = (
            x_raw,
            x_scale_raw,
            x_zp_raw,
            packed_weight_raw,
            w_scale_raw,
            w_zp_raw,
            bias_raw,
            o_scale_raw,
            o_zp_raw,
            output_dtype_raw,
            unary_attr_raw,
            unary_scalars_raw,
            unary_algorithm_raw,
        )
        wrapper.generate_extern_kernel_alloc_and_find_schema_if_needed(
            self.get_name(),
            self.python_kernel_name,
            self.cpp_kernel_name,
            codegen_args,
            self.cpp_op_schema,
            self.cpp_kernel_key,
            self.cpp_kernel_overload_name,
            self.op_overload,
            raw_args,
        )
        if isinstance(self.layout, Layout):
            self.codegen_size_asserts(wrapper)

    @classmethod
    def create(
        cls,
        qx: "TensorBox",
        x_scale: float,
        x_zero_point: int,
        qw: "TensorBox",  # packed_weight
        w_scale: "TensorBox",
        w_zero_point: "TensorBox",
        bias: "TensorBox",
        output_scale: float,
        output_zero_point: int,
        output_dtype,
        post_op_name,
        post_op_args,
        post_op_algorithm,
    ):
        (inputs, constant_args, kernel_layout, _) = _prepare_linear_fusion_create(
            cls,
            qx,
            qw,
            bias,
        )

        if isinstance(x_scale, TensorBox) and isinstance(x_zero_point, TensorBox):
            x_scale.realize()
            x_zero_point.realize()
            inputs = inputs + [x_scale, x_zero_point]
            x_scale_zp_are_tensors = True
        else:
            assert isinstance(x_scale, float) and isinstance(x_zero_point, int)
            constant_args = constant_args + [x_scale, x_zero_point]
            x_scale_zp_are_tensors = False
        w_scale.realize()
        w_zero_point.realize()
        inputs = inputs + [w_scale, w_zero_point]
        constant_args = constant_args + [
            output_scale,
            output_zero_point,
            output_dtype,
            post_op_name,
            may_convert_to_optional(post_op_args),
            post_op_algorithm,
        ]

        assert output_dtype is not None
        if output_dtype in [torch.float32, torch.bfloat16]:
            # in _prepare_linear_fusion_create, we use x.dtype (uint8) to create kernel_layout
            # if we set fp32_output, the output buf should be dtype float32 instead of uint8.
            kernel_layout.dtype = output_dtype

        return QLinearPointwisePT2E(
            layout=kernel_layout,
            inputs=inputs,
            constant_args=constant_args,
            has_bias=(bias is not None),
            x_scale_zp_are_tensors=x_scale_zp_are_tensors,
        )


class QLinearPointwiseBinaryPT2E(ExternKernelAlloc):
    def __init__(
        self,
        layout,
        inputs,
        constant_args=(),
        has_bias=True,
        x_scale_zp_are_tensors=False,
    ) -> None:
        """
        if bias is not None
            - inputs = [x, w, b, weight_scale, weight_zp, x2]
            - const_args is: [x_scale, x_zp, o_scale, o_zp,
              fp32_output, binary_attr, aplha, unary_attr, unary_scalars, unary_algorithm]
        else
            - inputs = [x, w, weight_scale, weight_zp, x2]
            - const_args is: [bias, x_scale, x_zp, o_scale, o_zp,
              fp32_output, binary_attr, aplha, unary_attr, unary_scalars, unary_algorithm]
        """
        self.has_bias = has_bias
        self.x_scale_zp_are_tensors = x_scale_zp_are_tensors
        super().__init__(
            layout,
            inputs,
            constant_args,
            None,
            op_overload=torch.ops.onednn.qlinear_pointwise.binary_tensor
            if x_scale_zp_are_tensors
            else torch.ops.onednn.qlinear_pointwise.binary,
        )
        x_scale_type_str, x_zp_type_str = (
            ("at::Tensor", "at::Tensor")
            if x_scale_zp_are_tensors
            else ("double", "int64_t")
        )
        self.cpp_op_schema = f"""
            at::Tensor(
                at::Tensor act,
                {x_scale_type_str} act_scale,
                {x_zp_type_str} act_zero_point,
                at::Tensor weight,
                at::Tensor weight_scales,
                at::Tensor weight_zero_points,
                std::optional<at::Tensor> other,
                std::optional<at::Tensor> bias,
                double inv_output_scale,
                int64_t output_zero_point,
                std::optional<c10::ScalarType> output_dtype,
                double other_scale,
                int64_t other_zero_point,
                c10::string_view binary_post_op,
                double binary_alpha,
                c10::string_view unary_post_op,
                torch::List<std::optional<at::Scalar>> unary_post_op_args,
                c10::string_view unary_post_op_algorithm)"""

    def codegen(self, wrapper):
        # Parser the inputs and constant
        # The raw_args setup can be skipped if there is a C shim implementation
        args = [x.codegen_reference() for x in self.inputs]
        const_args = []
        const_args.extend(self.codegen_const_args())

        x = args[0]
        x_raw = self.inputs[0]
        packed_weight = args[1]
        packed_weight_raw = self.inputs[1]
        bias = args[2] if self.has_bias else const_args[0]
        bias_raw = self.inputs[2] if self.has_bias else self.constant_args[0]
        w_scale, w_zp, other = args[-3], args[-2], args[-1]
        w_scale_raw, w_zp_raw, other_raw = (
            self.inputs[-3],
            self.inputs[-2],
            self.inputs[-1],
        )
        if self.x_scale_zp_are_tensors:
            assert len(args) >= 5
            x_scale, x_zp = args[-5], args[-4]
            x_scale_raw, x_zp_raw = self.inputs[-5], self.inputs[-4]
            (
                o_scale,
                o_zp,
                output_dtype,
                other_scale,
                other_zp,
                binary_attr,
                alpha,
                unary_attr,
                unary_scalars,
                unary_algorithm,
            ) = const_args[-10:]
            (
                o_scale_raw,
                o_zp_raw,
                output_dtype_raw,
                other_scale_raw,
                other_zp_raw,
                binary_attr_raw,
                alpha_raw,
                unary_attr_raw,
                unary_scalars_raw,
                unary_algorithm_raw,
            ) = self.constant_args[-10:]
        else:
            assert len(const_args) >= 8
            (
                x_scale,
                x_zp,
                o_scale,
                o_zp,
                output_dtype,
                other_scale,
                other_zp,
                binary_attr,
                alpha,
                unary_attr,
                unary_scalars,
                unary_algorithm,
            ) = const_args[-12:]
            (
                x_scale_raw,
                x_zp_raw,
                o_scale_raw,
                o_zp_raw,
                output_dtype_raw,
                other_scale_raw,
                other_zp_raw,
                binary_attr_raw,
                alpha_raw,
                unary_attr_raw,
                unary_scalars_raw,
                unary_algorithm_raw,
            ) = self.constant_args[-12:]

        codegen_args = (
            x,
            x_scale,
            x_zp,
            packed_weight,
            w_scale,
            w_zp,
            other,
            bias,
            o_scale,
            o_zp,
            output_dtype,
            other_scale,
            other_zp,
            binary_attr,
            alpha,
            unary_attr,
            unary_scalars,
            unary_algorithm,
        )
        raw_args = (
            x_raw,
            x_scale_raw,
            x_zp_raw,
            packed_weight_raw,
            w_scale_raw,
            w_zp_raw,
            other_raw,
            bias_raw,
            o_scale_raw,
            o_zp_raw,
            output_dtype_raw,
            other_scale_raw,
            other_zp_raw,
            binary_attr_raw,
            alpha_raw,
            unary_attr_raw,
            unary_scalars_raw,
            unary_algorithm_raw,
        )
        wrapper.generate_extern_kernel_alloc_and_find_schema_if_needed(
            self.get_name(),
            self.python_kernel_name,
            self.cpp_kernel_name,
            codegen_args,
            self.cpp_op_schema,
            self.cpp_kernel_key,
            self.cpp_kernel_overload_name,
            self.op_overload,
            raw_args,
        )
        if isinstance(self.layout, Layout):
            self.codegen_size_asserts(wrapper)

    def get_mutation_names(self):
        binary_post_op = self.constant_args[-5]
        if binary_post_op == "sum":
            return [self.inputs[-1].get_name()]
        else:
            return []

    @classmethod
    def create(
        cls,
        qx: "TensorBox",
        x_scale: float,
        x_zero_point: int,
        qw: "TensorBox",  # packed_weight
        w_scale: "TensorBox",
        w_zero_point: "TensorBox",
        other: "TensorBox",
        bias: "TensorBox",
        output_scale: float,
        output_zero_point: int,
        output_dtype,
        other_scale,
        other_zp,
        binary_post_op,
        binary_alpha,
        unary_post_op,
        unary_post_op_args,
        unary_post_op_algorithm,
    ):
        (
            inputs,
            constant_args,
            kernel_layout,
            req_stride_order,
        ) = _prepare_linear_fusion_create(
            cls,
            qx,
            qw,
            bias,
        )

        if isinstance(x_scale, TensorBox) and isinstance(x_zero_point, TensorBox):
            x_scale.realize()
            x_zero_point.realize()
            inputs = inputs + [x_scale, x_zero_point]
            x_scale_zp_are_tensors = True
        else:
            assert isinstance(x_scale, float) and isinstance(x_zero_point, int)
            constant_args = constant_args + [x_scale, x_zero_point]
            x_scale_zp_are_tensors = False
        w_scale.realize()
        w_zero_point.realize()
        inputs = inputs + [w_scale, w_zero_point]
        if binary_post_op == "sum":
            other = cls.require_stride_order(other, req_stride_order)
        inputs.append(other)
        constant_args = constant_args + [
            output_scale,
            output_zero_point,
            output_dtype,
            other_scale,
            other_zp,
            binary_post_op,
            binary_alpha,
            unary_post_op,
            may_convert_to_optional(unary_post_op_args),
            unary_post_op_algorithm,
        ]

        if binary_post_op == "sum":
            V.graph.mark_buffer_mutated(other.get_name())
            packed = QLinearPointwiseBinaryPT2E(
                layout=NoneLayout(other.get_device()),
                inputs=inputs,
                constant_args=constant_args,
                has_bias=(bias is not None),
                x_scale_zp_are_tensors=x_scale_zp_are_tensors,
            )
            # Return other since it has been inplace changed.
            return packed.inputs[-1]

        assert output_dtype is not None
        if output_dtype in [torch.float32, torch.bfloat16]:
            # in _prepare_linear_fusion_create, we use x.dtype (uint8) to create kernel_layout
            # if we set fp32_output, the output buf should be dtype float32 instead of uint8.
            kernel_layout.dtype = output_dtype

        return QLinearPointwiseBinaryPT2E(
            layout=kernel_layout,
            inputs=inputs,
            constant_args=constant_args,
            has_bias=(bias is not None),
            x_scale_zp_are_tensors=x_scale_zp_are_tensors,
        )


class MkldnnRnnLayer(ExternKernelAlloc):
    def __init__(
        self,
        layout,
        inputs,
        constant_args=(),
    ) -> None:
        super().__init__(
            layout,
            inputs,
            constant_args,
            None,
            op_overload=torch.ops.aten.mkldnn_rnn_layer.default,
        )

    @classmethod
    def create(
        cls,
        x: "TensorBox",
        w0: "TensorBox",
        w1: "TensorBox",
        w2: "TensorBox",
        w3: "TensorBox",
        hx: "TensorBox",
        cx: "TensorBox",
        reverse: bool,
        batch_sizes: List[int],
        mode: int,
        hidden_size: int,
        num_layers: int,
        has_biases: bool,
        bidirectional: bool,
        batch_first: bool,
        train: bool,
    ):
        x = cls.require_stride1(cls.realize_input(x))
        # If batch_first, x has been permuted in lstm before entering the mkldnn_rnn_layer.
        # Make sure x is contiguous in batch_first case.
        x.freeze_layout()
        w0 = cls.require_stride1(cls.realize_input(w0))
        w1 = cls.require_stride1(cls.realize_input(w1))
        w2 = cls.require_stride1(cls.realize_input(w2))
        w3 = cls.require_stride1(cls.realize_input(w3))
        hx = cls.require_stride1(cls.realize_input(hx))
        hx.freeze_layout()
        cx = cls.require_stride1(cls.realize_input(cx))
        cx.freeze_layout()

        input_size = x.get_size()
        assert len(input_size) == 3, "Expect lstm input to be 3D"
        # batch_first is handled in the lstm OP. When entering
        # rnn_layer here, we'll always have batch_first = False
        seq_length, mini_batch, input_size = input_size
        output_shape = [seq_length, mini_batch, hidden_size]

        hy_shape = hx.get_size()
        cy_shape = cx.get_size()

        res: List[IRNode] = []

        inputs = [x, w0, w1, w2, w3, hx, cx]
        constant_args = [
            reverse,
            batch_sizes,
            mode,
            hidden_size,
            num_layers,
            has_biases,
            bidirectional,
            batch_first,
            train,
        ]

        packed = MkldnnRnnLayer(
            MultiOutputLayout(x.get_device()),
            inputs=inputs,
            constant_args=constant_args,
        )

        def get_strides_of_lstm_output(output_shape, batch_first):
            assert len(output_shape) == 3, "Expect output_shape to be 3D"
            return FlexibleLayout.contiguous_strides(output_shape)

        # C shim call requires all the outputs to be passed in, and thus the last
        # dummy return value is added.
        output_sizes = [output_shape, hy_shape, cy_shape, [1]]
        output_strides = [
            get_strides_of_lstm_output(output_shape, batch_first),
            FlexibleLayout.contiguous_strides(hy_shape),
            FlexibleLayout.contiguous_strides(cy_shape),
            [1],
        ]
        output_ir = [
            MultiOutput(
                FixedLayout(
                    x.get_device(),
                    x.get_dtype(),
                    output_size,
                    output_stride,
                ),
                packed,
                [(tuple, i)],
            )
            for i, (output_size, output_stride) in enumerate(
                zip(output_sizes, output_strides)
            )
        ]
        packed.outputs = output_ir

        return output_ir

    def codegen(self, wrapper):
        wrapper.include_extra_header("torch/csrc/inductor/aoti_torch/c/shim_mkldnn.h")
        return super().codegen(wrapper)<|MERGE_RESOLUTION|>--- conflicted
+++ resolved
@@ -253,14 +253,10 @@
             inputs,
             constant_args,
             None,
-<<<<<<< HEAD
             op_overload=torch.ops.onednn._convolution_pointwise.default,
-=======
-            op_overload=torch.ops.mkldnn._convolution_pointwise.default,
             cpp_kernel_name="aoti_torch_cpu_mkldnn__convolution_pointwise"
             if config.abi_compatible
             else None,
->>>>>>> 890d75a2
         )
         self.cpp_op_schema = """
             at::Tensor(
@@ -338,14 +334,10 @@
             inputs,
             constant_args,
             None,
-<<<<<<< HEAD
             op_overload=torch.ops.onednn._convolution_pointwise.binary,
-=======
-            op_overload=torch.ops.mkldnn._convolution_pointwise.binary,
             cpp_kernel_name="aoti_torch_cpu_mkldnn__convolution_pointwise_binary"
             if config.abi_compatible
             else None,
->>>>>>> 890d75a2
         )
         self.cpp_op_schema = """
             at::Tensor(
@@ -442,14 +434,10 @@
             reordered_inputs,
             constant_args,
             None,
-<<<<<<< HEAD
             op_overload=torch.ops.onednn._convolution_pointwise_.binary,
-=======
-            op_overload=torch.ops.mkldnn._convolution_pointwise_.binary,
             cpp_kernel_name="aoti_torch_cpu_mkldnn__convolution_pointwise_binary_"
             if config.abi_compatible
             else None,
->>>>>>> 890d75a2
         )
         # TODO: op.call: input[0] should be at::Tensor&
         self.cpp_op_schema = """
@@ -552,14 +540,10 @@
             inputs,
             constant_args,
             None,
-<<<<<<< HEAD
             op_overload=torch.ops.onednn._convolution_transpose_pointwise.default,
-=======
-            op_overload=torch.ops.mkldnn._convolution_transpose_pointwise.default,
             cpp_kernel_name="aoti_torch_cpu_mkldnn__convolution_transpose_pointwise"
             if config.abi_compatible
             else None,
->>>>>>> 890d75a2
         )
         self.cpp_op_schema = """
             at::Tensor(
@@ -1230,14 +1214,10 @@
             inputs,
             constant_args,
             None,
-<<<<<<< HEAD
             op_overload=torch.ops.onednn._linear_pointwise.default,
-=======
-            op_overload=torch.ops.mkldnn._linear_pointwise.default,
             cpp_kernel_name="aoti_torch_cpu__linear_pointwise"
             if config.abi_compatible
             else None,
->>>>>>> 890d75a2
         )
         self.cpp_kernel_key = "linear_pointwise"
         self.cpp_op_schema = """
@@ -1314,14 +1294,10 @@
             inputs,
             constant_args,
             None,
-<<<<<<< HEAD
             op_overload=torch.ops.onednn._linear_pointwise.binary,
-=======
-            op_overload=torch.ops.mkldnn._linear_pointwise.binary,
             cpp_kernel_name="aoti_torch_cpu__linear_pointwise_binary"
             if config.abi_compatible
             else None,
->>>>>>> 890d75a2
         )
         self.cpp_op_schema = """
             at::Tensor(
