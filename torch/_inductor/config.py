import os  # noqa: C101
import sys
from typing import Any, Callable, Dict, List, Optional, TYPE_CHECKING, Union

import torch
import torch._inductor.custom_graph_pass
from torch._environment import is_fbcode


def fx_graph_remote_cache_default() -> Optional[bool]:
    if os.environ.get("TORCHINDUCTOR_FX_GRAPH_REMOTE_CACHE") == "1":
        return True
    if os.environ.get("TORCHINDUCTOR_FX_GRAPH_REMOTE_CACHE") == "0":
        return False
    return None


def autotune_remote_cache_default() -> Optional[bool]:
    if os.environ.get("TORCHINDUCTOR_AUTOTUNE_REMOTE_CACHE") == "1":
        return True
    if os.environ.get("TORCHINDUCTOR_AUTOTUNE_REMOTE_CACHE") == "0":
        return False
    return None


# Enable auto_functionalized_v2 (enabled by default)
enable_auto_functionalized_v2 = (
    os.environ.get("TORCHDYNAMO_AUTO_FUNCTIONALIZED_V2", "0") == "1"
)

# add some debug printouts
debug = False

# Whether to disable a progress bar for autotuning
disable_progress = True

# Whether to enable printing the source code for each future
verbose_progress = False

# use fx aot graph codegen cache
fx_graph_cache = (
    os.environ.get("TORCHINDUCTOR_FX_GRAPH_CACHE", "0" if is_fbcode() else "1") == "1"
)

# use remote fx aot graph codegen cache
# False: Disables the cache
# True: Enables the cache
# None: Not set -- Off for OSS, JustKnobs based for internal
fx_graph_remote_cache: Optional[bool] = fx_graph_remote_cache_default()

# enable autotune local cache
autotune_local_cache = True

# enable autotune remote cache
# False: Disables the cache
# True: Enables the cache
# None: Not set -- Off for OSS, JustKnobs based for internal
autotune_remote_cache: Optional[bool] = autotune_remote_cache_default()

# Force disabled all inductor level caching -- This will override any other caching flag
force_disable_caches = os.environ.get("TORCHINDUCTOR_FORCE_DISABLE_CACHES") == "1"

# sleep in inductor for testing
sleep_sec_TESTING_ONLY: Optional[int] = None

# The default layout constraint for custom operators.
# This must be the name of one of the layout constraint tags
# (that is, one of {"needs_fixed_stride_order", "flexible_layout"}),
# If the custom op does not have a layout constraint tag already
# then we assume the following applies.
custom_op_default_layout_constraint = "needs_fixed_stride_order"

# The default layout constraint for user-defined triton kernels.
# See "The default layout constraint for custom operators" for options.
triton_kernel_default_layout_constraint = "flexible_layout"

# use cpp wrapper instead of python wrapper
cpp_wrapper = os.environ.get("TORCHINDUCTOR_CPP_WRAPPER", "0") == "1"

# codegen cpp wrapper code in an ABI compatible mode
abi_compatible = (
    os.environ.get("TORCHINDUCTOR_ABI_COMPATIBLE", "1" if is_fbcode() else "0") == "1"
)

c_shim_version = os.environ.get("TORCHINDUCTOR_C_SHIM_VERSION", "2")

# dead code elimination
dce = False

# assume weight tensors are fixed size
static_weight_shapes = True

# put correctness assertions in generated code
size_asserts = os.environ.get("TORCHINDUCTOR_SIZE_ASSERTS", "1") == "1"
nan_asserts = os.environ.get("TORCHINDUCTOR_NAN_ASSERTS") == "1"

# enable loop reordering based on input orders
pick_loop_orders = True

# reuse a kernel input as the output
inplace_buffers = True

# reuse a buffer for an unrelated purpose
allow_buffer_reuse = True

# Enable pooled allocations for non-output tensors
memory_planning = os.environ.get("TORCHINDUCTOR_MEMORY_PLANNING", "0") == "1"

# How to organize memory under memory_planning=True:
# - "none": do not try to pool storage, just reuse
# - "intermediates": all non-outputs share storage, outputs each get unique storage
# - "outputs": two pools, one for intermediates (freed on return) and one for outputs
# - "combined": a single pool for both intermediates and outputs
memory_pool = os.environ.get("TORCHINDUCTOR_MEMORY_POOL", "intermediates")

# codegen benchmark harness
benchmark_harness = True

# fuse pointwise into templates
epilogue_fusion = True

# do epilogue fusions before other fusions
epilogue_fusion_first = False

# enable pattern match+replace optimizations
pattern_matcher = True

# set to True to enable the back-to-back GEMM pass
b2b_gemm_pass = False

# register custom graph optimization pass hook. so far, pre/post passes are
# only applied before/after pattern_matcher in post_grad_passes.
#
# Implement CustomGraphPass to allow Inductor to graph compiled artifacts
# to which your custom passes have been applied:
post_grad_custom_pre_pass: torch._inductor.custom_graph_pass.CustomGraphPassType = None
post_grad_custom_post_pass: torch._inductor.custom_graph_pass.CustomGraphPassType = None

# Registers a custom joint graph pass.
joint_custom_pre_pass: Optional[Callable[[torch.fx.Graph], None]] = None
joint_custom_post_pass: Optional[Callable[[torch.fx.Graph], None]] = None

# Registers a custom pregrad pass. Note that the pre-grad IR is 1.
# non-functional, 2. non-normalized, and 3. prone to change. Ideally we should
# use post-grad passes.
pre_grad_custom_pass: Optional[Callable[[torch.fx.graph.Graph], None]] = None

# Registers a custom pass to be run right before fusion in Inductor scheduler.
# WARNING: Inductor scheduler IR is at prototype stage and subject to change,
# hence custom IR passes built on top of it might break in the future.
_pre_fusion_custom_pass: Optional[
    Callable[
        [List["torch._inductor.scheduler.BaseSchedulerNode"]],
        List["torch._inductor.scheduler.BaseSchedulerNode"],
    ]
] = None

# Deprecated
split_cat_fx_passes = True

# Optimize conv-batchnorm if batchnorm is in eval mode. Slightly reduces numerical stability.
efficient_conv_bn_eval_fx_passes = False

# Enable predispatch aten IR for export
is_predispatch = False

# Deprecated
group_fusion = False

# Deprecated
batch_fusion = True

# Pre grad fusion and options in order, set to empty dict to disable fusion.
# Call `torch._inductor.fx_passes.group_batch_fusion.list_group_batch_fusions()` to see available fusions.
# batch fusion options:
# batch_linear
# batch_linear_lhs
# batch_layernorm
# batch_tanh
# batch_relu
# batch_sigmoid

# split cat fusion options:
# normalization_pass
# remove_split_with_size_one_pass
# merge_getitem_cat_pass
# merge_stack_tahn_unbind
# merge_splits_pass
# mutate_cat_pass
# split_cat_pass
pre_grad_fusion_options: Dict[str, Dict[str, Any]] = {}

# Post grad fusion and options, set to empty dict to disable fusion.
# Call `torch._inductor.fx_passes.group_batch_fusion.list_group_batch_fusions(False)` to see available fusions.
post_grad_fusion_options: Dict[str, Dict[str, Any]] = {}

# enable reordering pass for improving memory locality
reorder_for_locality = True

# Scale down RBLOCK for better occupancy
dynamic_scale_rblock = os.environ.get("TORCHINDUCTOR_DYNAMIC_SCALE_RBLOCK", "1") == "1"

# this forces fusion for int_mm with mul. Needed when you want to avoid realizing the int32
# but the mul gets fused with other pointwise ops instead.
force_fuse_int_mm_with_mul = False

# for pattern torch.mm(a, b.to(dtype)) with cuda tensors,
# enable torch._inductor.kernel.mm.tuned_mixed_mm fused kernel.
# Autotune will compare perf with normal cast->then->mm option
use_mixed_mm = True

# enable runtime numeric check for pre/post grad fx passes
# floating point provides limited accuracy (about 7 decimal digits for single precision
# floating point numbers,about 16 decimal digits for double precision floating point numbers)
# according to PyTorch documentation.
# https://pytorch.org/docs/stable/notes/numerical_accuracy.html#batched-computations-or-slice-computations
fx_passes_numeric_check: Dict[str, Any] = {
    "pre_grad": False,
    "precision": 1e-4,
    "num_iterations": 1,
    "requires_optimizer": True,
}

# mixed_mm_choice can be used to control the behaviour for pattern torch.mm(a, b.to(dtype)) with cuda tensors.
# The fallback aten implementation is normal cast->then->mm option.
# If mixed_mm_choice is "default": this flag will be ignored.
# If mixed_mm_choice is "triton":
# - Always use torch._inductor.kernel.mm.tuned_mixed_mm's fused kernel.
# - Autotune will not compare with fallback.
# If mixed_mm_choice is "aten": always use the fallback aten implementation.
# If mixed_mm_choice is "heuristic":
# - Enables the heuristic.
# - If the heuristic decides to add a config, it will add the config as the first choice.
# - If autotune is disabled, this config will always be chosen.
# - If autotune is enabled, it will also compare with fallback aten implementation and fused kernel.
# The use_mixed_mm flag will be ignored if mixed_mm_choice != "default".
mixed_mm_choice = "heuristic"

# enable reordering pass for increasing overlap between compute and communication
reorder_for_compute_comm_overlap = False

# passes (in execution order) for increasing overlap between compute and communication
# for built-in passes, use string name; for user-defined passes, pass in the function handle
# WARNING: Inductor scheduler IR is at prototype stage and subject to change,
# hence custom IR passes built on top of it might break in the future.
reorder_for_compute_comm_overlap_passes = [
    "reorder_compute_for_overlap",
    "sink_waits",
    "raise_comms",
]

# runtime estimation function for ops
# for built-in estimation function, pass in "default"; for user-defined estimation function, pass in the function handle
estimate_op_runtime = "default"

# unit: GB/s, uni-directional P2P bandwidth per card
# default value is NVLink
intra_node_bw = 300

# unit: GB/s, uni-directional P2P bandwidth per node
# default value is InfiniBand
inter_node_bw = 25

# enable slow autotuning passes to select algorithms
max_autotune = os.environ.get("TORCHINDUCTOR_MAX_AUTOTUNE") == "1"

# enable slow autotuning passes to select pointwise/reductions algorithms
max_autotune_pointwise = os.environ.get("TORCHINDUCTOR_MAX_AUTOTUNE_POINTWISE") == "1"

# enable slow autotuning passes to select gemm algorithms
max_autotune_gemm = os.environ.get("TORCHINDUCTOR_MAX_AUTOTUNE_GEMM") == "1"

# force cublas and triton to use the same precision; cublas supports TF32 for matmul operations
# when m, n, k are multiples of 16, 16, 8, whereas triton supports TF32 for matmul operations
# for any combinations of m, n, k, regardless of their alignment. setting this flag will ensure
# that triton does not use TF32 wherever cublas would not use TF32
force_same_precision = (
    True if is_fbcode() else os.environ.get("TORCHINDUCTOR_FORCE_SAME_PRECISION") == "1"
)

# Specify candidate backends for gemm autotune.
# Possible choices are combinations of: ATen, Triton, CUTLASS, CK, CPP.
# ATen: default Pytorch ATen kernels.
# Triton: Triton templates defined in torch inductor (AMD and NVidia GPUs).
# CUTLASS: Cutlass templates and kernels (NVidia GPUs only).
# CK: Composable Kernel templates and kernels (AMD Instinct GPUs only).
# CPP: CPP templates and kernels for CPU.
max_autotune_gemm_backends = os.environ.get(
    "TORCHINDUCTOR_MAX_AUTOTUNE_GEMM_BACKENDS", "ATEN,TRITON,CPP"
).upper()

# As above, specify candidate backends for conv autotune.
# NB: in some cases for 1x1 convs we emit as matmul,
# which will use the backends of `max_autotune_gemm_backends`
max_autotune_conv_backends = os.environ.get(
    "TORCHINDUCTOR_MAX_AUTOTUNE_CONV_BACKENDS", "ATEN,TRITON"
).upper()


# Specify the size of the search space for GEMM autotuning.
# DEFAULT     - balance between compile time overhead and performance
# EXHAUSTIVE  - maximize performance
max_autotune_gemm_search_space = os.environ.get(
    "TORCHINDUCTOR_MAX_AUTOTUNE_GEMM_SEARCH_SPACE", "DEFAULT"
).upper()

# Whether we fall back to ATen or hard error when no matches are found during autotuning
autotune_fallback_to_aten = (
    os.environ.get("TORCHINDUCTOR_AUTOTUNE_FALLBACK_TO_ATEN", "1") == "1"
)

# the value used as a fallback for the unbacked SymInts
# that can appear in the input shapes (e.g., in autotuning)
unbacked_symint_fallback = 8192

# enable searching global and local cache regardless of `max_autotune`
search_autotune_cache = os.environ.get("TORCHINDUCTOR_SEARCH_AUTOTUNE_CACHE") == "1"

save_args = os.environ.get("TORCHINDUCTOR_SAVE_ARGS") == "1"

# We will disable creating subprocess for autotuning if this is False
autotune_in_subproc = os.environ.get("TORCHINDUCTOR_AUTOTUNE_IN_SUBPROC") == "1"

# The following three timeouts are applicable if autotune_in_subproc is True:

# Max time that a a valid benchmark result may take during autotuning
max_autotune_subproc_result_timeout_seconds = 60.0
# Additional time we allow subprocesses to terminate gracefully after the timeout until we send a SIGTERM
max_autotune_subproc_graceful_timeout_seconds = 1.0
# Additional time that we grant after a SIGTERM until we do a hard SIGKILL of subprocesses
max_autotune_subproc_terminate_timeout_seconds = 2.0

# If autotuning in subprocess, whether to use multiple devices
autotune_multi_device = os.environ.get("TORCHINDUCTOR_AUTOTUNE_MULTI_DEVICE") == "1"

coordinate_descent_tuning = (
    os.environ.get("TORCHINDUCTOR_COORDINATE_DESCENT_TUNING") == "1"
)
coordinate_descent_check_all_directions = (
    os.environ.get("TORCHINDUCTOR_COORDINATE_DESCENT_CHECK_ALL_DIRECTIONS") == "1"
)
coordinate_descent_search_radius = int(
    os.environ.get("TORCHINDUCTOR_COORDINATE_DESCENT_RADIUS", "1")
)

# AutoHeuristic is a framework that allows one to collect data from autotuning, use the data to learn a heuristic, and
# generate the learned heursitic to code which is shipped with the compiler
# Specify a list of comma separated optimizations to collect data for
autoheuristic_collect = os.environ.get("TORCHINDUCTOR_AUTOHEURISTIC_COLLECT", "")
# Specify a list of comma separated optimizations to use learned heuristics for
autoheuristic_use = os.environ.get("TORCHINDUCTOR_AUTOHEURISTIC_USE", "mixed_mm")


def run_autoheuristic(name: str) -> bool:
    return collect_autoheuristic(name) or use_autoheuristic(name)


def collect_autoheuristic(name: str) -> bool:
    return name in torch._inductor.config.autoheuristic_collect.split(",")


def use_autoheuristic(name: str) -> bool:
    return name in torch._inductor.config.autoheuristic_use.split(",")


# If set to "DEFAULT", this will use the default log path specified in autoheuristic.py.
# If set to another path, autoheuristic will instead log results to the given path.
autoheuristic_log_path = os.environ.get(
    "TORCHINDUCTOR_AUTOHEURISTIC_LOG_PATH", "DEFAULT"
)

# Disabled by default on ROCm, opt-in if model utilises NHWC convolutions
layout_opt_default = "1" if not torch.version.hip else "0"
layout_optimization = (
    os.environ.get("TORCHINDUCTOR_LAYOUT_OPTIMIZATION", layout_opt_default) == "1"
)

force_layout_optimization = os.environ.get("TORCHINDUCTOR_FORCE_LAYOUT_OPT", "0") == "1"


# Whether to keep the output strides the same as eager after layout optimization.
keep_output_stride = os.environ.get("TORCHINDUCTOR_KEEP_OUTPUT_STRIDE", "1") == "1"

# Enabling this will let compiler print warning messages if a generated triton
# kernel has inputs with mixed layouts.  This is helpful for perf debugging
# since kernel with mixed layout inputs may run much slower then one whose inputs
# have uniform layouts.
warn_mix_layout = os.environ.get("TORCHINDUCTOR_WARN_MIX_LAYOUT") == "1"

# control store vs recompute heuristic
# For fanouts, rematerialization can lead to exponential blowup. So, have
# smaller threshold
realize_reads_threshold = 4
realize_opcount_threshold = 30

# Threshold to prevent excessive accumulation of ops in one buffer during lowering
realize_acc_reads_threshold = 8

# fallback to eager for random/dropout, this is slow but useful for debugging
fallback_random = False

# automatically create fallbacks when encountering an unhandled op
implicit_fallbacks = True

# fuse even in cases without common reads
aggressive_fusion = False

# For each fused kernel in the wrapper, comment with the nodes that get fused.
# Useful for debugging fusion.
debug_fusion = os.environ.get("TORCHINDUCTOR_DEBUG_FUSION") == "1"
benchmark_fusion = os.environ.get("TORCHINDUCTOR_BENCHMARK_FUSION") == "1"
enabled_metric_tables = os.environ.get("TORCHINDUCTOR_ENABLED_METRIC_TABLES", "")
loop_ordering_after_fusion = (
    os.environ.get("TORCHINDUCTOR_LOOP_ORDERING_AFTER_FUSION", "0") == "1"
)

# For Triton Templates, select fastest of best template + epilogue vs best template + separate epilogue kernel
benchmark_epilogue_fusion = (
    os.environ.get("TORCHINDUCTOR_BENCHMARK_EPILOGUE_FUSION", "1") == "1"
)

# Take how many of the top triton kernels to benchmark epilogue
max_epilogue_benchmarked_choices = 1

# how many nodes to allow into a single fusion
max_fusion_size = 64

# max number of inputs to generate cat as a pointwise op with masked laods
max_pointwise_cat_inputs = 8

# replace small reductions with pointwise, disable with `= 1`
unroll_reductions_threshold = 8

# Add extra comments to output code (causes compile cache misses)
comment_origin = False

# Convert 1x1 convs into matmuls
conv_1x1_as_mm = False

# Enable split reductions for better utilization when the dimension
# being reduced over is large (by splitting it)
split_reductions = True

benchmark_kernel = os.environ.get("TORCHINDUCTOR_BENCHMARK_KERNEL", "0") == "1"

# Enable constant and index_expr folding
constant_and_index_propagation = True

# we always add constants into graph.constants without
# performing any constant-inlining optimization
always_keep_tensor_constants = False

# assert that indirect indexing does not read / write out of bounds
assert_indirect_indexing = True

# compute CSE bounds on variables that do not appear in the FX graph
compute_all_bounds = False

# enable the combo kernel that combines data-independent kernels (additional
# to foreach kernels) into a single one (Experimental)
combo_kernels = False
# benchmark combo kernels and only allow ones with perf gains
benchmark_combo_kernel = False
# combo_kernel autotuning options: 0 - disable, 1 - enable except for foreach,
# 2 - enable for all
combo_kernels_autotune = 1
# Enable masking for combining kernels of mixed sizes: 0 - disable, 1 - enable
# for all except for foreach, 2 - enable for all
combo_kernel_allow_mixed_sizes = 1
# Enable dynamic shapes for foreach kernels
combo_kernel_foreach_dynamic_shapes = False

# constant folding on the joint graph
joint_graph_constant_folding = True

# Enable indirect_indexing asserts for decompositions and lowerings
debug_index_asserts = False

# Mode to emulate pytorch eager numerics for lower precision (fp16, bf16)
# Pytorch eager computes bf16/fp16 by upcasting inputs to fp32 and downcasting after
# For multiple, fused pointwise nodes, inductor will elide the intermediary upcasts and downcasts
# Typically this should be closer to fp64 ref numerics. However, it can be useful for debugging
# to emulate the eager numerics.
emulate_precision_casts = False

# warnings intended for PyTorch developers, disable for point releases
is_nightly_or_source = "dev" in torch.__version__ or "git" in torch.__version__
developer_warnings = is_fbcode() or is_nightly_or_source

# This pattern matches a special usage of scatter
# 1. It's applied to a constant tensor
# 2. The index tensor has size 1 in the scatter dimension
# Such pattern generates a sparse matrix when the const tensor is all-zero.
# We can lower this pattern to a pointwise kernel for more fusion opportunities
# and saving memory footprint.
optimize_scatter_upon_const_tensor = (
    os.environ.get("TORCHINDUCTOR_OPTIMIZE_SCATTER_UPON_CONST_TENSOR", "1") == "1"
)


# The multiprocessing start method to use for inductor workers in the codecache.
# Can be "subprocess" or "fork".
def decide_worker_start_method() -> str:
    # TODO: For internal rollout, we use a killswitch to disable the "subprocess"
    # start method. The justknob check should not be performed at import, however,
    # so for fbcode, we assign worker_start_method to None below and call this method
    # lazily in async_compile.py. Remove this after "subprocess" rollout completes.
    if "TORCHINDUCTOR_WORKER_START" in os.environ:
        start_method = os.environ["TORCHINDUCTOR_WORKER_START"]
    elif is_fbcode() and not torch._utils_internal.justknobs_check(
        "pytorch/inductor:subprocess_parallel_compile"
    ):
        start_method = "fork"
    else:
        start_method = "subprocess"
    assert start_method in (
        "subprocess",
        "fork",
    ), f"Invalid start method: {start_method}"
    return start_method


# TODO: Set start method directly after internal rollout of "subprocess".
worker_start_method: Optional[str] = (
    None if is_fbcode() else decide_worker_start_method()
)

# Flags to turn on all_reduce fusion. These 2 flags should be automaticaly turned
# on by DDP and should not be set by the users.
_fuse_ddp_communication = False
_fuse_ddp_bucket_size = 25

# Flag to control which fusion passes to apply. Functions in the list will
# be applied in order. There are two different different fusion passes
# --"fuse_ddp_with_concat_op" and "fuse_ddp_with_coalesced_op". The default
# one is "fuse_ddp_with_concat_op". Users can also change this to a customized
# fusion function.
#
# The fusion currently does not support multiple DDP with different PG or
# data type. This feature will be added in the future PRs.
#
# "schedule_comm_wait" is used to delay the wait ops to maximize comm/comp
# overlapping. At this moment, this pass performs better than
# reorder_for_compute_comm_overlap_passes but we will add the logic of
# "schedule_comm_wait" in the future and remove the one here.
_fuse_ddp_communication_passes: List[Union[Callable[..., None], str]] = [
    "fuse_ddp_with_concat_op",
    "schedule_comm_wait",
]

_micro_pipeline_tp: bool = False


def parallel_compile_enabled_internally() -> bool:
    """
    TODO: Remove when parallel compiled is fully enabled internally. For rollout, use a
    knob to enable / disable. The justknob should not be performed at import, however.
    So for fbcode, we assign compile_threads to 'None' below and initialize lazily in
    async_compile.py.
    """
    ENABLE_PARALLEL_COMPILE_VERSION = 1

    jk_name = "pytorch/inductor:enable_parallel_compile_version"
    version = torch._utils_internal.justknobs_getval_int(jk_name)
    return ENABLE_PARALLEL_COMPILE_VERSION >= version


def decide_compile_threads() -> int:
    """
    Here are the precedence to decide compile_threads
    1. User can override it by TORCHINDUCTOR_COMPILE_THREADS.  One may want to disable async compiling by
       setting this to 1 to make pdb happy.
    2. Set to 1 if it's win32 platform
    3. decide by the number of CPU cores
    """
    if "TORCHINDUCTOR_COMPILE_THREADS" in os.environ:
        return int(os.environ["TORCHINDUCTOR_COMPILE_THREADS"])
    elif sys.platform == "win32":
        return 1
<<<<<<< HEAD
    elif is_fbcode():
=======
    elif is_fbcode() and not parallel_compile_enabled_internally():
>>>>>>> 47a515d2
        return 1
    else:
        cpu_count = (
            len(os.sched_getaffinity(0))
            if hasattr(os, "sched_getaffinity")
            else os.cpu_count()
        )
        assert cpu_count
        return min(32, cpu_count)


compile_threads = decide_compile_threads()

# gemm autotuning global cache dir
if is_fbcode():
    try:
        from libfb.py import parutil

        if __package__:
            global_cache_dir = parutil.get_dir_path(
                os.path.join(__package__.replace(".", os.sep), "fb/cache")
            )
        else:
            global_cache_dir = parutil.get_dir_path("fb/cache")
    except (ValueError, ImportError):
        global_cache_dir = None

else:
    global_cache_dir = None

# If kernel is fused, the name is generated from the origin node op names
# for larger kernels limit this
kernel_name_max_ops = 10

# Pad input tensors of matmul/bmm/addmm to leverage Tensor Cores in NVIDIA GPUs
shape_padding = os.environ.get("TORCHINDUCTOR_SHAPE_PADDING", "1") == "1"

# Control if we will do padding for pointwise/reductions
comprehensive_padding = (
    os.environ.get("TORCHINDUCTOR_COMPREHENSIVE_PADDING", "1") == "1"
)
pad_channels_last = False

# Disable comprehensive padding on the CPU
disable_padding_cpu = True

# The width of comprehensive padding, in bytes.
# CUDA max memory transaction size is 128 bytes for a warp.
padding_alignment_bytes = 128

# Threshold on the minimum stride that will be padded.
#
# Don't align a too small stride since that causes too much memory increase.
# Pad too small stride may also cause perf loss. We may result in many tiny data blocks
# with gaps in between. That causes less coalesced GPU memory access!
#
# Initially we pick 320 as the threshold since for alignement=16,
# that results in at most 5% memory cost.
#
# But later on we raise the threshold to 1024 to avoid interfere with persistent reduction.
# Let's say an inner reduction has a row size 513. Inductor will generate
# persistent reduction code.
# If we do padding, the strides are not contiguous any more. Inductor
# uses a much smaller threshold for persistent reduction in this case and
# generates potentially worse non-persistent reduction code.
#
# This change turns HF AllenaiLongformerBase amp training from a loss of 1.09x to a win of 1.05x.
# (baseline: 71.09ms, padding w/o this change: 77.38ms, padding with this change: 67.77ms)
padding_stride_threshold = 1024

# Enable padding outputs, even if they would not be padded in eager mode.
# By default, we use the same strides as eager mode.
pad_outputs = False

# Whether to treat output of the backward graph as user visible.
# For user visible outputs, inductor will make sure the stride matches with eager.
bw_outputs_user_visible = True

# Whether to always use shape padding if it is enabled and possible
force_shape_pad: bool = False

# Fx-based linear/matmul/bmm + permute/transpose vertical fusion
permute_fusion = os.environ.get("TORCHINDUCTOR_PERMUTE_FUSION", "0") == "1"

# Mark the wrapper call in PyTorch profiler
profiler_mark_wrapper_call = False

# Generate hook calls to torch._inductor.hooks.run_intermediate_hooks for
# every intermediate for which we can correlate it with an intermediate
# from the original FX graph
generate_intermediate_hooks = False

# Populate traceback field on IRNode; good for debugging why origin_node is
# not populated, or finding out where an IRNode was constructed
debug_ir_traceback = False

# used for debugging to make sure config is properly set
_raise_error_for_testing = False

_profile_var = os.environ.get("TORCHINDUCTOR_PROFILE", "")
profile_bandwidth = _profile_var != ""
profile_bandwidth_regex = "" if _profile_var == "1" else _profile_var
# Specify a file where we print out the profiling results.
# None means we do not dump results to a file.
profile_bandwidth_output = os.environ.get("TORCHINDUCTOR_PROFILE_OUTPUT", None)
# Switch to do_bench_using_profiling to exclude the CPU overheads
profile_bandwidth_with_do_bench_using_profiling = (
    os.environ.get("TORCHINDUCTOR_PROFILE_WITH_DO_BENCH_USING_PROFILING") == "1"
)


# TODO: remove later
disable_cpp_codegen = False


# Freezing will attempt to inline weights as constants in optimization
# and run constant folding and other optimizations on them. After freezing, weights
# can no longer be updated.
freezing: bool = os.environ.get("TORCHINDUCTOR_FREEZING", "0") == "1"

# Make freezing invalidate the eager Parameters of nn modules, to avoid memory overhead
# of potentially keeping multiple copies of weights.
freezing_discard_parameters: bool = False

# Kill switch for allowing temporary tensors to be allocated as stack arrays. Tests
# should be run with this flag both on and off to make sure we have coverage.
allow_stack_allocation: bool = (
    os.environ.get("TORCHINDUCTOR_STACK_ALLOCATION", "1" if is_fbcode() else "0") == "1"
)

# Enables an alternate DSO interface (the "minimal ArrayRef interface") intended
# to maximize performance for use cases that it can accommodate at the expense of
# generality. In brief:
# - inputs and outputs are ArrayRefTensor<T> (note that strides are required, but the
#   tensor must be contiguous)
# - constant handling is unchanged because it is not a per-inference-iteration bottleneck
#
# When the DSO is generated in this mode, the usual interface will also be supported,
# but performance for that interface may be degraded.
use_minimal_arrayref_interface: bool = False

# decompose some memory bound matmul/bmm to mul
decompose_mem_bound_mm: bool = False

# assume_aligned_inputs means that we assume that inputs will be aligned; we generate
# code using this assumption, and clone tensors before use if they aren't aligned.
# In the common case, most inputs will be aligned.
assume_aligned_inputs: bool = False

# For the user-written Triton kernels compiled with the model, ignore the unsupported
# arguments passed to the @triton.autotune in the user's code; this is unsafe, as
# ignoring the unsupported args may lead to unexpected autotuning behavior: don't
# set unless you know what you're doing.
unsafe_ignore_unsupported_triton_autotune_args: bool = False

# When True, we will check in scheduler.py _codegen that there are no "loops"
# in the call stack; that is to say, the same frame multiple times.  This
# ensures that a cProfile trace to this frame will be a straight line without
# any cycles.
check_stack_no_cycles_TESTING_ONLY: bool = False


# config specific to codegen/cpp.py
class cpp:
    # set to torch.get_num_threads()
    threads = -1

    # Do not generate loops when the condition doesn't hold, like:
    # for(long i0=4096; i0<4096; i0+=1)
    no_redundant_loops = (
        os.environ.get("TORCHINDUCTOR_CPP_NO_REDUNDANT_LOOPS", "1") == "1"
    )

    # Assume number of threads is dynamic, don't specialize thread number.
    # Kernels don't recompile on thread number changes with this flag on.
    # For single-threaded workload, turning it on would incur a slight
    # performance degradation.
    dynamic_threads = os.environ.get("TORCHINDUCTOR_CPP_DYNAMIC_THREADS", "0") == "1"

    simdlen: Optional[int] = None
    min_chunk_size = int(os.environ.get("TORCHINDUCTOR_CPP_MIN_CHUNK_SIZE", "4096"))
    cxx = (
        None,  # download gcc12 from conda-forge if conda is installed
        # "g++-12",
        # "g++-11",
        # "g++-10",
        # "clang++",
        os.environ.get("CXX", "clang++" if sys.platform == "darwin" else "g++"),
        # "g++.par",
    )
    # Allow kernel performance profiling via PyTorch profiler
    enable_kernel_profile = (
        os.environ.get("TORCHINDUCTOR_CPP_ENABLE_KERNEL_PROFILE", "0") == "1"
    )

    # enable weight prepacking to get a better performance; may lead to large memory footprint
    weight_prepack = os.environ.get("TORCHINDUCTOR_CPP_WEIGHT_PREPACK", "1") == "1"

    # Inject a bug into our relu implementation; useful for testing our repro
    # extraction and minification functionality.
    # Valid values: "compile_error", "runtime_error", "accuracy"
    inject_relu_bug_TESTING_ONLY: Optional[str] = None
    inject_log1p_bug_TESTING_ONLY: Optional[str] = None

    # If None, autodetect whether or not AVX512/AVX2 can be used.  Otherwise,
    # force usage as specified, without testing.
    vec_isa_ok: Optional[bool] = None

    # similar to config.triton.descriptive_names
    descriptive_names = "original_aten"

    # how many nodes to allow into a single horizontal fusion
    max_horizontal_fusion_size = int(
        os.environ.get("TORCHINDUCTOR_CPP_MAX_HORIZONTAL_FUSION_SIZE", "16")
    )

    # Make scatter_reduce fallback when reduce is sum to avoid performance regression
    # using atomic_add.
    fallback_scatter_reduce_sum = (
        os.environ.get("TORCHINDUCTOR_CPP_FALLBACK_SCATTER_REDUCE_SUM", "1") == "1"
    )

    # Use funsafe-math-optimizations when compiling
    enable_unsafe_math_opt_flag = (
        os.environ.get("TORCHINDUCTOR_CPP_ENABLE_UNSAFE_MATH_OPT_FLAG", "0") == "1"
    )

    # Use ffp-contract when compiling
    enable_floating_point_contract_flag = (
        os.environ.get("TORCHINDUCTOR_CPP_ENABLE_FLOATING_POINT_CONTRACT_FLAG", "0")
        == "1"
    )

    # Disable the tiling select heuristic
    enable_tiling_heuristics = (
        os.environ.get("TORCHINDUCTOR_CPP_ENABLE_TILING_HEURISTIC", "1") == "1"
    )

    # Maximal allowed number of slices on K-dim for a GEMM kernel. This controls
    # the maximal parallelism of K-slicing. Since K-slicing requires extra thread
    # synchronization and buffers,  the maximal number of slices is limited to
    # mitigate the sync overhead and memory usage.
    # When set to 0, the number of slices is unlimited.
    gemm_max_k_slices = int(os.environ.get("TORCHINDUCTOR_CPP_GEMM_MAX_K_SLICES", "1"))

    # For perf tuning and debugging purpose, configure the pre-defined cache blocking for
    # MxNxK dims respectively. The blockings are separated by comma and the unit is
    # the number of register blocks.
    # For example, "4,1,10" means 4 register blocks on M, 1 on N and 10 on K respectively.
    gemm_cache_blocking = os.environ.get("TORCHINDUCTOR_CPP_GEMM_CACHE_BLOCKING", None)

    # For perf tuning and debugging purpose, configure the pre-defined thread blocking factors for
    # MxNxK dims respectively. The factors are separated by comma and their product
    # should be the same as the total number of threads.
    # For example, if the total number of threads is 56, "7,4,2" means the work is
    # decomposed into 7x4x2 thread blocks along MxNxK of a GEMM.
    gemm_thread_factors = os.environ.get("TORCHINDUCTOR_CPP_GEMM_THREAD_FACTORS", None)

    # Whether to enable masked vectorization for the tail_loop.
    enable_loop_tail_vec = True


# config specific to codegen/triton.py
class triton:
    # Use cudagraphs on output code
    cudagraphs = os.environ.get("TORCHINDUCTOR_CUDAGRAPHS") == "1"

    # Use cudagraph trees for memory pooling if `cudagraphs` is True
    cudagraph_trees = True

    # Should we skip cudagraphing graphs with dynamic shape inputs
    # If False, we will re-record a graph for each unique set of shape inputs
    cudagraph_skip_dynamic_graphs = False

    # assertions not on the fast path, steady state
    slow_path_cudagraph_asserts = True

    # TODO - need to debug why this prevents cleanup
    cudagraph_trees_history_recording = False

    # Enable cudagraph support for mutated inputs from prior cudagraph pool
    cudagraph_support_input_mutation = False if is_fbcode() else True

    # Maximal number of allowed cudagraph re-record for a function and
    # a cudagraph node due to static input tensor address changes or
    # cudagraph managed tensor data pointer changed.
    # i.e., allow num_recording <= cudagraph_unexpected_rerecord_limit
    # note: we are conservative here and choose a large limit.
    cudagraph_unexpected_rerecord_limit = 128

    # Warn loudly when the number of cudagraphs due to dynamic shape
    # exceeds this limit
    cudagraph_dynamic_shape_warn_limit: Optional[int] = 50

    # synchronize after cudagraph invocation
    force_cudagraph_sync = False

    # always run cudagraphs in the eager warmup stage
    # instead of recording and executing cudagraphs
    force_cudagraphs_warmup = False

    # assertions on the fast path
    fast_path_cudagraph_asserts = False

    # skip warmup for cudagraph trees
    skip_cudagraph_warmup = False

    # Synchronize before and after every compiled graph.
    debug_sync_graph = False

    # Synchronize after every kernel launch, to help pinpoint bugs
    debug_sync_kernel = False

    # Always load full blocks (rather than broadcasting inside the block)
    dense_indexing = False

    # limit tiling dimensions
    max_tiles = 2

    # Prefer higher dimensional tilings. This simplifies indexing expressions, making
    # it easier to identify block pointers.
    prefer_nd_tiling: bool = False

    # use triton.autotune for pointwise ops with complex layouts
    # this should only be disabled for debugging/testing
    autotune_pointwise = True

    # max autotune gemm with cublasLt
    autotune_cublasLt = True

    # Tune the generated Triton kernels at compile time instead of first time they run
    # Setting to None means uninitialized
    autotune_at_compile_time: Optional[bool] = None

    # should we stop a fusion to allow better tiling?
    tiling_prevents_pointwise_fusion = True
    tiling_prevents_reduction_fusion = True

    # should we give different names to kernels
    # Note: This is orthogonal to descriptive_names - this is deciding whether
    # our triton kernel names should all be `triton_` (to maximize caching) or
    # whether they should be unique.
    unique_kernel_names = (
        os.environ.get("TORCHINDUCTOR_UNIQUE_KERNEL_NAMES", "1") == "1"
    )

    # should we put op names in kernel names
    # False: No special names (just triton__1, triton__2, etc.)
    # "torch": Maps to the fx op in the Dynamo graph (module name, method name, etc.)
    # "original_aten": Maps to the highest-level aten op (i.e. pre-decompositions)
    # "inductor_node": Maps to the node name in the FX graph passed to Inductor
    descriptive_names = "original_aten"

    # use alternate codegen for smaller reductions
    persistent_reductions = (
        os.environ.get("TORCHINDUCTOR_PERSISTENT_REDUCTIONS", "1") == "1"
    )

    # 0/False: disable
    # 1/True: enable, use tuning to pick between different subkernels
    # 2: enable, force using persistent reduction (for debugging)
    # 3: enable, force using non-persistent reduction (for debugging)
    multi_kernel = int(os.environ.get("TORCHINDUCTOR_MULTI_KERNEL", "0"))

    # hint to Triton when arguments are divisible by 16
    divisible_by_16 = True

    # Minimum RBLOCK to be used for a TritonSplitScanKernel
    # NOTE: This also indirectly controls the size of workspace buffer required
    min_split_scan_rblock = 256

    # Store the generated cubin files for cpp wrapper code to load
    store_cubin = False

    # the max number of spills we allow for the configs we benchmark.
    # Setting this to 0 means we skip a config if it spills even a single
    # register.
    # Setting it to a larger value allows a config spilling a small amount
    # of registers being benchmarked.
    #
    # NOTE: triton will always report >0 register spills for kernels using sin/cos.
    # (check this issue https://github.com/openai/triton/issues/1756 )
    # So far we see a fixed 8 spilled registers for kernels using sin/cos.
    # Raise the threshold to 16 to be safe.
    # We should revisit this once we understand more of the source of register spills.
    spill_threshold: int = 16

    # Generate code containing the newer tl.make_block_ptr() API for loads/store
    use_block_ptr = False

    # Inject a bug into our relu implementation; useful for testing our repro
    # extraction and minification functionality.
    # Valid values: "compile_error", "runtime_error", "accuracy"
    inject_relu_bug_TESTING_ONLY: Optional[str] = None

    # Whether to upcast float16 / bfloat16 to float32 in triton codegen (Experimental)
    codegen_upcast_to_fp32 = True


class aot_inductor:
    # AOTInductor output path
    # If an absolute path is specified, the generated lib files will be stored under the directory;
    # If a relative path is specified, it will be used as a subdirectory under the default caching path;
    # If not specified, a temp directory will be created under the default caching path.
    # If the specified path contains something like "model.so", the sub-string will be used
    # to name the generated library.
    output_path = ""

    debug_compile = os.environ.get("AOT_INDUCTOR_DEBUG_COMPILE", "0") == "1"

    debug_dump_consts_bin: bool = (
        os.environ.get("AOT_INDUCTOR_DEBUG_DUMP_CONSTS_BIN", "0") == "1"
    )

    # option for debug printing/saving for intermediate tensor values for aot inductor
    # 0: disable debug dumping
    # 1: enable saving intermediate tensor values
    # 2: enable printing intermediate tensor values
    # 3: enable printing kernel names only (useful for pinpointing troublesome kernels)
    debug_intermediate_value_printer = os.environ.get(
        "AOT_INDUCTOR_DEBUG_INTERMEDIATE_VALUE_PRINTER", "0"
    )

    # filtered nodes to be printed for debug values. Specify this option when debug_intermediate_value_printer is set to 2
    filtered_kernel_names = os.environ.get(
        "AOT_INDUCTOR_FILTERED_KERNELS_TO_PRINT", None
    )

    # Serialized tree spec for flattening inputs
    # TODO: Move this into metadata
    serialized_in_spec = ""

    # Serialized tree spec for flattening outputs
    # TODO: Move this into metadata
    serialized_out_spec = ""

    # flag to decide whether to create a submodule for constant graph.
    use_runtime_constant_folding: bool = False

    # flag to force weight to be appened to the shared library and mmaped  by the runtime
    # rather than embedded into the data section. Needed to support 1B+ parameter models
    force_mmap_weights: bool = False

    package: bool = False
    package_cpp_only: bool = False

    # Dictionary of metadata users might want to save to pass to the runtime.
    # TODO: Move this somewhere else, since it's no longer really a config
    metadata: Dict[str, str] = {}


class cuda:
    # CUDA arch to use for CUDA template kernel compilation.
    # e.g. "70", "75", "80", "90", etc.
    # When arch is None, Inductor uses torch.cuda.get_device_capability(0).
    arch: Optional[str] = None

    # CUDA version to use for CUDA template kernel compilation.
    # e.g. "11.4", "12.1", etc.
    # When version is None, Inductor uses torch.version.cuda.
    version: Optional[str] = None

    # Optimization level for the host compiler.
    compile_opt_level = "-O1"

    # Whether to enable device LTO (link-time-optimization).
    enable_cuda_lto = False

    # Whether to keep intermediate files dring compilation.
    enable_ptxas_info = False

    # Whether to enable debug info, e.g. line number, cutlass debug info.
    enable_debug_info = False

    # Whether to use fast math.
    use_fast_math = False

    # Path to the CUTLASS repo root directory.
    # The default path only works under PyTorch local development environment.
    cutlass_dir = os.environ.get(
        "TORCHINDUCTOR_CUTLASS_DIR",
        os.path.abspath(
            os.path.join(os.path.dirname(torch.__file__), "../third_party/cutlass/")
        ),
    )

    # Configures the maximum number of CUTLASS configs to profile in max_autotune.
    # By default it's None, so that all CUTLASS configs are tuned.
    # This is mainly used to reduce test time in CI.
    cutlass_max_profiling_configs: Optional[int] = None

    # Path to CUDA NVCC.
    # NVCC search order:
    # 1) cuda_cxx set in this config
    # 2) CUDACXX environment variable
    # 3) CUDA_HOME environment variable
    # 4) default system search PATH.
    cuda_cxx: Optional[str] = None

    # Minimum value of M*N*K to consider the CUTLASS backend for GEMM ops.
    cutlass_backend_min_gemm_size: int = 1

    # enable generation of inline standalone runner in CUDA CPP generated code
    # which allows to compile the generated code into a standalone executable.
    generate_test_runner: bool = (
        os.environ.get("INDUCTOR_CUDA_BACKEND_GENERATE_TEST_RUNNER_CODE", "1") == "1"
    )

    # Keep only Cutlass op configs which contain this regular expression pattern
    # Set this to "warpspecialized_cooperative_epi_tma" to enable only SM90 TMA Cutlass Kernels for large GEMMs
    cutlass_op_allowlist_regex: Optional[str] = None

    # Note: Names of Cutlass ops names can be obtained by calling
    # op.configuration_name() on a Cutlass op instance, for example those
    # returned from cutlass_utils.gen_ops() or the op argument passed to
    # CUTLASSGemmTemplate.render(...)

    # Filter Cutlass configs which contain this regular expression pattern
    # Set this to "pingpong" to avoid numerical issues
    # caused by the op ordering of the "pingpong" memory access
    # pattern used by some Cutlass Kernels.
    cutlass_op_denylist_regex: Optional[str] = "pingpong"


class rocm:
    # Offload arch list for device code compilation, e.g. ["gfx941", "gfx942"].
    # If empty, the `native` arch is used
    arch: List[str] = []

    # Enable the CK backend for CDNA2 and CDNA3 only (for now)
    # Processor name reference: https://llvm.org/docs/AMDGPUUsage.html#processors
    ck_supported_arch: List[str] = ["gfx90a", "gfx940", "gfx941", "gfx942"]

    # Optimization level, use to balance compilation speed and runtime performance
    compile_opt_level = "-O2"

    # Flag to keep debug information in compiled objects
    is_debug = False

    # Flag to keep intermediate files (assembly listings, preprocessed sources, etc.)
    save_temps = False

    # Flag to add `-ffast-math`` to compile flags
    use_fast_math = True

    # Flag to add `-fgpu-flush-denormals-to-zero` to compile flags
    flush_denormals = True

    # Flag to print register and LDS usage during compilation
    print_kernel_resource_usage = False

    # Path to ROCm installation, if None, use env variable ROCM_HOME.
    # In fbcode see triton/fb/TARGETS for how ROCM_HOME gets set.
    rocm_home: Optional[str] = None

    # Path to Composable Kernel library.
    # Install with `pip install git+https://github.com/rocm/composable_kernel@develop`.
    ck_dir = os.environ.get("TORCHINDUCTOR_CK_DIR")

    # Number of op instance choices to trade off between runtime perf and compilation time
    n_max_profiling_configs: Optional[int] = None

    # Flag to use a short list of CK instances which perform well across a variety of shapes.
    # Currently RCR and F16 only
    use_preselected_instances: bool = False


# Backend to use for CPU codegen either "cpp" or "triton" (experimental) or "halide" (experimental)
cpu_backend = "cpp"

# Backend to use for CUDA codegen either "triton" or "halide" (experimental)
cuda_backend = "triton"


class halide:
    # Base halide target to use for CPU devices
    cpu_target = "host"

    # Base halide target to use for CUDA devices
    gpu_target = "host-cuda"

    # Halide autoscheduler to use, choices are:
    # "Anderson2021" (gpu-only), "Li2018", "Adams2019" (cpu-only), or "Mullapudi2016" (cpu-only)
    scheduler_cuda = "Anderson2021"
    scheduler_cpu = "Adams2019"

    # Controls `no_asserts` flag passed to Halide target (warning: can false positive)
    asserts = False

    # Controls `debug` flag passed to Halide target
    debug = False

    # Enable (or fallback on) scan kernels such as cumsum
    # Halide autoschedulers struggle with these kernels
    scan_kernels = False


# create a directory containing lots of debug information
class trace:
    # master switch for all debugging flags below
    enabled = os.environ.get("TORCH_COMPILE_DEBUG", "0") == "1"

    # Save debug information to a temporary directory
    # If not specified, a temp directory will be created by system
    debug_dir: Optional[str] = None

    # Save python logger call >=logging.DEBUG
    debug_log = False

    # Save python logger call >=logging.INFO
    info_log = False

    # Save input FX graph (post decomps, pre optimization)
    fx_graph = True

    # Save FX graph after transformations
    fx_graph_transformed = True

    # Save TorchInductor IR before fusion pass
    ir_pre_fusion = True

    # Save TorchInductor IR after fusion pass
    ir_post_fusion = True

    # Copy generated code to trace dir
    output_code = True

    # SVG figure showing post-fusion graph
    graph_diagram = os.environ.get("INDUCTOR_POST_FUSION_SVG", "0") == "1"

    # SVG figure showing fx with fusion
    draw_orig_fx_graph = os.environ.get("INDUCTOR_ORIG_FX_SVG", "0") == "1"

    # We draw our fx graphs with the "record" shape attribute by default.
    # Sometimes, when the graph is very complex, we may hit dot errors like below:
    #   "flat edge between adjacent nodes one of which has a record shape -
    #    replace records with HTML-like labels"
    # and thus fail to generate a graph. So, let's give the user an option
    # to specify the shape attribute for the dot graph. For example, passing
    # INDUCTOR_DOT_GRAPH_SHAPE_SVG = "none" would let us generate HTML-like lables
    # to workaround the above failure.
    dot_graph_shape = os.environ.get("INDUCTOR_DOT_GRAPH_SHAPE_SVG", None)

    # If not None, this is the URL that saves the SVG files of the input/output
    # graph of each pass that changed the graph
    # The nodes that are being transformed in each pass will be colored in yellow
    # URL only supports local directory for now
    log_url_for_graph_xform = os.environ.get("INDUCTOR_LOG_URL_FOR_GRAPH_XFORM", None)

    # Store cProfile (see snakeviz to view)
    compile_profile = False

    # Upload the .tar.gz file
    # Needs to be overriden based on specific environment needs
    upload_tar: Optional[Callable[[str], None]] = None

    log_autotuning_results: bool = False


_save_config_ignore = [
    # workaround: "Can't pickle <function ...>"
    "trace.upload_tar",
    "joint_custom_pre_pass",
    "joint_custom_post_pass",
    "pre_grad_custom_pass",
]

_cache_config_ignore_prefix = [
    # trace functions are not relevant to config caching
    "trace",
    # uses absolute path
    "cuda.cutlass_dir",
    # not relevant
    "worker_start_method",
    "compile_threads",
    # see CustomGraphPass; these are handled specially
    "post_grad_custom_post_pass",
    "post_grad_custom_pre_pass",
]

# External callable for matmul tuning candidates
external_matmul: List[Callable[[torch.Tensor, torch.Tensor, torch.Tensor], None]] = []


class test_configs:
    force_extern_kernel_in_multi_template = False


if TYPE_CHECKING:
    from torch.utils._config_typing import *  # noqa: F401, F403

from torch.utils._config_module import install_config_module


# adds patch, save_config, etc
install_config_module(sys.modules[__name__])<|MERGE_RESOLUTION|>--- conflicted
+++ resolved
@@ -7,20 +7,21 @@
 from torch._environment import is_fbcode
 
 
-def fx_graph_remote_cache_default() -> Optional[bool]:
-    if os.environ.get("TORCHINDUCTOR_FX_GRAPH_REMOTE_CACHE") == "1":
+def _get_tristate_env(name: str) -> Optional[bool]:
+    value = os.environ.get(name)
+    if value == "1":
         return True
-    if os.environ.get("TORCHINDUCTOR_FX_GRAPH_REMOTE_CACHE") == "0":
+    if value == "0":
         return False
     return None
 
 
+def fx_graph_remote_cache_default() -> Optional[bool]:
+    return _get_tristate_env("TORCHINDUCTOR_FX_GRAPH_REMOTE_CACHE")
+
+
 def autotune_remote_cache_default() -> Optional[bool]:
-    if os.environ.get("TORCHINDUCTOR_AUTOTUNE_REMOTE_CACHE") == "1":
-        return True
-    if os.environ.get("TORCHINDUCTOR_AUTOTUNE_REMOTE_CACHE") == "0":
-        return False
-    return None
+    return _get_tristate_env("TORCHINDUCTOR_AUTOTUNE_REMOTE_CACHE")
 
 
 # Enable auto_functionalized_v2 (enabled by default)
@@ -248,6 +249,9 @@
     "sink_waits",
     "raise_comms",
 ]
+
+# enable operator reordering for peak memory optimization
+reorder_for_peak_memory = os.environ.get("TORCHINDUCTOR_REORDER_FOR_PEAK_MEMORY") == "1"
 
 # runtime estimation function for ops
 # for built-in estimation function, pass in "default"; for user-defined estimation function, pass in the function handle
@@ -577,11 +581,7 @@
         return int(os.environ["TORCHINDUCTOR_COMPILE_THREADS"])
     elif sys.platform == "win32":
         return 1
-<<<<<<< HEAD
-    elif is_fbcode():
-=======
     elif is_fbcode() and not parallel_compile_enabled_internally():
->>>>>>> 47a515d2
         return 1
     else:
         cpu_count = (
@@ -593,7 +593,8 @@
         return min(32, cpu_count)
 
 
-compile_threads = decide_compile_threads()
+# TODO: Set directly after internal rollout.
+compile_threads: Optional[int] = None if is_fbcode() else decide_compile_threads()
 
 # gemm autotuning global cache dir
 if is_fbcode():
