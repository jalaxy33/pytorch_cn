# mypy: allow-untyped-defs
import contextlib
import logging
import math
from functools import lru_cache
from typing import Any, Callable, cast, List, Optional, Set, Union
from unittest.mock import patch

import torch
import torch.utils

from ..._dynamo.utils import counters
from .. import config, ir, lowering as L
from ..kernel.mm_common import mm_args
from ..select_algorithm import DataProcessorTemplateWrapper
from ..utils import cache_on_self, has_free_symbols, parallel_num_threads
from ..virtualized import ops, V
from .cpp import get_export_declaration
from .cpp_micro_gemm import CppMicroGemmAMX, create_micro_gemm, LayoutType
from .cpp_template import CppTemplate
from .cpp_template_kernel import CppTemplateKernel
from .cpp_utils import (
    create_epilogue_with_attr,
    DTYPE_TO_CPP,
    GemmBlocking,
    get_gemm_template_output_and_compute_dtype,
)


log = logging.getLogger(__name__)

GEMM_TEMPLATE = r"""
{{template.header().getvalue()}}

{{micro_gemm.codegen_define(kernel)}}

{%- if x_scale is not none %}
    {%- set kernel_args = {"X": X, "W": W, "inp": inp, "x_scale": x_scale, "x_zp": x_zp, "w_scale": w_scale, "w_zp": w_zp,} %}
{%- else %}
    {%- set kernel_args = {"X": X, "W": W, "inp": inp} %}
{%- endif %}

extern "C" {{export_declaration}}
{{kernel.def_kernel(inputs=kernel_args, outputs={"Y": Y}, aliases=aliases)}}
{
    {{kernel.maybe_codegen_profile()}}
    constexpr int64_t num_threads = {{num_threads}};
    constexpr int64_t N = {{N}};
    constexpr int64_t K = {{K}};
    constexpr int64_t Mr = {{micro_gemm.register_blocking.block_m}};
    constexpr int64_t Nr = {{micro_gemm.register_blocking.block_n}};
    constexpr int64_t Kr = {{micro_gemm.register_blocking.block_k}};
    constexpr int64_t Nr_blocks = (N + Nr - 1) / Nr;
    constexpr int64_t Kr_blocks = (K + Kr - 1) / Kr;

{%- if is_dynamic_M %}
    const int64_t M = {{kernel.size(GemmOut, 0)}};
    const int64_t Mr_blocks = (M + Mr - 1) / Mr;
    {%- if num_threads > 1 %}
    int64_t Mt_blocks, Nt_blocks, Kt_blocks;
    mm_get_thread_blocking(num_threads, M, N, K, Mr, Nr, Kr, Mt_blocks, Nt_blocks, Kt_blocks);
    {%- else %}
    const auto Mt_blocks = Mr_blocks;
    const auto Nt_blocks = Nr_blocks;
    const auto Kt_blocks = Kr_blocks;
    {%- endif %}
    const int64_t Mc_blocks = Mt_blocks;
    const int64_t Nc_blocks = 1;
    const int64_t Kc_blocks = Kt_blocks;
    const int64_t num_Mc_blocks = (Mr_blocks + Mc_blocks - 1) / Mc_blocks;
    const int64_t num_Nc_blocks = Nr_blocks;
    const int64_t num_k_slices = (Kr_blocks + Kt_blocks - 1) / Kt_blocks;
{%- else %}
    constexpr int64_t M = {{kernel.size(GemmOut, 0)}};
    constexpr int64_t Mr_blocks = (M + Mr - 1) / Mr;
    constexpr int64_t Mt_blocks = {{template.thread_blocking().block_m}};
    constexpr int64_t Nt_blocks = {{template.thread_blocking().block_n}};
    constexpr int64_t Kt_blocks = {{template.thread_blocking().block_k}};
    constexpr int64_t Mc_blocks = {{template.cache_blocking().block_m}};
    constexpr int64_t Nc_blocks = {{template.cache_blocking().block_n}};
    constexpr int64_t Kc_blocks = {{template.cache_blocking().block_k}};
    constexpr int64_t num_Mc_blocks = (Mr_blocks + Mc_blocks - 1) / Mc_blocks;
    constexpr int64_t num_Nc_blocks = (Nr_blocks + Nc_blocks - 1) / Nc_blocks;
    constexpr int64_t num_k_slices = (Kr_blocks + Kt_blocks - 1) / Kt_blocks;
{%- endif %}

    // make sure all partitions are assigned
    {{kernel.assert_function}}(
        Mt_blocks * Nt_blocks * Kt_blocks * {{num_threads}} >= Mr_blocks * Nr_blocks * Kr_blocks,
        "Not all partitions are assigned."
    );

{%- if maybe_k_slicing %}
    std::unique_ptr<std::unique_ptr<{{DTYPE_TO_CPP[acc_buf_dtype]}}[]>[]> local_buf_ptrs;
    if (num_k_slices > 1) {
        local_buf_ptrs.reset(new std::unique_ptr<{{DTYPE_TO_CPP[acc_buf_dtype]}}[]>[num_Mc_blocks * num_Nc_blocks * num_k_slices]);
    }
{%- endif %}

{%- if num_threads > 1 %}
    #pragma omp parallel num_threads({{num_threads}})
    {
        const int tid = omp_get_thread_num();
        int64_t m_block_start, m_block_end, n_block_start, n_block_end, k_block_start, k_block_end;
        mm_get_thread_blocks(
            tid, Mr_blocks, Nr_blocks, Kr_blocks, Mt_blocks, Nt_blocks, Kt_blocks,
            m_block_start, m_block_end, n_block_start, n_block_end, k_block_start, k_block_end);
    {%- if maybe_k_slicing %}
        const int64_t k_group_id = tid / num_k_slices;
        const int64_t k_slice_id = tid % num_k_slices;
    {%- endif %}
{%- else %}
    {
        const int tid = 0;
        const int64_t m_block_start = 0;
        const int64_t m_block_end = Mr_blocks;
        const int64_t n_block_start = 0;
        const int64_t n_block_end = Nr_blocks;
        const int64_t k_block_start = 0;
        const int64_t k_block_end = Kr_blocks;
{%- endif %}
        {{ micro_gemm.codegen_init(kernel) }}
        for (int64_t mc = m_block_start; mc < m_block_end; mc += Mc_blocks) {
            const int64_t m_start = mc * Mr;
            const int64_t m_end = std::min(std::min(mc + Mc_blocks, m_block_end) * Mr, M);
            const int64_t m_size = m_end - m_start;
{%- if use_local_acc %}
    {%- set acc_buf_name = "local_acc_buf" %}
            {{ kernel.define_buffer(acc_buf_name, ["m_end - m_start", "Nc_blocks*Nr"], acc_buf_dtype) }}
{%- endif %}
            for (int64_t nc = n_block_start; nc < n_block_end; nc += Nc_blocks) {
                const int64_t n_start = nc * Nr;
                const int64_t n_end = std::min(std::min(nc + Nc_blocks, n_block_end) * Nr, N);
                const int64_t n_size = n_end - n_start;
                // NB: assume we pad N, nc_block_end won't exceed padded N here.
                const int64_t nc_block_end = std::min(nc + Nc_blocks, n_block_end);
{%- if use_local_acc %}
    {%- set acc = kernel.local_buffers[acc_buf_name] %}
                {{ kernel.reinit_buffer_if_null(acc_buf_name) }}
{%- else %}
    {%- set acc = kernel.slice_nd(GemmOut, [("m_start", "m_end"), ("n_start", "n_end")]) %}
{%- endif %}
                for (int64_t kc = k_block_start; kc < k_block_end; kc += Kc_blocks) {
                    int64_t k_start = kc * Kr;
                    int64_t k_end = std::min(std::min(kc + Kc_blocks, k_block_end) * Kr, K);
{%- set tile_X = kernel.slice_nd(X, [("m_start", "m_end"), ("k_start", "k_end")]) %}
                    for (int64_t nci = nc; nci < nc_block_end; nci++) {
{%- set acc_slice = kernel.slice_nd(acc, [(), ("(nci - nc)*Nr", "(nci - nc + 1)*Nr")]) %}
{%- set tile_W_3d = kernel.slice_nd(W, [("nci", "nci + 1"), ("k_start", "k_end"), ()]) %}
{%- set tile_W = kernel.view(tile_W_3d, ["k_end - k_start", micro_gemm.register_blocking.block_n]) %}
                        if (kc == k_block_start) {
                            {{ micro_gemm.codegen_call(kernel, tile_X, tile_W, acc_slice, accum=False)|indent(28, false) }}
                        } else {
                            {{ micro_gemm.codegen_call(kernel, tile_X, tile_W, acc_slice, accum=True)|indent(28, false) }}
                        }
                    }
                }
{%- if maybe_k_slicing %}
                if (num_k_slices > 1) {
                    const int64_t mxn_cache_block_id = (mc / Mc_blocks) * num_Nc_blocks + nc;
                    local_buf_ptrs[mxn_cache_block_id * num_k_slices + k_slice_id].reset({{ kernel.release_buffer(acc_buf_name) }});
                } else
{%- endif %}
                {
{%- set tile_Y = kernel.slice_nd(Y_2d, [("m_start", "m_end"), ("n_start", "n_end")]) %}
{%- set tile_acc = kernel.slice_nd(acc, [(), ("0", "n_end - n_start")]) %}
                    {{ kernel.store_output(
                        tile_Y, tile_acc, GemmOut, epilogue_nodes, offsets=("m_start", "n_start"), reindexers=reindexers
                    )|indent(20, false)
                    }}
                }
            }
        }
{%- if maybe_k_slicing %}
        if (num_k_slices > 1) {
            #pragma omp barrier
            for (int64_t mc = m_block_start; mc < m_block_end; mc += Mc_blocks) {
                // We slice M-dim and each thread in the k-slicing group works on a slice
                const int64_t m_start_unsliced = mc * Mr;
                const int64_t m_end_unsliced = std::min(std::min(mc + Mc_blocks, m_block_end) * Mr, M);
                const int64_t m_size_unsliced = m_end_unsliced - m_start_unsliced;
                const int64_t m_slice_size = (m_size_unsliced + num_k_slices - 1) / num_k_slices;
                const int64_t m_start = std::min(m_start_unsliced + m_slice_size * k_slice_id, m_end_unsliced);
                const int64_t m_end = std::min(m_start_unsliced + m_slice_size * (k_slice_id + 1), m_end_unsliced);
                const int64_t m_size = m_end - m_start;
                const int64_t m_offset = m_start - m_start_unsliced;
                for (int64_t nc = n_block_start; nc < n_block_end; nc += Nc_blocks) {
                    const int64_t n_start = nc * Nr;
                    const int64_t n_end = std::min(std::min(nc + Nc_blocks, n_block_end) * Nr, N);
                    const int64_t n_size = n_end - n_start;
                    const int64_t mxn_cache_block_id = (mc / Mc_blocks) * num_Nc_blocks + nc;
                    auto {{acc_buf_name}} = local_buf_ptrs[mxn_cache_block_id * num_k_slices].get();
                    for (int64_t other_slice = 1; other_slice < num_k_slices; other_slice++) {
                        auto other_acc = local_buf_ptrs[mxn_cache_block_id * num_k_slices + other_slice].get();
                        for (int64_t m = m_offset; m < m_offset + m_size; m++) {
                            #pragma omp simd
                            for (int64_t n = 0; n < n_size; n++) {
                                {{acc_buf_name}}[m*Nr + n] += other_acc[m*Nr + n];
                            }
                        }
                    }
    {%- set tile_acc_m_slice = kernel.slice_nd(tile_acc, [("m_offset", "m_offset + m_end - m_start"), ()]) %}
                    {{ kernel.store_output(
                        tile_Y, tile_acc_m_slice, GemmOut, epilogue_nodes, offsets=("m_start", "n_start"), reindexers=reindexers
                    )|indent(20, false)
                    }}
                }
            }
        }
{%- endif %}
        {{ micro_gemm.codegen_finalize(kernel) }}
    }
}
"""


def get_padded_n(n, block_n):
    return (n + block_n - 1) // block_n * block_n


class CppPackedGemmTemplate(CppTemplate):
    def __init__(
        self,
        input_nodes,
        layout: ir.Layout,
        num_threads: int,
        register_blocking: GemmBlocking,
        beta=1,
        alpha=1,
        has_bias=False,
        epilogue_creator: Optional[Callable[[ir.Buffer], ir.Pointwise]] = None,
    ) -> None:
        assert layout.dtype in [torch.float, torch.bfloat16, torch.half, torch.uint8]
        super().__init__(
            "packed_gemm",
            input_nodes,
            layout,
            num_threads,
            epilogue_creator=epilogue_creator,
        )
        self.beta = beta
        self.alpha = alpha
        self.has_bias = has_bias
        self.register_blocking = register_blocking
        m, n = layout.size
        _, k = input_nodes[0].get_size()
        self.m, self.n, self.k = m, n, k
        self.padded_n = get_padded_n(n, self.register_blocking.block_n)
        self.is_dynamic_M = has_free_symbols((m,))

    @cache_on_self
    def thread_blocking(self) -> GemmBlocking:
        """
        NOTE [Thread blocking in Cpp GEMM]
        We use simple heuristics to decide the thread blocking:
        1. Make sure all threads are occupied as much as possible.
        2. For (m, n) blocks, favor more square-sized thread blocks for better data reuse.
        3. If (m, n) blocks cannot occupy all the threads, we consider k-slicing.
        TODO(jgong5): allow tuning various blocking options
        """

        @lru_cache(maxsize=100)
        def get_factors(number):
            factors = []
            for i in range(int(number**0.5), 0, -1):
                if number % i == 0:
                    factors.append(number // i)
                    factors.append(i)
            return factors

        def get_blocking(m_factor, n_factor, k_factor, m_blocks, n_blocks, k_blocks):
            thread_block_k = math.ceil(k_blocks / k_factor)
            thread_block_n = math.ceil(n_blocks / n_factor)
            thread_block_m = math.ceil(m_blocks / m_factor)
            return GemmBlocking(thread_block_m, thread_block_n, thread_block_k)

        assert (
            not self.is_dynamic_M
        ), "Unable to determine thread blocking for dynamic M."
        register_blocking = self.register_blocking
        m_blocks = math.ceil(self.m / register_blocking.block_m)
        n_blocks = math.ceil(self.n / register_blocking.block_n)
        k_blocks = math.ceil(self.k / register_blocking.block_k)
        factors = get_factors(self.num_threads)
        assert len(factors) > 0

        if config.cpp.gemm_thread_factors is not None:
            factors = [int(i) for i in config.cpp.gemm_thread_factors.split(",")]
            assert len(factors) == 3
            assert math.prod(factors) == self.num_threads
            return get_blocking(
                factors[0], factors[1], factors[2], m_blocks, n_blocks, k_blocks
            )

        # we favor square-sized thread blocks for good data reuse
        def get_better_blocking(blocking, best_blocking):
            if best_blocking is None:
                best_blocking = blocking
            else:
                block_m_size = blocking.block_m * register_blocking.block_m
                block_n_size = blocking.block_n * register_blocking.block_n
                best_block_m_size = best_blocking.block_m * register_blocking.block_m
                best_block_n_size = best_blocking.block_n * register_blocking.block_n
                if blocking.block_k > best_blocking.block_k:
                    best_blocking = blocking
                elif (
                    blocking.block_k == best_blocking.block_k
                    and block_m_size + block_n_size
                    < best_block_m_size + best_block_n_size
                ):
                    best_blocking = blocking
            return best_blocking

        best_blocking = None
        # check if we can have a thread-blocking to occupy all threads without k-slicing
        for n_factor in factors:
            m_factor = self.num_threads // n_factor
            if n_blocks >= n_factor and m_blocks >= m_factor:
                blocking = get_blocking(
                    m_factor, n_factor, 1, m_blocks, n_blocks, k_blocks
                )
                best_blocking = get_better_blocking(blocking, best_blocking)

        if best_blocking is None:
            for k_factor in factors:
                if k_blocks >= k_factor and (
                    config.cpp.gemm_max_k_slices == 0
                    or k_factor <= config.cpp.gemm_max_k_slices
                ):
                    n_factors = get_factors(self.num_threads // k_factor)
                    for n_factor in n_factors:
                        m_factor = (self.num_threads // k_factor) // n_factor
                        if n_blocks >= n_factor and m_blocks >= m_factor:
                            blocking = get_blocking(
                                m_factor,
                                n_factor,
                                k_factor,
                                m_blocks,
                                n_blocks,
                                k_blocks,
                            )
                            best_blocking = get_better_blocking(blocking, best_blocking)

        if best_blocking is None:
            for n_factor in factors:
                m_factor = self.num_threads // n_factor
                if n_blocks >= n_factor or m_blocks >= m_factor:
                    blocking = get_blocking(
                        m_factor, n_factor, 1, m_blocks, n_blocks, k_blocks
                    )
                    best_blocking = get_better_blocking(blocking, best_blocking)

        assert best_blocking is not None
        return best_blocking

    @cache_on_self
    def cache_blocking(self) -> GemmBlocking:
        def get_cache_blocking(register_blocking, thread_blocking):
            Mr = register_blocking.block_m
            Nr = register_blocking.block_n
            Kr = register_blocking.block_k

            Mt_blocks = thread_blocking.block_m
            Nt_blocks = thread_blocking.block_n
            Kt_blocks = thread_blocking.block_k

            if config.cpp.gemm_cache_blocking is not None:
                blockings = [int(i) for i in config.cpp.gemm_cache_blocking.split(",")]
                assert len(blockings) == 3
                Mc_blocks, Nc_blocks, Kc_blocks = blockings
                return (
                    min(Mc_blocks, Mt_blocks),
                    min(Nc_blocks, Nt_blocks),
                    min(Kc_blocks, Kt_blocks),
                )

            # The ratios below are empirically determined to decide
            # the effective sizes of L1 and L2.
            # TODO: tune the factor here
            L1_limit_factor = 1
            L2_limit_factor = 0.5

            L1_cache_size = (
                torch._C._cpu._L1d_cache_size()
            )  # per core cache size in Bytes
            assert (
                L1_cache_size > 0
            ), f"Expect L1_cache_size > 0 but got {L1_cache_size}"
            L1 = L1_cache_size * L1_limit_factor

            L2_cache_size = (
                torch._C._cpu._L2_cache_size()
            )  # per core cache size in Bytes
            assert (
                L2_cache_size > 0
            ), f"Expect L2_cache_size > 0 but got {L2_cache_size}"
            L2 = L2_cache_size * L2_limit_factor

            def get_num_byte(dtype):
                return torch.tensor([], dtype=dtype).element_size()

            num_byte_A = get_num_byte(self.input_nodes[0].get_dtype())
            num_byte_B = get_num_byte(self.input_nodes[1].get_dtype())

            # NOTE [CPP GEMM Cache Blocking Algorithm]
            # Our overall strategy is to
            # 1) Make cache blocks of B L1-reside and reused by multiple rows of A, i.e. Mc.
            #    Here, B is Kc x Nr where Nr is a single register block. We use L1 size to
            #    decide Kc. We want to make Mc large enough to better reuse B.
            # 2) Make cache blocks of A L2-reside, which would limit Mc. We want to reuse A
            #    along N, where we have two sub-strategies (see notes below) to decide Mc and Nc.

            # Step 1: Decide Kc assuming B block is L1-reside.
            size_cache_B = Kr * Kt_blocks * Nr * num_byte_B
            Kc_blocks = Kt_blocks
            if size_cache_B > L1:
                Kc_blocks = math.floor(L1 / (Kr * Nr * num_byte_B))

            # Step 2: Decide Mc assuming A block is L2-reside.
            min_Mc_ratio = 2  # TODO(jgong5): something to tune?
            min_Mc_blocks = math.ceil(min_Mc_ratio * Mr / Nr)
            assert min_Mc_blocks >= 1
            Kt_bytes = Kt_blocks * Kr * num_byte_A
            if min_Mc_blocks * Mr * Kt_bytes < L2:
                # Strategy 1: A (Mc x Kt) resides in L2 and reused by all Nt
                # when Nc_blocks is kept 1. Mc should be large enough (>= min_Mc_blocks)
                # to reuse B (Kc x Nr) in L1. This makes C (Mc x Nr) small enough to reside
                # in L1.
                Mc_blocks = min(Mt_blocks, math.floor(L2 / (Mr * Kt_bytes)))
                Nc_blocks = 1
            else:
                # Strategy 2: Kt is too large to hold A (Mc x Kt) in L2, we reuse
                # A (Mc x Kc) in L2 by B (Kc x Nc). C (Mc x Nc) resides in L2.
                Mc_blocks = Mt_blocks
                Nc_blocks = min(math.ceil(Mc_blocks * Mr / Nr), Nt_blocks)
                Nc_bytes = Nc_blocks * Nr * 4  # assume C or acc is float32/int32
                Kc_bytes = Kc_blocks * Kr * num_byte_A
                if Mc_blocks * Mr * (Kc_bytes + Nc_bytes) > L2:
                    # The following is the solution for 4*Mc*Nc + Mc*Kc_bytes = L2,
                    # assuming Mc == Nc for good data reuse.
                    M_max = (math.sqrt(Kc_bytes * Kc_bytes + 16 * L2) - Kc_bytes) / 8
                    if M_max < Mc_blocks * Mr:
                        Mc_blocks = math.floor(M_max / Mr)
                        Nc_blocks = min(math.ceil(Mc_blocks * Mr / Nr), Nt_blocks)

            return Mc_blocks, Nc_blocks, Kc_blocks

        assert (
            not self.is_dynamic_M
        ), "Unable to determine cache blocking for dynamic M."
        register_blocking = self.register_blocking
        thread_blocking = self.thread_blocking()

        return GemmBlocking(*get_cache_blocking(register_blocking, thread_blocking))

    def log_blockings(self):
        log.debug(f"Register blocking: {self.register_blocking}")  # noqa: G004
        if self.is_dynamic_M:
            # thread and cache blockings are determined at runtime for dynamic shapes
            return
        log.debug(f"Cache blocking: {self.cache_blocking()}")  # noqa: G004
        thread_blocking = self.thread_blocking()
        log.debug(f"Thread blocking: {thread_blocking}")  # noqa: G004

        def get_occupancy():
            m_blocks = math.ceil(self.m / self.register_blocking.block_m)
            n_blocks = math.ceil(self.n / self.register_blocking.block_n)
            k_blocks = math.ceil(self.k / self.register_blocking.block_k)
            m = math.ceil(m_blocks / thread_blocking.block_m)
            n = math.ceil(n_blocks / thread_blocking.block_n)
            k = math.ceil(k_blocks / thread_blocking.block_k)
            return (m, n, k)

        log.debug(
            f"Number of threads: {self.num_threads}, occupancy: {get_occupancy()}"  # noqa: G004
        )

    def maybe_k_slicing(self):
        if self.num_threads == 1:
            return False
        if self.is_dynamic_M:
            # TODO(jgong5): perhaps use size hint to decide?
            return True
        register_blocking = self.register_blocking
        k_blocks = math.ceil(self.k / register_blocking.block_k)
        thread_blocking = self.thread_blocking()
        return k_blocks > thread_blocking.block_k

    @staticmethod
    def add_choices(
        choices,
        layout,
        input_nodes,
        beta=1,
        alpha=1,
        has_bias=False,
        trans_w=False,
        input_indices=None,
        epilogue_creator: Optional[Callable[[ir.Buffer], ir.Pointwise]] = None,
    ):
        if input_indices is None:
            input_indices = list(range(len(input_nodes)))

        def reorder_and_filter(inputs, layout_or_out):
            if has_bias:
                assert len(input_indices) >= 3
                # Assume the input order is [inp, x, w] and we reorder it to [x, w, inp]
                inp_idx = input_indices[0]
                x_idx = input_indices[1]
                w_idx = input_indices[2]
                return [
                    inputs[x_idx],
                    inputs[w_idx],
                    inputs[inp_idx],
                    *[inputs[idx] for idx in input_indices[3:]],
                ], layout_or_out
            else:
                assert len(input_indices) >= 2
                return [inputs[idx] for idx in input_indices], layout_or_out

        def maybe_to_dense(inputs, layout_or_out):
            new_inputs = list(inputs)
            if isinstance(inputs[1], torch.Tensor):
                W = inputs[1]
                new_inputs[1] = W.to_dense() if W.is_mkldnn else W
            return new_inputs, layout_or_out

        def normalize_shapes(inputs, layout_or_out):
            if not trans_w:
                return inputs, layout_or_out
            new_inputs = list(inputs)
            X = inputs[0]
            W = inputs[1]
            B = inputs[2] if len(inputs) > 2 else None
            if isinstance(W, ir.IRNode):
                if trans_w:
                    if not isinstance(W, ir.TensorBox):
                        W = ir.TensorBox(W)
                    W = L.permute(W, [1, 0])
            else:
                if trans_w:
                    assert isinstance(W, torch.Tensor)
                    W = W.transpose(0, 1)
            if B is not None:
                if isinstance(B, ir.IRNode):
                    if not isinstance(B, ir.TensorBox):
                        B = ir.TensorBox(B)
                    B = L.expand(B, (X.get_size()[0], B.get_size()[-1]))
                else:
                    assert isinstance(B, torch.Tensor)
                    B = B.expand(X.shape[0], B.shape[-1])
            new_inputs[1] = W
            if B is not None:
                new_inputs[2] = B
            return new_inputs, layout_or_out

        # TODO(jgong5): decide proper number of threads per problem size
        num_threads = parallel_num_threads()
        new_inputs, _ = normalize_shapes(
            *maybe_to_dense(*reorder_and_filter(input_nodes, layout))
        )
        m, n, k, *_ = mm_args(new_inputs[0], new_inputs[1])
        output_dtype, compute_dtype = get_gemm_template_output_and_compute_dtype(
            new_inputs[0].get_dtype()
        )
        micro_gemm = create_micro_gemm(
            "micro_gemm",
            m,
            n,
            k,
            input_dtype=new_inputs[0].get_dtype(),
            input2_dtype=new_inputs[1].get_dtype(),
            output_dtype=output_dtype,
            compute_dtype=compute_dtype,
            alpha=alpha,
            num_threads=num_threads,
        )
        assert micro_gemm is not None
        _, block_n, _ = micro_gemm.register_blocking
        padded_n = get_padded_n(n, block_n)

        def pack_weight(inputs, layout_or_out):
            W = inputs[1]
            new_inputs = list(inputs)
            blocked_w: Union[ir.IRNode, torch.Tensor] = W
            if isinstance(W, ir.IRNode):
                new_size = [padded_n // block_n, k, block_n]
                blocked_w = ir.Buffer(
                    W.get_name(),  # Borrow the registered buffer name
                    ir.FixedLayout(
                        W.get_device(),
                        W.get_dtype(),
                        new_size,
                        ir.FlexibleLayout.contiguous_strides(new_size),
                        0,
                    ),
                )
            else:
                blocked_w = (
                    torch.nn.functional.pad(W, (0, padded_n - n))
                    .reshape(k, padded_n // block_n, block_n)
                    .transpose(0, 1)
                    .contiguous()
                )
                if micro_gemm.get_b_layout() != LayoutType.NORMAL:
                    layout_str = (
                        "VNNI4"
                        if micro_gemm.get_b_layout() == LayoutType.VNNI4
                        else "VNNI2"
                    )
                    assert micro_gemm.get_b_layout() in [
                        LayoutType.VNNI2,
                        LayoutType.VNNI4,
                    ], f"We only support {layout_str} for now"
                    vnni_size = (
                        4 if micro_gemm.get_b_layout() == LayoutType.VNNI4 else 2
                    )
                    assert (
                        k % vnni_size == 0
                    ), f"k should be divisible by vnni_size for {layout_str} layout"
                    blocked_w = (
                        blocked_w.view(
                            padded_n // block_n, k // vnni_size, vnni_size, block_n
                        )
                        .transpose(-1, -2)
                        .contiguous()
                        .view(padded_n // block_n, k, block_n)
                    )
                # normalize stride to be "contiguous_strides" per size
                # this avoids the problems in L.view during template codegen
                new_stride = [1]
                for sz in reversed(blocked_w.shape[1:]):
                    new_stride.insert(0, new_stride[0] * sz)
                blocked_w = blocked_w.as_strided(blocked_w.shape, new_stride)
            new_inputs[1] = blocked_w

            def _is_int8_gemm(inputs):
                return (
                    isinstance(inputs[0], ir.IRNode)
                    and inputs[0].get_dtype() == torch.uint8
                ) or (
                    isinstance(inputs[0], torch.Tensor)
                    and inputs[0].dtype == torch.uint8
                )

            if _is_int8_gemm(new_inputs):
                BCompensate = None
                if isinstance(W, ir.IRNode):
                    BCompensate = V.graph.add_tensor_constant(
                        V.graph.constants[W.get_name() + "_BMatrixCompens"],
                        W.get_name() + "_BMatrixCompens",
                    )
                else:
                    BCompensate = torch.sum(W.to_dense().to(torch.float), dim=0)  # type: ignore[assignment]
                new_inputs.append(BCompensate)
            return new_inputs, layout_or_out

        def preprocessor(inputs, layout):
            return pack_weight(
                *normalize_shapes(*maybe_to_dense(*reorder_and_filter(inputs, layout)))
            )

        def postprocessor(output):
            if isinstance(output, ir.TensorBox):
                # prepack the weight as input to the template buffer
                template_buffer = ir.InputsKernel.unwrap_storage_for_input(output)
                assert isinstance(template_buffer, ir.CppTemplateBuffer)
                new_input_nodes, _ = reorder_and_filter(input_nodes, layout)

                W_node = new_input_nodes[1]
                assert W_node.get_name() in V.graph.constants
                W = V.graph.constants[W_node.get_name()]
                new_input_nodes[1] = W
                new_input_nodes, _ = pack_weight(
                    *normalize_shapes(*maybe_to_dense(new_input_nodes, layout))
                )

<<<<<<< HEAD
                candidate_nodes = [
                    node for node in input_nodes if node not in new_input_nodes
                ]
                for candidate_node in candidate_nodes:
                    # By using the new packed weight for the GEMM template, we can prune the
                    # old weight if it has no other users. This saves memory but makes the FX graph
                    # non-retraceable. To support retracing, we can add a repack node to the
                    # FX graph. For example:
                    # mkldnn._linear_pointwise <- repack_linear_wgt <- packed_wgt_for_template
                    wgt_tensor_users = 0
                    wgt_tensor = V.graph.constants[candidate_node.get_name()]
                    for node in reversed(V.graph.graph.nodes):
                        # Case may happen when the wgt tensor is used by more than 1 get_attr node
                        # https://github.com/pytorch/pytorch/issues/134998
                        if node.op == "get_attr" and hasattr(
                            V.graph.module, node.name
                        ):  # wgt might already be deleted
                            comp_tensor = getattr(V.graph.module, node.name)
                            if (
                                wgt_tensor.is_mkldnn == comp_tensor.is_mkldnn
                                and wgt_tensor.dtype == comp_tensor.dtype
                                and wgt_tensor.device == comp_tensor.device
                                and (
                                    (
                                        not wgt_tensor.is_mkldnn
                                        and (
                                            wgt_tensor.untyped_storage().data_ptr()
                                            == comp_tensor.untyped_storage().data_ptr()
                                        )
                                    )
                                    or (
                                        wgt_tensor.is_mkldnn
                                        and (
                                            torch.ops.mkldnn.data_ptr(wgt_tensor)
                                            == torch.ops.mkldnn.data_ptr(comp_tensor)
                                        )
=======
                # By using the new packed weight for the GEMM template, we can prune the
                # old weight if it has no other users. This saves memory but makes the FX graph
                # non-retraceable. To support retracing, we can add a repack node to the
                # FX graph. For example:
                # mkldnn._linear_pointwise <- repack_linear_wgt <- packed_wgt_for_template
                W_tensor_users = 0
                for node in reversed(V.graph.graph.nodes):
                    # Case may happen when the wgt tensor is used by more than 1 get_attr node
                    # https://github.com/pytorch/pytorch/issues/134998
                    if node.op == "get_attr" and hasattr(
                        V.graph.module, node.name
                    ):  # wgt might already be deleted
                        comp_tensor = getattr(V.graph.module, node.name)
                        if (
                            W.is_mkldnn == comp_tensor.is_mkldnn
                            and W.dtype == comp_tensor.dtype
                            and W.device == comp_tensor.device
                            and (
                                (
                                    not W.is_mkldnn
                                    and (
                                        W.untyped_storage().data_ptr()
                                        == comp_tensor.untyped_storage().data_ptr()
                                    )
                                )
                                or (
                                    W.is_mkldnn
                                    and (
                                        torch.ops.mkldnn.data_ptr(W)
                                        == torch.ops.mkldnn.data_ptr(comp_tensor)
>>>>>>> a73588e6
                                    )
                                )
                            ):
                                wgt_tensor_users += 1

                    for node in reversed(V.graph.graph.nodes):
                        # The wgt tensor has been used by only 1 get_attr node
                        # The get_attr node has only 1 user fx node
                        if (
                            node.name == candidate_node.get_name()
                            and len(node.users) == 1
                            and wgt_tensor_users == 1
                        ):
<<<<<<< HEAD
                            del V.graph.constants[node.name]
                            delattr(V.graph.module, node.name)
                            delattr(V.graph.graph.owning_module, node.name)
=======
                            W_tensor_users += 1

                for node in reversed(V.graph.graph.nodes):
                    # The wgt tensor has been used by only 1 get_attr node
                    # The get_attr node has only 1 user fx node
                    if (
                        node.name == W_node.get_name()
                        and len(node.users) == 1
                        and W_tensor_users == 1
                    ):
                        del V.graph.constants[node.name]
                        delattr(V.graph.module, node.name)
                        delattr(V.graph.graph.owning_module, node.name)
>>>>>>> a73588e6

                W_packed = new_input_nodes[1]
                W_packed_constant = V.graph.add_tensor_constant(W_packed)
                template_buffer.inputs[1] = ir.InputsKernel.unwrap_storage_for_input(
                    W_packed_constant
                )
            return output

        template = DataProcessorTemplateWrapper(
            CppPackedGemmTemplate,
            preprocessor,
            postprocessor,
            input_nodes=input_nodes,
            layout=layout,
            num_threads=num_threads,
            register_blocking=micro_gemm.register_blocking,
            beta=beta,
            alpha=alpha,
            has_bias=has_bias,
            epilogue_creator=epilogue_creator,
        )
        template.maybe_append_choice(choices)
        return template

    def render(  # type: ignore[override,return]
        self,
        kernel: CppTemplateKernel,
        template_buffer_node: Optional[ir.CppTemplateBuffer] = None,
        flag_template_buffer_has_other_users: Optional[bool] = None,
        epilogue_nodes: Optional[List[ir.IRNode]] = None,
        **kwargs,
    ) -> str:
        assert len(self.input_nodes) >= 2

        int8_gemm = self.input_nodes[0].get_dtype() == torch.uint8
        x_scale = None
        x_zp = None
        w_scale = None
        w_zp = None
        if int8_gemm:
            X, W = self.input_nodes[0], self.input_nodes[1]
            bias_idx = 2 if self.has_bias else 1
            inp = self.input_nodes[bias_idx] if self.has_bias else None
            x_scale = self.input_nodes[bias_idx + 1]
            x_zp = self.input_nodes[bias_idx + 2]
            w_scale = self.input_nodes[bias_idx + 3]
            w_zp = self.input_nodes[bias_idx + 4]
            Y = self.output_node
        else:
            X, W = self.input_nodes[0], self.input_nodes[1]
            Y = self.output_node
            inp = self.input_nodes[2] if self.has_bias else None

        template_buffer_has_other_users = None

        if template_buffer_node is not None:
            # Use the updated prepacked weight buffer
            W = template_buffer_node.inputs[1]
            Y = template_buffer_node

            assert flag_template_buffer_has_other_users is not None
            template_buffer_has_other_users = flag_template_buffer_has_other_users

        template_buffer = Y
        gemm_output_buffer = template_buffer

        epilogues: List[ir.IRNode] = []
        reindexers: List[Optional[Callable[[List[Any]], List[Any]]]] = []
        epilogue_creators: List[Callable[[ir.Buffer], ir.Pointwise]] = []
        fake_buffers: List[ir.Buffer] = []
        Y_aliases: Set[str] = set()

        use_local_acc = (
            self.layout.dtype != torch.float
            or int8_gemm
            or self.padded_n != self.n
            or self.maybe_k_slicing()
        )

        # TODO(jgong5): for int8 gemm, bias-add is handled outside of gemm template,
        # but we'd better move it here to align with fp.
        if inp is not None and self.beta != 0 and not int8_gemm:
            # add an epilogue for bias add
            def _bias_add_epilogue(buf):
                return create_epilogue_with_attr(
                    buf, "bias_add", other=inp, beta=self.beta, dtype=self.layout.dtype
                )

            epilogue_creators.append(_bias_add_epilogue)

        if self.epilogue_creator is not None:
            epilogue_creators.append(self.epilogue_creator)

        # When the GEMM output buffer is localized but it has users other than the epilogue nodes,
        # we need to copy the value in the GEMM output local buffer to a global buffer.
        def need_copy_from_local_to_global_buffer_epilogue(
            use_local_acc, template_buffer_has_other_users, epilogue_creators
        ):
            # The GEMM output buffer is a global buffer, thus copy is not needed.
            if not use_local_acc:
                return False

            # The possible value of template_buffer_has_other_users is (None, False, True)
            # It is None when generating the gemm template during autotune and it will have value during scheduler codegen.
            # extra copy_from_local_to_global_buffer_epilogue is not needed in either of the below two cases:
            #   1. template_buffer_has_other_users is None (i.e. when doing the codegen during autotune)
            #   2. template_buffer_has_other_users is False, which means it's safe to keep the value in the
            #       GEMM output buffer in local buffer only (no users outside of the epilogues will use its value).
            if not template_buffer_has_other_users:
                return False

            # When bias is not None or self.epilogue_creator is not None,
            # there will be epilogue_creators after the GEMM.
            # The GEMM output buffer is localized while
            # the output buffer of the epilogue_creators is a global buffer.
            if epilogue_creators:
                return False

            return True

        if need_copy_from_local_to_global_buffer_epilogue(
            use_local_acc, template_buffer_has_other_users, epilogue_creators
        ):

            def copy_from_local_to_global_buffer_epilogue(input_buffer: ir.Buffer):
                dtype = self.layout.dtype
                input_loader = input_buffer.make_loader()

                def copy_inner(index):
                    input = input_loader(index)
                    result = ops.to_dtype(input, dtype)
                    return result

                return ir.Pointwise(
                    device=input_buffer.get_device(),
                    dtype=self.layout.dtype,
                    inner_fn=copy_inner,
                    ranges=input_buffer.get_size(),
                )

            epilogue_creators.append(copy_from_local_to_global_buffer_epilogue)

        # NOTE [How CPP GEMM template epilogues are organized]
        #   gemm_output_buffer
        #     --> zero or more in-template epilogues (created by `epilogue_creators`) -->
        #   template_buffer
        #     --> zero or more out-of-template epilogues (`epilogue_nodes`) -->
        #   Y
        if epilogue_creators:
            gemm_output_name = "buf_GemmOut"
            gemm_output_buffer = ir.Buffer(gemm_output_name, template_buffer.layout)
            current_input_buffer = gemm_output_buffer
            for i, creator in enumerate(epilogue_creators):
                if i == len(epilogue_creators) - 1:
                    buffer_name = template_buffer.get_name()
                else:
                    buffer_name = f"buf_GemmOut_epilogue_{i}"
                epilogues.append(
                    ir.ComputedBuffer(
                        name=buffer_name,
                        layout=template_buffer.layout,
                        data=creator(current_input_buffer),
                    )
                )
                fake_buffers.append(current_input_buffer)
                Y_aliases.add(current_input_buffer.get_name())
                reindexers.append(None)
                if i < len(epilogue_creators) - 1:
                    current_input_buffer = ir.Buffer(
                        buffer_name, template_buffer.layout
                    )

        Y_2d: Union[ir.Buffer, ir.ReinterpretView] = Y

        if epilogue_nodes:
            epilogues.extend(epilogue_nodes)
            assert Y.get_numel() == epilogues[-1].get_numel()
            Y = cast(ir.Buffer, epilogues[-1])

            if not template_buffer_has_other_users:
                Y_aliases.add(template_buffer.get_name())

            if (
                Y.get_size() == template_buffer.get_size()
                and Y.get_stride() == template_buffer.get_stride()
            ):
                reindexers.extend([None] * len(epilogue_nodes))
                Y_2d = Y
            else:
                # From template_buffer to Y_ordered (ordered by stride decreasingly, in dense format), for example:
                #   template_buffer:
                #       size (324, 512), stride (512, 1)
                #   Y_ordered (ordered by stride decreasingly, in dense format):
                #       size (1, 18, 18, 512), stride (165888, 9216, 512, 1)
                stride_order = list(
                    ir.get_stride_order(V.graph.sizevars.size_hints(Y.get_stride()))
                )
                fill_order = ir.stride_order2fill_order(stride_order)
                reversed_fill_order = list(reversed(fill_order))
                size_with_stride_ordered_decreasingly = [
                    Y.get_size()[i] for i in reversed_fill_order
                ]
                reshape_reindex = ir.View.dynamic_reshape_indexer(
                    size_with_stride_ordered_decreasingly, template_buffer.get_size()
                )

                # From Y_ordered (ordered by stride decreasingly, in dense format) to Y, for example:
                #   Y_ordered (ordered by stride decreasingly, in dense format):
                #       size (1, 18, 18, 512), stride (165888, 9216, 512, 1)
                #   Y:
                #       size (1, 18, 18, 512), stride (165888, 1, 9216, 512)
                from_stride_ordered_decreasingly_to_Y_order = [
                    (len(stride_order) - 1) - stride_order[i]
                    for i in range(len(stride_order))
                ]
                stride_reindex = ir.same_reorder(
                    from_stride_ordered_decreasingly_to_Y_order
                )

                reindexer = ir.fuse_reindexing(stride_reindex, reshape_reindex)
                reindexers.extend([reindexer] * len(epilogue_nodes))  # type: ignore[list-item]
                if isinstance(Y, ir.BaseView):
                    storage = ir.StorageBox(Y.unwrap_view())
                else:
                    assert isinstance(Y, ir.Buffer)
                    storage = ir.StorageBox(Y)
                Y_2d = ir.ReinterpretView(storage, template_buffer.get_layout())

        output_dtype, compute_dtype = get_gemm_template_output_and_compute_dtype(
            X.get_dtype()
        )
        micro_gemm = create_micro_gemm(
            f"{kernel.kernel_name}_micro_gemm",
            self.m,
            self.n,
            self.k,
            input_dtype=X.get_dtype(),
            input2_dtype=W.get_dtype(),
            output_dtype=output_dtype,
            compute_dtype=compute_dtype,
            alpha=self.alpha,
            num_threads=self.num_threads,
        )
        assert micro_gemm is not None
        assert self.register_blocking == micro_gemm.register_blocking
        self.log_blockings()
        if isinstance(micro_gemm, CppMicroGemmAMX):
            counters["inductor"]["cpp_micro_gemm_amx_counter"] += 1

        options = dict(
            X=X,
            W=W,
            inp=inp,
            Y=Y,
            N=self.n,
            K=self.k,
            PADDED_N=self.padded_n,
            GemmOut=gemm_output_buffer,
            aliases={alias: Y.get_name() for alias in Y_aliases},
            beta=self.beta,
            alpha=self.alpha,
            num_threads=self.num_threads,
            micro_gemm=micro_gemm,
            is_dynamic_M=self.is_dynamic_M,
            template=self,
            kernel=kernel,
            export_declaration=get_export_declaration(),
            epilogue_nodes=epilogues,
            reindexers=reindexers,
            Y_2d=Y_2d,
            use_local_acc=use_local_acc,
            maybe_k_slicing=self.maybe_k_slicing(),
            x_scale=x_scale,
            x_zp=x_zp,
            w_scale=w_scale,
            w_zp=w_zp,
            acc_buf_dtype=torch.int32 if int8_gemm else torch.float,
            DTYPE_TO_CPP=DTYPE_TO_CPP,
        )
        with contextlib.ExitStack() as stack:
            for buf in fake_buffers:
                stack.enter_context(
                    patch.object(V.graph, "get_dtype", self._fake_get_dtype(buf))
                )
            return self._template_from_string(GEMM_TEMPLATE).render(**options)<|MERGE_RESOLUTION|>--- conflicted
+++ resolved
@@ -675,7 +675,6 @@
                     *normalize_shapes(*maybe_to_dense(new_input_nodes, layout))
                 )
 
-<<<<<<< HEAD
                 candidate_nodes = [
                     node for node in input_nodes if node not in new_input_nodes
                 ]
@@ -685,8 +684,8 @@
                     # non-retraceable. To support retracing, we can add a repack node to the
                     # FX graph. For example:
                     # mkldnn._linear_pointwise <- repack_linear_wgt <- packed_wgt_for_template
-                    wgt_tensor_users = 0
-                    wgt_tensor = V.graph.constants[candidate_node.get_name()]
+                    W_tensor_users = 0
+                    candidate_tensor = V.graph.constants[candidate_node.get_name()]
                     for node in reversed(V.graph.graph.nodes):
                         # Case may happen when the wgt tensor is used by more than 1 get_attr node
                         # https://github.com/pytorch/pytorch/issues/134998
@@ -695,59 +694,27 @@
                         ):  # wgt might already be deleted
                             comp_tensor = getattr(V.graph.module, node.name)
                             if (
-                                wgt_tensor.is_mkldnn == comp_tensor.is_mkldnn
-                                and wgt_tensor.dtype == comp_tensor.dtype
-                                and wgt_tensor.device == comp_tensor.device
+                                candidate_tensor.is_mkldnn == comp_tensor.is_mkldnn
+                                and candidate_tensor.dtype == comp_tensor.dtype
+                                and candidate_tensor.device == comp_tensor.device
                                 and (
                                     (
-                                        not wgt_tensor.is_mkldnn
+                                        not candidate_tensor.is_mkldnn
                                         and (
-                                            wgt_tensor.untyped_storage().data_ptr()
+                                            candidate_tensor.untyped_storage().data_ptr()
                                             == comp_tensor.untyped_storage().data_ptr()
                                         )
                                     )
                                     or (
-                                        wgt_tensor.is_mkldnn
+                                        candidate_tensor.is_mkldnn
                                         and (
-                                            torch.ops.mkldnn.data_ptr(wgt_tensor)
+                                            torch.ops.mkldnn.data_ptr(candidate_tensor)
                                             == torch.ops.mkldnn.data_ptr(comp_tensor)
                                         )
-=======
-                # By using the new packed weight for the GEMM template, we can prune the
-                # old weight if it has no other users. This saves memory but makes the FX graph
-                # non-retraceable. To support retracing, we can add a repack node to the
-                # FX graph. For example:
-                # mkldnn._linear_pointwise <- repack_linear_wgt <- packed_wgt_for_template
-                W_tensor_users = 0
-                for node in reversed(V.graph.graph.nodes):
-                    # Case may happen when the wgt tensor is used by more than 1 get_attr node
-                    # https://github.com/pytorch/pytorch/issues/134998
-                    if node.op == "get_attr" and hasattr(
-                        V.graph.module, node.name
-                    ):  # wgt might already be deleted
-                        comp_tensor = getattr(V.graph.module, node.name)
-                        if (
-                            W.is_mkldnn == comp_tensor.is_mkldnn
-                            and W.dtype == comp_tensor.dtype
-                            and W.device == comp_tensor.device
-                            and (
-                                (
-                                    not W.is_mkldnn
-                                    and (
-                                        W.untyped_storage().data_ptr()
-                                        == comp_tensor.untyped_storage().data_ptr()
-                                    )
-                                )
-                                or (
-                                    W.is_mkldnn
-                                    and (
-                                        torch.ops.mkldnn.data_ptr(W)
-                                        == torch.ops.mkldnn.data_ptr(comp_tensor)
->>>>>>> a73588e6
                                     )
                                 )
                             ):
-                                wgt_tensor_users += 1
+                                W_tensor_users += 1
 
                     for node in reversed(V.graph.graph.nodes):
                         # The wgt tensor has been used by only 1 get_attr node
@@ -755,27 +722,11 @@
                         if (
                             node.name == candidate_node.get_name()
                             and len(node.users) == 1
-                            and wgt_tensor_users == 1
+                            and W_tensor_users == 1
                         ):
-<<<<<<< HEAD
                             del V.graph.constants[node.name]
                             delattr(V.graph.module, node.name)
                             delattr(V.graph.graph.owning_module, node.name)
-=======
-                            W_tensor_users += 1
-
-                for node in reversed(V.graph.graph.nodes):
-                    # The wgt tensor has been used by only 1 get_attr node
-                    # The get_attr node has only 1 user fx node
-                    if (
-                        node.name == W_node.get_name()
-                        and len(node.users) == 1
-                        and W_tensor_users == 1
-                    ):
-                        del V.graph.constants[node.name]
-                        delattr(V.graph.module, node.name)
-                        delattr(V.graph.graph.owning_module, node.name)
->>>>>>> a73588e6
 
                 W_packed = new_input_nodes[1]
                 W_packed_constant = V.graph.add_tensor_constant(W_packed)
