# Owner(s): ["module: inductor"]
import atexit
import contextlib
import functools
import os
import sys
import unittest
from collections import defaultdict
from enum import Enum
from functools import partial
from unittest.mock import patch

import torch
from torch._dispatch.python import enable_python_dispatcher
from torch._inductor.test_case import run_tests, TestCase
from torch._subclasses.fake_tensor import (
    DataDependentOutputException,
    DynamicOutputShapeException,
    FakeTensorMode,
)
from torch.testing._internal.common_cuda import SM80OrLater
from torch.testing._internal.common_device_type import (
    instantiate_device_type_tests,
    onlyNativeDeviceTypes,
    OpDTypes,
    ops,
    skipCPUIf,
    skipCUDAIf,
    skipXPUIf,
)
from torch.testing._internal.common_methods_invocations import op_db, skipOps
from torch.testing._internal.common_utils import (
    dtype_abbrs,
    IS_MACOS,
    IS_X86,
    skipCUDAMemoryLeakCheckIf,
    skipIfCrossRef,
    skipIfTorchDynamo,
    suppress_warnings,
    TEST_MKL,
    TEST_WITH_ASAN,
    TEST_WITH_ROCM,
)
from torch.testing._internal.inductor_utils import GPU_TYPE, HAS_CPU, HAS_CUDA, HAS_XPU
from torch.utils._python_dispatch import TorchDispatchMode
from torch.utils._pytree import tree_map


try:
    try:
        from .test_torchinductor import check_model, check_model_gpu
    except ImportError:
        from test_torchinductor import (  # @manual=fbcode//caffe2/test/inductor:test_inductor-library
            check_model,
            check_model_gpu,
        )
except (unittest.SkipTest, ImportError) as e:
    sys.stderr.write(f"{type(e)}: {e}\n")
    if __name__ == "__main__":
        sys.exit(0)
    raise

bf16 = torch.bfloat16  # not tested
f64 = torch.float64
f32 = torch.float32
f16 = torch.float16
i8 = torch.int8  # not tested
i16 = torch.int16  # not tested
i32 = torch.int32
i64 = torch.int64
b8 = torch.bool
u8 = torch.uint8  # not tested except upsampling and interpolate ops
u16 = torch.uint16  # not tested
u32 = torch.uint32  # not tested
u64 = torch.uint64  # not tested

_ops = partial(
    ops,
    dtypes=OpDTypes.supported,
    allowed_dtypes=[f16, f32, f64, i32, i64, b8, u8, u16, u32, u64],
)

# Success forces pass; failure forces fail; skip unconditionally skips testing
ExpectedTestResult = Enum("ExpectedTestResult", ("SUCCESS", "XFAILURE", "SKIP"))

COLLECT_EXPECT = os.getenv("PYTORCH_COLLECT_EXPECT", "0") == "1"
ALL_SAMPLES = os.getenv("PYTORCH_ALL_SAMPLES", "0") == "1"
START = os.getenv("PYTORCH_TEST_RANGE_START", None)
END = os.getenv("PYTORCH_TEST_RANGE_END", None)

if START is not None or END is not None:
    assert END is not None
    assert START is not None
    START = int(START)
    END = int(END)
    assert START < END
else:
    START = 0
    END = len(op_db)

seen_failed = defaultdict(set)
failed_reasons = defaultdict(set)


def print_seen():
    expected_failures = defaultdict(list)

    def fmt_dtypes(dtypes):
        r = ", ".join(sorted(dtype_abbrs[d] for d in dtypes))
        return "{" + r + "}"

    def sort_key(kv):
        k, v = kv
        device_type, op = k
        if isinstance(op, tuple):
            return op
        else:
            return op, ""

    for (device_type, op), failed_dtypes in sorted(seen_failed.items(), key=sort_key):
        key = device_type, op
        reasons = ""
        if failed_reasons[key]:

            def maybe_truncate(x, length=80):
                x = str(x).replace("\n", " ")

                idx = x.find("\\n")
                if idx >= 0:
                    x = f"{x[:idx]}..."
                if len(x) > length:
                    return f"{x[:length - 3]}..."
                return x

            reasons = sorted(set(map(maybe_truncate, failed_reasons[key])))
            reasons = "  # " + ", ".join(reasons)

        if failed_dtypes:

            def format_op(op):
                if isinstance(op, tuple):
                    return f'("{op[0]}", "{op[1]}")'
                else:
                    return f'"{op}"'

            expected_failures[device_type].append(
                f"    {format_op(op)}: {fmt_dtypes(failed_dtypes)},{reasons}"
            )

    for device_type in ("cpu", GPU_TYPE):
        expected_failures[device_type]
        nl = "\n"
        print(
            f"""
inductor_expected_failures_single_sample[\"{device_type}\"] = {{
{nl.join(expected_failures[device_type])}
}}
"""
        )


if COLLECT_EXPECT:
    atexit.register(print_seen)

# Note, in these skip/xfail dictionaries use a string as the key
# for the default test, and a tuple of two strings for variants

inductor_skips = defaultdict(dict)


inductor_skips["cpu"] = {
    "linalg.ldl_factor": {f32, f64},  # flaky
    "nn.functional.cosine_embedding_loss": {b8},  # flaky
    ("index_reduce", "prod"): {f16},  # flaky
    ("index_reduce", "mean"): {f16},  # flaky
}

if IS_MACOS and IS_X86:
    inductor_skips["cpu"]["rsqrt"] = {b8, i32}
    inductor_skips["cpu"]["nn.functional.multi_margin_loss"] = {
        b8,
        f16,
        f32,
        f64,
        i32,
        i64,
    }

inductor_skips["cuda"] = {
    # Jiterator kernel is not expected to work with inductor
    "jiterator_2inputs_2outputs": {b8, f16, f32, f64, i32, i64},
    "jiterator_4inputs_with_extra_args": {b8, f16, f32, f64, i32, i64},
    "jiterator_binary": {b8, f16, f32, f64, i32, i64},
    "jiterator_binary_return_by_ref": {b8, f16, f32, f64, i32, i64},
    "jiterator_unary": {b8, f16, f32, f64, i32, i64},
    # flaky
    "nn.functional.cosine_embedding_loss": {b8},
    "native_batch_norm": {f16, f32, f64},
    "_native_batch_norm_legit": {f16, f32, f64},
    "_batch_norm_with_update": {f16, f32, f64},
}

if not SM80OrLater:
    inductor_skips["cuda"]["bfloat16"] = {b8, f16, f32, f64, i32, i64}

if TEST_WITH_ROCM:
    # Tensors are not alike
    inductor_skips["cuda"]["logcumsumexp"] = {f32}
    inductor_skips["cuda"]["special.modified_bessel_i1"] = {f64}

inductor_skips["xpu"] = {}

inductor_expected_failures_single_sample = defaultdict(dict)

inductor_expected_failures_single_sample["cpu"] = {
    "_softmax_backward_data": {
        f16
    },  # half_to_float is only valid for the CUDA implementation
    "_upsample_bilinear2d_aa": {f32, f64},
    "cholesky": {f32, f64},
    "complex": {f16},
    "resize_": {b8, f16, f32, f64, i32, i64},
    "resize_as_": {b8, f16, f32, f64, i32, i64},
    "histc": {f16},
    "multinomial": {f16, f32, f64},
    "nn.functional.avg_pool1d": {i64},
    "nn.functional.avg_pool2d": {i64},
    "nn.functional.avg_pool3d": {i64},
    "nn.functional.local_response_norm": {i64},
    "nonzero_static": {b8, f16, f32, f64, i32, i64},
    ("normal", "in_place"): {f16, f32, f64},
    ("normal", "number_mean"): {f16, f32, f64},
    "normal": {f16, f32, f64},
    ("sparse.mm", "reduce"): {f32, f64, f16},
    "sparse.sampled_addmm": {f32, f64},
    "to_sparse": {
        f32,
        f64,
    },  # NYI: could not find kernel for aten.view.default at dispatch key DispatchKey.SparseCPU
    "view_as_complex": {f16},
}


inductor_expected_failures_single_sample["cuda"] = {
    "_upsample_bilinear2d_aa": {f16, f32, f64},
    "cholesky": {f32, f64},
    "multinomial": {f16, f32, f64},
    ("normal", "in_place"): {f16, f32, f64},
    ("normal", "number_mean"): {f16, f32, f64},
    "normal": {f16, f32, f64},
    "sparse.sampled_addmm": {f32, f64},
    "torch.ops.aten._flash_attention_forward": {f16},
    "torch.ops.aten._efficient_attention_forward": {f16, f32},
    "to_sparse": {
        f16,
        f32,
        f64,
    },  # NYI: could not find kernel for aten.view.default at dispatch key DispatchKey.SparseCUDA
}

inductor_expected_failures_single_sample["xpu"] = {
    "_upsample_bilinear2d_aa": {f16, f32, f64},
    "cholesky": {f32, f64},
    "multinomial": {f16, f32, f64},
    ("normal", "in_place"): {f16, f32, f64},
    ("normal", "number_mean"): {f16, f32, f64},
    "normal": {f16, f32, f64},
    "sparse.sampled_addmm": {f32, f64},
    "tan": {f16},
    "torch.ops.aten._flash_attention_forward": {f16},
    "torch.ops.aten._efficient_attention_forward": {f16, f32},
    "to_sparse": {f16, f32, f64, b8, i32, i64},
    "linalg.eig": {f32, f64},
    "linalg.eigvals": {f32, f64},
    # Double and complex datatype matmul is not supported in oneDNN
    "__rmatmul__": {f64},
    ("addmm", "decomposed"): {f64},
    "addr": {f64},
    "baddbmm": {f64},
    "bmm": {f64},
    "byte": {f16, f32},
    "cdist": {f64},
    "corrcoef": {f64},
    "cov": {f64},
    "einsum": {f64},
    "inner": {f64},
    "linalg.cholesky_ex": {f64},
    "linalg.cholesky": {f64},
    ("linalg.det", "singular"): {f64},
    "linalg.ldl_factor_ex": {f64},
    "linalg.ldl_factor": {f64},
    "linalg.ldl_solve": {f64},
    "linalg.matrix_power": {f64},
    "linalg.multi_dot": {f64},
    "matmul": {f64},
    "mm": {f64},
    "mv": {f64},
    "nn.functional.bilinear": {f64},
    "nn.functional.linear": {f64},
    "pca_lowrank": {f64},
    "svd_lowrank": {f64},
    "tensordot": {f64},
    "triangular_solve": {f64},
    "svd": {f64},
    "qr": {f64},
    "pinverse": {f64},
    "ormqr": {f64},
    ("norm", "nuc"): {f64},
    "lu": {f64},
    "lu_solve": {f64},
    "logdet": {f64},
    "linalg.tensorsolve": {f64},
    "linalg.tensorinv": {f64},
    "linalg.svdvals": {f64},
    "linalg.svd": {f64},
    "linalg.solve": {f64},
    "linalg.solve_triangular": {f64},
    "linalg.solve_ex": {f64},
    "linalg.slogdet": {f64},
    "linalg.qr": {f64},
    "linalg.pinv": {f64},
    ("linalg.pinv", "hermitian"): {f64},
    "linalg.norm": {f64},
    ("linalg.norm", "subgradients_at_zero"): {f64},
    "linalg.matrix_rank": {f64},
    ("linalg.matrix_rank", "hermitian"): {f64},
    "linalg.matrix_norm": {f64},
    "linalg.lu": {f64},
    "linalg.lu_solve": {f64},
    "linalg.lu_factor": {f64},
    "linalg.lu_factor_ex": {f64},
    "linalg.lstsq": {f64},
    ("linalg.lstsq", "grad_oriented"): {f64},
    "linalg.inv": {f64},
    "linalg.inv_ex": {f64},
    "linalg.householder_product": {f64},
    "linalg.eigvalsh": {f64},
    "linalg.eigh": {f64},
    "linalg.det": {f64},
    "linalg.cond": {f64},
    "geqrf": {f64},
    "cholesky_solve": {f64},
    "cholesky_inverse": {f64},
    # could not create a primitive
    "addbmm": {f16, f32, f64},
    "addmm": {f16, f32, f64},
    "addmv": {f32, f64},
    # could not create a primitive descriptor for
    # a deconvolution forward propagation primitive
    "nn.functional.conv_transpose2d": {f32, f64},
    "nn.functional.conv_transpose3d": {f32, f64},
    # rrelu not supported on XPU now
    "nn.functional.rrelu": {f16, f32, f64},
    "histc": {i32, i64},
    # not implemented for 'Half'
    "nn.functional.multilabel_margin_loss": {f16},
    "nn.functional.multi_margin_loss": {f16},
    "nn.functional.avg_pool3d": {f16},
<<<<<<< HEAD
    # not implemented for 'Bool'
=======
    # not implemented for 'Boolean'
>>>>>>> f42d1b6f
    "nn.functional.unfold": {b8},
}


# intentionally not handled
intentionally_not_handled = {
    "resize_": {b8, f16, f32, f64, i32, i64},
    "resize_as_": {b8, f16, f32, f64, i32, i64},
}
# This is only fixed when this config is set
# We should eventually always turn it on
import torch._functorch.config as functorch_config


if not functorch_config.view_replay_for_aliased_outputs:
    intentionally_not_handled['("as_strided", "partial_views")'] = {
        b8,
        f16,
        f32,
        f64,
        i32,
        i64,
    }

inductor_expected_failures_single_sample["cuda"].update(intentionally_not_handled)
inductor_expected_failures_single_sample["xpu"].update(intentionally_not_handled)


inductor_gradient_expected_failures_single_sample = defaultdict(dict)

inductor_gradient_expected_failures_single_sample["cuda"] = {}
inductor_gradient_expected_failures_single_sample["xpu"] = {}

if not TEST_MKL:
    inductor_expected_failures_single_sample["cpu"].update({})

inductor_should_fail_with_exception = defaultdict(dict)
inductor_should_fail_with_exception["cpu"] = {}
inductor_should_fail_with_exception["cuda"] = {}
inductor_should_fail_with_exception["xpu"] = {}


def get_skips_and_xfails(from_dict, xfails=True):
    retval = set()
    for device, d in from_dict.items():
        for op, dtypes in d.items():
            if type(op) is tuple:
                op, variant_name = op
            else:
                variant_name = ""
            retval.add((op, variant_name, device, tuple(dtypes), xfails))
    return retval


# Note: if you get a "AssertionError: Couldn't find OpInfo for ..." error for an OpInfo you are sure
# exists, you might be trying to use a test variant and you need to replace, for example,
# "max.reduction_no_dim" with ("max", "reduction_no_dim") as the key of one of these dictionaries
test_skips_or_fails = (
    get_skips_and_xfails(inductor_skips, xfails=False)
    | get_skips_and_xfails(inductor_expected_failures_single_sample, xfails=True)
    | get_skips_and_xfails(
        inductor_gradient_expected_failures_single_sample, xfails=True
    )
)


def wrapper_noop_set_seed(op, *args, **kwargs):
    return op(*args, **kwargs)


torch.testing._internal.common_methods_invocations.wrapper_set_seed = (
    wrapper_noop_set_seed
)

# key can be either op_name, or (op_name, dtype)
inductor_override_kwargs = defaultdict(dict)

inductor_override_kwargs["cpu"] = {
    # the return value of empty is undefined
    "empty": {"assert_equal": False},
    "empty_permuted": {"assert_equal": False},
    "empty_like": {"assert_equal": False},
    "new_empty": {"assert_equal": False},
    "empty_strided": {"assert_equal": False},
    "new_empty_strided": {"assert_equal": False},
    "randn": {"assert_equal": False},
    ("nn.functional.multilabel_soft_margin_loss", f16): {
        "atol": 3e-4,
        "rtol": 0.002,
    },
    ("softmax", f16): {"atol": 1e-4, "rtol": 0.02},
    ("polygamma.polygamma_n_0", f32): {"atol": 1e-3, "rtol": 1e-4},
    ("polygamma.polygamma_n_1", f32): {"atol": 1e-3, "rtol": 1e-4},
    ("polygamma.polygamma_n_2", f32): {"atol": 1e-3, "rtol": 1e-4},
    ("polygamma.polygamma_n_3", f32): {"atol": 1e-3, "rtol": 1e-4},
    ("polygamma.polygamma_n_4", f32): {"atol": 1e-3, "rtol": 1e-4},
    ("special.polygamma.special_polygamma_n_0", f32): {
        "atol": 1e-3,
        "rtol": 1e-4,
    },
    ("_unsafe_masked_index_put_accumulate", f16): {"atol": 1e-4, "rtol": 0.01},
    # Following tests are failing with strict comparision but atol=1 is acceptable due roundings errors
    ("nn.functional.interpolate.bilinear", u8): {"atol": 1, "rtol": 0},
    ("nn.functional.upsample_bilinear", u8): {"atol": 1, "rtol": 0},
    ("nn.functional.interpolate.bicubic", u8): {"atol": 1, "rtol": 0},
    # High atol due to precision loss
    ("nn.functional.interpolate.bicubic", f32): {"atol": 5e-3, "rtol": 0},
}

inductor_override_kwargs["cuda"] = {
    # the return value of empty is undefined
    "empty": {"assert_equal": False},
    "empty_permuted": {"assert_equal": False},
    "empty_like": {"assert_equal": False},
    "new_empty": {"assert_equal": False},
    "empty_strided": {"assert_equal": False},
    "new_empty_strided": {"assert_equal": False},
    "randn": {"assert_equal": False},
    ("cross", f16): {"reference_in_float": True},
    ("linalg.cross", f16): {"reference_in_float": True},
    ("addr", f16): {"reference_in_float": True},
    ("baddbmm", f16): {"atol": 2e-3, "rtol": 0.002},  # decomp affects accuracy
    ("angle", f64): {"reference_in_float": True},
    ("asin", f16): {"reference_in_float": True},
    ("atanh", f16): {"reference_in_float": True},
    "cauchy": {"reference_in_float": True},
    ("cummax", f16): {"atol": 5e-4, "rtol": 0.002},
    ("cumsum", f16): {"reference_in_float": True},
    "cumprod": {"reference_in_float": True, "atol": 7e-5, "rtol": 0.002},
    "logcumsumexp": {"grad_atol": 8e-4, "grad_rtol": 0.001},
    "exponential": {"reference_in_float": True},
    "geometric": {"reference_in_float": True},
    ("kron", f16): {"reference_in_float": True},
    "log_normal": {"reference_in_float": True},
    ("masked.softmin", f16): {"atol": 1e-4, "rtol": 0.01},
    ("nn.functional.batch_norm", f16): {"reference_in_float": True},
    ("nn.functional.batch_norm.without_cudnn", f16): {"reference_in_float": True},
    ("nn.functional.cosine_similarity", f16): {"reference_in_float": True},
    ("nn.functional.instance_norm", f16): {"reference_in_float": True},
    ("nn.functional.local_response_norm", f16): {"reference_in_float": True},
    ("nn.functional.normalize", f16): {"atol": 1e-3, "rtol": 0.05},
    ("nn.functional.rms_norm", f16): {"reference_in_float": True},
    ("nn.functional.soft_margin_loss", f16): {"reference_in_float": True},
    ("nn.functional.softmin", f16): {"atol": 1e-4, "rtol": 0.01},
    ("nn.functional.softsign", f16): {"reference_in_float": True},
    ("nn.functional.tanhshrink", f16): {"atol": 3e-4, "rtol": 0.001},
    ("outer", f16): {"reference_in_float": True},
    ("round.decimals_3", f16): {"reference_in_float": True},
    ("nn.functional.triplet_margin_loss", f16): {"atol": 1e-4, "rtol": 0.02},
    ("nn.functional.triplet_margin_with_distance_loss", f16): {
        "atol": 1e-4,
        "rtol": 0.02,
    },
    ("sinc", f16): {"atol": 0.008, "rtol": 0.002},
    ("torch.ops.aten._safe_softmax.default", f16): {"atol": 5e-4, "rtol": 0.02},
    ("softmax", f16): {"atol": 1e-4, "rtol": 0.02},
    ("_softmax_backward_data", f16): {"atol": 0.008, "rtol": 0.002},
    ("special.log_ndtr", f64): {"atol": 1e-6, "rtol": 1e-5},
    ("std_mean.unbiased", f16): {"reference_in_float": True},
    "uniform": {"reference_in_float": True},
    ("_unsafe_masked_index_put_accumulate", f16): {"atol": 1e-4, "rtol": 0.01},
    # High atol due to precision loss
    ("nn.functional.interpolate.bilinear", f64): {"atol": 5e-4, "rtol": 0},
    ("nn.functional.upsample_bilinear", f64): {"atol": 5e-4, "rtol": 0},
    ("nn.functional.interpolate.bicubic", f64): {"atol": 1e-3, "rtol": 0},
    # Unreasonably high atol requirement:
    ("index_reduce.mean", f16): {"check_gradient": False},
    ("index_reduce.mean", f32): {"check_gradient": False},
    ("index_reduce.mean", f64): {"check_gradient": False},
    # Gradient contains non-finite entries:
    ("index_reduce.amin", f64): {"check_gradient": False},
    ("index_reduce.amin", f32): {"check_gradient": False},
    ("index_reduce.amin", f16): {"check_gradient": False},
    ("index_reduce.amax", f64): {"check_gradient": False},
    ("index_reduce.amax", f32): {"check_gradient": False},
    ("index_reduce.amax", f16): {"check_gradient": False},
    ("tanh", f16): {"atol": 1e-4, "rtol": 1e-2},
}

inductor_override_kwargs["xpu"] = {
    # the return value of empty is undefined
    "empty": {"assert_equal": False},
    "empty_permuted": {"assert_equal": False},
    "empty_like": {"assert_equal": False},
    "new_empty": {"assert_equal": False},
    "empty_strided": {"assert_equal": False},
    "new_empty_strided": {"assert_equal": False},
    "randn": {"assert_equal": False},
    # XPU
    ("cross", f16): {"reference_in_float": True},
    ("addr", f16): {"reference_in_float": True},
    ("baddbmm", f16): {"atol": 2e-3, "rtol": 0.002},  # decomp affects accuracy
    ("angle", f64): {"reference_in_float": True},
    ("asin", f16): {"reference_in_float": True},
    ("atanh", f16): {"reference_in_float": True},
    "cauchy": {"reference_in_float": True},
    ("cummax", f16): {"atol": 5e-4, "rtol": 0.002},
    ("cumsum", f16): {"reference_in_float": True},
    "cumprod": {"reference_in_float": True, "atol": 7e-5, "rtol": 0.002},
    ("dot", f16): {"atol": 1e-5, "rtol": 0.002},
    "logcumsumexp": {"grad_atol": 8e-4, "grad_rtol": 0.001},
    "exponential": {"reference_in_float": True},
    "geometric": {"reference_in_float": True},
    ("kron", f16): {"reference_in_float": True},
    ("linalg.cross", f16): {"reference_in_float": True},
    ("linalg.vecdot", f16): {"atol": 1e-5, "rtol": 2e-2},
    "log_normal": {"reference_in_float": True},
    ("logsumexp", f16): {"atol": 1e-5, "rtol": 1e-2},
    ("masked.cumprod", f16): {"atol": 1e-5, "rtol": 5e-2},
    ("masked.cumsum", f16): {"atol": 1e-5, "rtol": 5e-3},
    ("masked.softmin", f16): {"atol": 1e-4, "rtol": 0.01},
    ("masked.softmax", f16): {"atol": 2e-4, "rtol": 0.01},
    ("masked.var", f16): {"atol": 2e-5, "rtol": 5e-3},
    ("native_batch_norm", f64): {"atol": 1e-7, "rtol": 1e-5},
    ("_native_batch_norm_legit", f64): {"atol": 1e-7, "rtol": 5e-6},
    ("_batch_norm_with_update", f64): {"atol": 1e-7, "rtol": 1e-6},
    ("native_layer_norm", f16): {"atol": 5e-3, "rtol": 5e-3},
    ("native_layer_norm", f32): {"atol": 5e-3, "rtol": 5e-3},
    ("nn.functional.batch_norm", f16): {"reference_in_float": True},
    ("nn.functional.batch_norm", f64): {"atol": 1e-6, "rtol": 1e-6},
    ("nn.functional.batch_norm.without_cudnn", f16): {"reference_in_float": True},
    ("nn.functional.conv1d", f16): {"atol": 1e-5, "rtol": 6e-3},
    ("nn.functional.conv3d", f16): {"atol": 1e-5, "rtol": 2e-3},
    ("nn.functional.conv_transpose2d", f16): {"atol": 1e-5, "rtol": 2e-3},
    ("nn.functional.conv_transpose3d", f16): {"atol": 1e-5, "rtol": 5e-3},
    ("nn.functional.cosine_embedding_loss", f16): {"atol": 1e-5, "rtol": 2e-3},
    ("nn.functional.cosine_similarity", f16): {
        "reference_in_float": True,
        "atol": 1e-5,
        "rtol": 5e-3,
    },
    ("nn.functional.instance_norm", f16): {"reference_in_float": True},
    ("nn.functional.instance_norm", f64): {"atol": 1e-6, "rtol": 1e-6},
    ("nn.functional.layer_norm", f16): {"atol": 5e-3, "rtol": 2e-3},
    ("nn.functional.layer_norm", f32): {"atol": 5e-5, "rtol": 2e-3},
    ("nn.functional.local_response_norm", f16): {"reference_in_float": True},
    ("nn.functional.multilabel_soft_margin_loss", f16): {
        "atol": 3e-4,
        "rtol": 2e-3,
    },
    ("nn.functional.normalize", f16): {"atol": 1e-3, "rtol": 0.05},
    ("nn.functional.rms_norm", f16): {"reference_in_float": True},
    ("nn.functional.soft_margin_loss", f16): {"reference_in_float": True},
    ("nn.functional.softmin", f16): {"atol": 1e-4, "rtol": 0.01},
    ("nn.functional.softsign", f16): {
        "reference_in_float": True,
        "atol": 1e-5,
        "rtol": 0.005,
    },
    ("nn.functional.tanhshrink", f16): {"atol": 3e-4, "rtol": 0.001},
    ("outer", f16): {"reference_in_float": True},
    ("round.decimals_3", f16): {"reference_in_float": True},
    ("nn.functional.triplet_margin_loss", f16): {"atol": 1e-4, "rtol": 0.02},
    ("nn.functional.triplet_margin_with_distance_loss", f16): {
        "atol": 1e-4,
        "rtol": 0.02,
    },
    ("remainder", f16): {"atol": 1e-4, "rtol": 0.005},
    ("nn.functional.upsample_bilinear", f16): {"atol": 1e-5, "rtol": 0.002},
    ("sinc", f16): {"atol": 0.008, "rtol": 0.002},
    ("softmax", f16): {"atol": 1e-4, "rtol": 0.02},
    ("_softmax_backward_data", f16): {"atol": 0.008, "rtol": 0.002},
    ("special.log_ndtr", f64): {"atol": 1e-6, "rtol": 1e-5},
    ("std_mean.unbiased", f16): {
        "reference_in_float": True,
        "atol": 5e-5,
        "rtol": 5e-3,
    },
    ("trapezoid", f16): {"atol": 1e-5, "rtol": 5e-3},
    ("trapz", f16): {"atol": 1e-5, "rtol": 5e-3},
    "uniform": {"reference_in_float": True},
    ("var_mean", f16): {"atol": 1e-5, "rtol": 2e-3},
    ("var_mean.unbiased", f16): {"atol": 1e-5, "rtol": 2e-3},
    ("vdot", f16): {"atol": 1e-5, "rtol": 2e-3},
    # Following tests are failing with strict comparision but atol=1 is acceptable due roundings errors
    # High atol due to precision loss
    ("nn.functional.interpolate.bilinear", f64): {"atol": 5e-4, "rtol": 0},
    ("nn.functional.upsample_bilinear", f64): {"atol": 5e-4, "rtol": 0},
    ("nn.functional.interpolate.bicubic", f64): {"atol": 1e-3, "rtol": 0},
    # Unreasonably high atol requirement:
    ("index_reduce.mean", f16): {"check_gradient": False},
    ("index_reduce.mean", f32): {"check_gradient": False},
    ("index_reduce.mean", f64): {"check_gradient": False},
    # Gradient contains non-finite entries:
    ("index_reduce.amin", f64): {"check_gradient": False},
    ("index_reduce.amin", f32): {"check_gradient": False},
    ("index_reduce.amin", f16): {"check_gradient": False},
    ("index_reduce.amax", f64): {"check_gradient": False},
    ("index_reduce.amax", f32): {"check_gradient": False},
    ("index_reduce.amax", f16): {"check_gradient": False},
    ("tanh", f16): {"atol": 1e-4, "rtol": 1e-2},
    ("nn.functional.embedding_bag", f16): {"check_gradient": False},
    ("nn.functional.embedding_bag", f32): {"check_gradient": False},
    ("nn.functional.embedding_bag", f64): {"check_gradient": False},
    ("_unsafe_masked_index", f16): {"atol": 1e-5, "rtol": 2e-3},
    ("_unsafe_masked_index_put_accumulate", f16): {"atol": 1e-5, "rtol": 5e-3},
}

# Test with one sample only for following ops
inductor_one_sample = defaultdict(dict)

inductor_one_sample["cpu"] = {
    "_segment_reduce.lengths": {f16},
    "_segment_reduce.offsets": {f16},
    "addmv": {f16},
    "as_strided.partial_views": {f16},
    "corrcoef": {f16},
    "diff": {f16},
    "einsum": {f16, i32},
    "gradient": {f16},
    "histogram": {f32, f64},
    "histogramdd": {f32, f64},
    "index_put": {f16, f32, f64},
    "linalg.eig": {f32, f64},
    "linspace": {f16, i32, i64},
    "linspace.tensor_overload": {f16, f32, f64, i32, i64},
    "logspace": {f16},
    "logspace.tensor_overload": {f16, f32, f64, i32, i64},
    "masked_logsumexp": {i64},
    "max_pool2d_with_indices_backward": {f16, f32, f64},
    "new_empty_strided": {f16},
    "nn.functional.adaptive_avg_pool3d": {f16},
    "nn.functional.adaptive_max_pool1d": {f16, f32},
    "nn.functional.adaptive_max_pool2d": {f16, f32},
    "nn.functional.bilinear": {f16},
    "nn.functional.conv_transpose1d": {f16},
    "nn.functional.conv_transpose2d": {f16},
    "nn.functional.conv_transpose3d": {f16},
    "nn.functional.cosine_similarity": {f16},
    "nn.functional.cross_entropy": {f16, f32, f64},
    "nn.functional.gaussian_nll_loss": {f16},
    "nn.functional.grid_sample": {f32, f64},
    "nn.functional.interpolate.area": {f16},
    "nn.functional.nll_loss": {f16, f32, f64},
    "normal": {f16, f32, f64},
    "put": {f16, f32, f64},
    "take": {b8, f16, f32, f64, i32, i64},
}

inductor_one_sample["cuda"] = {
    "_segment_reduce.lengths": {f16},
    "_segment_reduce.offsets": {f16},
    "addmv": {f16},
    "as_strided.partial_views": {f16},
    "corrcoef": {f16},
    "diff": {f16},
    "einsum": {f16, i32},
    "gradient": {f16},
    "histogram": {f32, f64},
    "histogramdd": {f32, f64},
    "index_put": {f16, f32, f64},
    "linalg.eig": {f32, f64},
    "linspace": {f16, i32, i64},
    "linspace.tensor_overload": {f16, f32, f64, i32, i64},
    "logspace": {f16, i32, i64},
    "logspace.tensor_overload": {f16, f32, f64, i32, i64},
    "masked_logsumexp": {i64},
    "max_pool2d_with_indices_backward": {f16, f32, f64},
    "new_empty_strided": {f16},
    "nn.functional.adaptive_avg_pool3d": {f16},
    "nn.functional.adaptive_max_pool1d": {f16, f32},
    "nn.functional.adaptive_max_pool2d": {f16, f32},
    "nn.functional.bilinear": {f16},
    "nn.functional.conv_transpose1d": {f16},
    "nn.functional.conv_transpose2d": {f16},
    "nn.functional.conv_transpose3d": {f16},
    "nn.functional.cosine_similarity": {f16},
    "nn.functional.cross_entropy": {f16, f32, f64},
    "nn.functional.gaussian_nll_loss": {f16},
    "nn.functional.grid_sample": {f16, f32, f64},
    "nn.functional.interpolate.area": {f16},
    "nn.functional.nll_loss": {f16, f32, f64},
    "normal": {f16, f32, f64},
    "put": {f16, f32, f64},
    "take": {b8, f16, f32, f64, i32, i64},
    "__rdiv__": {f16},
    "__rmod__": {f16, i64},
    "__rmul__": {f16},
    "__rpow__": {f16},
    "_unsafe_masked_index": {f16},
    "_unsafe_masked_index_put_accumulate": {f16},
    "addcdiv": {f16},
    "addcmul": {f16},
    "atan2": {f16},
    "cumsum": {f16},
    "cumulative_trapezoid": {f16},
    "dist": {f16},
    "div.no_rounding_mode": {f16},
    "fmod": {f16},
    "grid_sampler_2d": {f16},
    "index_fill": {f16, f32, f64},
    "ldexp": {f16},
    "lerp": {f16},
    "linalg.householder_product": {f32},
    "linalg.matrix_norm": {f16},
    "linalg.vector_norm": {f16},
    "masked.cumsum": {f16},
    "masked.logsumexp": {f16},
    "masked.mean": {b8},
    "masked.normalize": {f16},
    "masked.prod": {f16},
    "masked.std": {f16},
    "masked.var": {f16},
    "mul": {f16},
    "nn.functional.alpha_dropout": {f16, f32, f64},
    "nn.functional.avg_pool1d": {f16, f32, f64},
    "nn.functional.avg_pool2d": {f16, f32, f64},
    "nn.functional.avg_pool3d": {f16, f32, f64},
    "nn.functional.binary_cross_entropy": {f16},
    "nn.functional.binary_cross_entropy_with_logits": {f16},
    "nn.functional.conv2d": {f16},
    "nn.functional.cosine_embedding_loss": {f16},
    "nn.functional.dropout2d": {f16, f32, f64},
    "nn.functional.dropout3d": {f16, f32, f64},
    "nn.functional.dropout": {f16, f32, f64},
    "nn.functional.feature_alpha_dropout.with_train": {f16, f32, f64},
    "nn.functional.fractional_max_pool2d": {f16, f32, f64},
    "nn.functional.fractional_max_pool3d": {f16, f32, f64},
    "nn.functional.group_norm": {f16},
    "nn.functional.hinge_embedding_loss": {f16},
    # Enabling all tests for this test fails randomly
    # See https://github.com/pytorch/pytorch/issues/129238
    "nn.functional.huber_loss": {f16},
    "nn.functional.interpolate.bicubic": {f16},
    "nn.functional.interpolate.bilinear": {f16},
    "nn.functional.interpolate.trilinear": {f16},
    "nn.functional.kl_div": {f16},
    "nn.functional.margin_ranking_loss": {f16},
    "nn.functional.max_pool1d": {f16, f32, f64},
    "nn.functional.max_pool3d": {f16},
    "nn.functional.mse_loss": {f16},
    "nn.functional.multi_margin_loss": {f16},
    "nn.functional.multilabel_margin_loss": {f16},
    "nn.functional.multilabel_soft_margin_loss": {f16},
    "nn.functional.normalize": {f16},
    "nn.functional.pad.replicate": {f16, f32, f64},
    "nn.functional.pad.reflect": {f16},
    "nn.functional.pairwise_distance": {f16},
    "nn.functional.poisson_nll_loss": {f16},
    "nn.functional.rms_norm": {f16},
    "norm": {f16},
    "pow": {f16},
    "prod": {f16},
    "scatter_reduce.amax": {f16, f32, f64},
    "scatter_reduce.amin": {f16, f32, f64},
    "scatter_reduce.mean": {f16, f32, f64},
    "special.xlog1py": {f16},
    "std": {f16},
    "std_mean": {f16},
    "svd_lowrank": {f32, f64},
    "trapezoid": {f16},
    "trapz": {f16},
    "true_divide": {f16},
    "var": {f16},
    "var_mean": {f16},
    "xlogy": {f16},
}

inductor_one_sample["xpu"] = {
    "_segment_reduce.lengths": {f16},
    "_segment_reduce.offsets": {f16},
    "addmv": {f16},
    "as_strided.partial_views": {f16},
    "corrcoef": {f16},
    "diff": {f16},
    "einsum": {f16, i32},
    "gradient": {f16},
    "histogram": {f32, f64},
    "histogramdd": {f32, f64},
    "index_put": {f16, f32, f64},
    "linalg.eig": {f32, f64},
    "linspace": {f16, i32, i64},
    "linspace.tensor_overload": {f16, f32, f64, i32, i64},
    "logspace": {f16, i32, i64},
    "logspace.tensor_overload": {f16, f32, f64, i32, i64},
    "masked_logsumexp": {i64},
    "max_pool2d_with_indices_backward": {f16, f32, f64},
    "new_empty_strided": {f16},
    "nn.functional.adaptive_avg_pool3d": {f16},
    "nn.functional.adaptive_max_pool1d": {f16, f32},
    "nn.functional.adaptive_max_pool2d": {f16, f32},
    "nn.functional.bilinear": {f16},
    "nn.functional.conv_transpose1d": {f16},
    "nn.functional.conv_transpose2d": {f16},
    "nn.functional.conv_transpose3d": {f16},
    "nn.functional.cosine_similarity": {f16},
    "nn.functional.cross_entropy": {f16, f32, f64},
    "nn.functional.gaussian_nll_loss": {f16},
    "nn.functional.grid_sample": {f16, f32, f64},
    "nn.functional.interpolate.area": {f16},
    "nn.functional.nll_loss": {f16, f32, f64},
    "normal": {f16, f32, f64},
    "put": {f16, f32, f64},
    "take": {b8, f16, f32, f64, i32, i64},
    "__rdiv__": {f16},
    "__rmod__": {f16, i64},
    "__rmul__": {f16},
    "__rpow__": {f16},
    "_unsafe_masked_index": {f16},
    "_unsafe_masked_index_put_accumulate": {f16},
    "addcdiv": {f16},
    "addcmul": {f16},
    "atan2": {f16},
    "cumsum": {f16},
    "cumulative_trapezoid": {f16},
    "dist": {f16},
    "div.no_rounding_mode": {f16},
    "fmod": {f16},
    "grid_sampler_2d": {f16},
    "index_fill": {f16, f32, f64},
    "ldexp": {f16},
    "lerp": {f16},
    "linalg.householder_product": {f32},
    "linalg.matrix_norm": {f16},
    "linalg.vector_norm": {f16},
    "masked.cumsum": {f16},
    "masked.logsumexp": {f16},
    "masked.mean": {b8},
    "masked.normalize": {f16},
    "masked.prod": {f16},
    "masked.std": {f16},
    "masked.var": {f16},
    "mul": {f16},
    "nn.functional.alpha_dropout": {f16, f32, f64},
    "nn.functional.avg_pool1d": {f16, f32, f64},
    "nn.functional.avg_pool2d": {f16, f32, f64},
    "nn.functional.avg_pool3d": {f16, f32, f64},
    "nn.functional.binary_cross_entropy": {f16},
    "nn.functional.binary_cross_entropy_with_logits": {f16},
    "nn.functional.conv2d": {f16},
    "nn.functional.cosine_embedding_loss": {f16},
    "nn.functional.dropout2d": {f16, f32, f64},
    "nn.functional.dropout3d": {f16, f32, f64},
    "nn.functional.dropout": {f16, f32, f64},
    "nn.functional.feature_alpha_dropout.with_train": {f16, f32, f64},
    "nn.functional.fractional_max_pool2d": {f16, f32, f64},
    "nn.functional.fractional_max_pool3d": {f16, f32, f64},
    "nn.functional.group_norm": {f16},
    "nn.functional.hinge_embedding_loss": {f16},
    # Enabling all tests for this test fails randomly
    # See https://github.com/pytorch/pytorch/issues/129238
    "nn.functional.huber_loss": {f16},
    "nn.functional.interpolate.bicubic": {f16},
    "nn.functional.interpolate.bilinear": {f16},
    "nn.functional.interpolate.trilinear": {f16},
    "nn.functional.kl_div": {f16},
    "nn.functional.margin_ranking_loss": {f16},
    "nn.functional.max_pool1d": {f16, f32, f64},
    "nn.functional.max_pool3d": {f16},
    "nn.functional.mse_loss": {f16},
    "nn.functional.multi_margin_loss": {f16},
    "nn.functional.multilabel_margin_loss": {f16},
    "nn.functional.multilabel_soft_margin_loss": {f16},
    "nn.functional.normalize": {f16},
    "nn.functional.pad.replicate": {f16, f32, f64},
    "nn.functional.pad.reflect": {f16},
    "nn.functional.pairwise_distance": {f16},
    "nn.functional.poisson_nll_loss": {f16},
    "nn.functional.rms_norm": {f16},
    "norm": {f16},
    "pow": {f16},
    "prod": {f16},
    "scatter_reduce.amax": {f16, f32, f64},
    "scatter_reduce.amin": {f16, f32, f64},
    "scatter_reduce.mean": {f16, f32, f64},
    "special.xlog1py": {f16},
    "std": {f16},
    "std_mean": {f16},
    "svd_lowrank": {f32, f64},
    "trapezoid": {f16},
    "trapz": {f16},
    "true_divide": {f16},
    "var": {f16},
    "var_mean": {f16},
    "xlogy": {f16},
}


def collection_decorator(fn):
    @functools.wraps(fn)
    def inner(self, device, dtype, op):
        try:
            fn(self, device, dtype, op)
        except Exception as e:
            if COLLECT_EXPECT:
                variant = op.variant_test_name
                op_key = op.name if not variant else (op.name, variant)
                device_type = torch.device(device).type
                # failed_reasons[device_type, op_key].add(repr(e))
                seen_failed[device_type, op_key].add(dtype)
            raise e

    return inner


class TestInductorOpInfo(TestCase):
    def tearDown(self):
        torch._dynamo.reset()

    check_model = check_model
    check_model_gpu = check_model_gpu

    @onlyNativeDeviceTypes
    @suppress_warnings
    @skipCUDAMemoryLeakCheckIf(
        True
    )  # inductor kernels failing this test intermittently
    @skipCUDAIf(not HAS_CUDA, "Skipped! Triton not found")
    @skipXPUIf(not HAS_XPU, "Skipped! Supported XPU compiler not found")
    @skipCPUIf(not HAS_CPU, "Skipped! Supported CPU compiler not found")
    @unittest.skipIf(TEST_WITH_ASAN, "Skipped under ASAN")
    @skipIfTorchDynamo("Test uses dynamo already")
    @skipIfCrossRef
    @_ops(op_db[START:END])
    @skipOps("TestInductorOpInfo", "test_comprehensive", test_skips_or_fails)
    @patch("torch._dynamo.config.raise_on_unsafe_aot_autograd", True)
    @torch._inductor.config.patch(
        {"implicit_fallbacks": False, "triton.autotune_pointwise": False}
    )
    @collection_decorator
    def test_comprehensive(self, device, dtype, op):
        device_type = torch.device(device).type

        assert device_type in (GPU_TYPE, "cpu")

        torch._dynamo.reset()
        with torch.no_grad():
            # TODO: should we move empty_cache to the common device interface
            if device_type == "cuda":
                torch.cuda.empty_cache()
            elif device == "xpu":
                torch.xpu.empty_cache()
        op_name = op.name
        if op.variant_test_name:
            op_name += f".{op.variant_test_name}"

        # Skip dtype=torch.uint8 for all ops except upsample and interpolate:
        allowed_dtypes = [f16, f32, f64, i32, i64, b8]
        if op_name not in (
            "nn.functional.interpolate.bilinear",
            "nn.functional.interpolate.bicubic",
            "nn.functional.upsample_bilinear",
            "nn.functional.upsample_nearest",
        ):
            if dtype not in allowed_dtypes:
                raise unittest.SkipTest("Skipped!")

        # with open("test_output.txt", "a") as f:
        #     print(f"CONSIDERING OP {op_name} on {device_type} with {dtype} |
        # {inductor_skips[device_type].get(op_name, set())}", flush=True, file=f)
        #     print(f"CONSIDERING OP {op_name} on {device_type} with {dtype} |
        # {inductor_skips[device_type].get(op_name, set())}", flush=True)
        if dtype in inductor_skips[device_type].get(op_name, set()):
            test_expect = ExpectedTestResult.SKIP
            # with open("test_output.txt", "a") as f:
            #     print(f"SKIPPING OP {op_name} on {device_type}", flush=True, file=f)
            #     print(f"SKIPPING OP {op_name} on {device_type}", flush=True)
        elif dtype in inductor_expected_failures_single_sample[device_type].get(
            op_name, set()
        ) or dtype in inductor_gradient_expected_failures_single_sample[
            device_type
        ].get(
            op_name, set()
        ):
            test_expect = ExpectedTestResult.XFAILURE
        else:
            test_expect = ExpectedTestResult.SUCCESS

        overridden_kwargs = {}
        overridden_kwargs.update(
            inductor_override_kwargs.get(device_type, {}).get(op_name, {})
        )
        overridden_kwargs.update(
            inductor_override_kwargs.get(device_type, {}).get((op_name, dtype), {})
        )
        func = op.get_op()

        def fn(*args, **kwargs):
            return func(*args, **kwargs)

        requires_grad = (
            op.supports_autograd
            and dtype in op.supported_backward_dtypes(device_type)
            # TODO: OpInfo really ought to error out for this case, but it's
            # not exercised in test_ops_gradients atm.  The problem is not
            # complex32 per-se (which is supported by data movement only ops)
            # but that when we do backwards we expect other ops like add to work
            and not dtype == torch.complex32
        )
        samples = op.sample_inputs(device, dtype, requires_grad=requires_grad)

        if (
            dtype in inductor_one_sample.get(device_type, {}).get(op_name, {})
        ) and not ALL_SAMPLES:
            if isinstance(samples, (list, tuple)):
                samples = [samples[0]]
            else:
                samples = [next(samples)]

        class HasRngOp(TorchDispatchMode):
            def __init__(self) -> None:
                super().__init__()
                self.has_rng_op = False

            def __torch_dispatch__(self, func, types, args, kwargs=None):
                kwargs = kwargs if kwargs else {}
                if torch.Tag.nondeterministic_seeded in func.tags:
                    self.has_rng_op = True

                return func(*args, **kwargs)

        def do_nopython_and_has_rng(fn, args, kwargs):
            try:
                mode = FakeTensorMode()

                def map_to_fake(e):
                    if isinstance(e, torch.Tensor):
                        return mode.from_tensor(e)
                    else:
                        return e

                args, kwargs = tree_map(map_to_fake, (args, kwargs))
                with HasRngOp() as rng_mode, mode:
                    with enable_python_dispatcher():
                        fn(*args, **kwargs)

            except (DataDependentOutputException, DynamicOutputShapeException):
                return False, rng_mode.has_rng_op

            return True, rng_mode.has_rng_op

        def get_contexts(has_rng_op):
            if has_rng_op:
                # TODO - enable this, running into errors
                return (
                    # (
                    #     lambda: torch._inductor.config.patch(
                    #         {"fallback_random": True, "implicit_fallbacks": True}
                    #     ),
                    #     {"assert_equal": True},
                    # ),
                    (
                        contextlib.nullcontext,
                        {"assert_equal": False},
                    ),
                )
            return ((contextlib.nullcontext, {}),)

        try:

            def _get_tolerances(dtype):
                _custom_tolerances = {
                    torch.float32: (1.3e-5, 1.5e-5),
                }
                if dtype in _custom_tolerances:
                    return _custom_tolerances[dtype]
                else:
                    return None, None

            for sample_input in samples:
                args = [sample_input.input] + list(sample_input.args)
                kwargs = sample_input.kwargs
                # UNCOMMENT TO DEBUG SEGFAULTS

                # with open("test_output.txt", "a") as f:
                #     print(f"RUNNING OP {op_name} on {device_type} with {dtype}", flush=True, file=f)
                #     print(f"RUNNING OP {op_name} on {device_type} with {dtype}", flush=True)
                rtol, atol = _get_tolerances(dtype)
                if device_type == GPU_TYPE:
                    # opinfo test case have already place the input on the correct device
                    # so we don't need do additional copy by setting copy_to_gpu=False

                    no_python, has_rng_op = do_nopython_and_has_rng(fn, args, kwargs)
                    for context_fn, kwarg_overrides in get_contexts(has_rng_op):
                        with context_fn():
                            adjusted_kwargs = {
                                "check_lowp": False,
                                "nopython": no_python,
                                "copy_to_gpu": False,
                                "reference_in_float": False,
                                "check_gradient": requires_grad,
                                "check_has_compiled": no_python,
                                "output_process_fn_grad": sample_input.output_process_fn_grad,
                                "atol": atol,
                                "rtol": rtol,
                            }
                            adjusted_kwargs.update(overridden_kwargs)
                            adjusted_kwargs.update(kwarg_overrides)
                            self.check_model_gpu(
                                fn,
                                args,
                                kwargs,
                                **adjusted_kwargs,
                            )
                elif device_type == "cpu":
                    no_python, has_rng_op = do_nopython_and_has_rng(fn, args, kwargs)
                    for context_fn, kwarg_overrides in get_contexts(has_rng_op):
                        with context_fn():
                            adjusted_kwargs = {
                                "check_lowp": False,
                                "nopython": no_python,
                                "check_has_compiled": no_python,
                                # skip checking gradient on CPU for now
                                "check_gradient": False,
                                "atol": atol,
                                "rtol": rtol,
                            }
                            adjusted_kwargs.update(overridden_kwargs)
                            adjusted_kwargs.update(kwarg_overrides)

                            self.check_model(
                                fn,
                                args,
                                kwargs,
                                **adjusted_kwargs,
                            )

        except Exception as e:
            known_failure = False
            if dtype in inductor_should_fail_with_exception[device_type].get(
                op_name, set()
            ):
                failure = inductor_should_fail_with_exception[device_type][op_name][
                    dtype
                ]
                if failure in str(e):
                    known_failure = True
            if not known_failure:
                raise e

        # with open("test_output.txt", "a") as f:
        #     print(f"SUCCEEDED OP {op_name} on {device_type} with {dtype}", flush=True, file=f)


instantiate_device_type_tests(TestInductorOpInfo, globals(), allow_xpu=True)

if __name__ == "__main__":
    run_tests()<|MERGE_RESOLUTION|>--- conflicted
+++ resolved
@@ -356,11 +356,7 @@
     "nn.functional.multilabel_margin_loss": {f16},
     "nn.functional.multi_margin_loss": {f16},
     "nn.functional.avg_pool3d": {f16},
-<<<<<<< HEAD
-    # not implemented for 'Bool'
-=======
     # not implemented for 'Boolean'
->>>>>>> f42d1b6f
     "nn.functional.unfold": {b8},
 }
 
