# Owner(s): ["module: inductor"]
import functools
import os
import pickle
import tempfile
import unittest
from typing import List, Optional, Union
from unittest import mock

import torch
from torch._dynamo import reset
from torch._dynamo.utils import counters
from torch._inductor import config, metrics
from torch._inductor.async_compile import AsyncCompile
from torch._inductor.codecache import (
    cuda_compile_command,
    CUDACodeCache,
    FxGraphCachePickler,
    FxGraphHashDetails,
    PyCodeCache,
    TensorMetadata,
    TensorMetadataAndValues,
)
from torch._inductor.custom_graph_pass import CustomGraphPass, get_hash_for_files
from torch._inductor.graph import GraphLowering
from torch._inductor.runtime.runtime_utils import cache_dir
from torch._inductor.test_case import run_tests, TestCase
from torch._inductor.utils import clear_inductor_caches, fresh_inductor_cache
from torch.testing._internal.common_cuda import SM80OrLater
from torch.testing._internal.common_device_type import largeTensorTest
from torch.testing._internal.common_utils import (
    instantiate_parametrized_tests,
    parametrize,
)
from torch.testing._internal.inductor_utils import (
    GPU_TYPE,
    HAS_CUDA,
    HAS_GPU,
    HAS_MULTIGPU,
    requires_gpu,
)
from torch.testing._internal.triton_utils import requires_cuda
from torch.utils._triton import has_triton


try:
    from .mock_cache import global_stats, patch_fbcode, PatchCaches
except ImportError:
    from mock_cache import global_stats, patch_fbcode, PatchCaches  # @manual


HAS_TRITON = has_triton()

if HAS_TRITON:
    import triton  # @manual

    from torch.testing._internal.triton_utils import add_kernel

requires_triton = functools.partial(unittest.skipIf, not HAS_TRITON, "requires triton")

torch._dynamo.config.fake_tensor_cache_enabled = True
torch._dynamo.config.fake_tensor_cache_crosscheck_enabled = True


class MyModel(torch.nn.Module):
    def __init__(self) -> None:
        super().__init__()
        self.fc1 = torch.nn.Linear(10, 10)

    def forward(self, inp):
        return self.fc1(inp)


def _run_codecache_test(start_method):
    with torch._inductor.config.patch(
        worker_start_method=start_method, compile_threads=16
    ):
        AsyncCompile.warm_pool()

        model = MyModel().to(device=GPU_TYPE)
        model = torch.compile(model)
        inp = torch.rand(10, 10).to(device=GPU_TYPE)
        model(inp).sum().backward()


@requires_gpu()
def test_codecache_spawn():
    _run_codecache_test("spawn")


@requires_gpu()
def test_codecache_fork():
    _run_codecache_test("fork")


class MyModelConv2d(torch.nn.Module):
    def __init__(self, dim=512):
        super().__init__()
        self.conv1 = torch.nn.Conv2d(3, dim, kernel_size=3, stride=2, bias=False)
        self.conv2 = torch.nn.Conv2d(dim, dim, kernel_size=3, stride=2, bias=False)

    def forward(self, x):
        x = self.conv1(x)
        torch._dynamo.graph_break()
        x = self.conv2(x)
        return x


@instantiate_parametrized_tests
class TestFxGraphCache(TestCase):
    device_type = GPU_TYPE

    def setUp(self):
        super().setUp()
        counters.clear()
        PatchCaches.setUp()

    def tearDown(self):
        super().tearDown()
        PatchCaches.tearDown()

    def reset(self):
        torch._dynamo.reset()
        clear_inductor_caches()

    @requires_triton()
    @config.patch({"fx_graph_cache": True})
    @config.patch({"fx_graph_remote_cache": False})
    @parametrize("device", (GPU_TYPE, "cpu"))
    @parametrize("dtype", (torch.float32, torch.bfloat16))
    @parametrize("dynamic", (False, True))
    def test_cache_load_function(self, device, dtype, dynamic):
        """
        Verify that we can populate and load functions from the cache.
        """
        if device == GPU_TYPE and not HAS_GPU:
            raise unittest.SkipTest(f"requires {GPU_TYPE}")
        if device == "cuda" and dtype == torch.bfloat16 and not SM80OrLater:
            raise unittest.SkipTest("requires SM80 or later")

        def fn(x, y):
            return (x * 2, y @ y)

        a = torch.rand(25, dtype=dtype, device=device)
        b = torch.rand(5, 5, dtype=dtype, device=device)

        compiled_fn = torch.compile(fn, dynamic=dynamic)

        # A first call should miss in the cache.
        self.assertEqual(fn(a, b), compiled_fn(a, b))
        self.assertEqual(counters["inductor"]["fxgraph_cache_miss"], 1)
        self.assertEqual(counters["inductor"]["fxgraph_cache_hit"], 0)
        self.assertEqual(counters["inductor"]["fxgraph_lookup_write_file"], 0)

        # A second call should hit. (First reset so in-memory guards
        # don't prevent compilation).
        for m in torch._inductor.codecache.PyCodeCache.cache.values():
            os.remove(m.__file__)
        self.reset()
        self.assertEqual(fn(a, b), compiled_fn(a, b))
        self.assertEqual(counters["inductor"]["fxgraph_cache_miss"], 1)
        self.assertEqual(counters["inductor"]["fxgraph_cache_hit"], 1)
        self.assertEqual(counters["inductor"]["fxgraph_lookup_write_file"], 1)

    @requires_triton()
    @config.patch({"fx_graph_remote_cache": True})
    @parametrize("device", (GPU_TYPE, "cpu"))
    @parametrize("dtype", (torch.float32, torch.bfloat16))
    @parametrize("dynamic", (False, True))
    def test_remote_cache_load_function(self, device, dtype, dynamic):
        from unittest.mock import patch

        if device == GPU_TYPE and not HAS_GPU:
            raise unittest.SkipTest(f"requires {GPU_TYPE}")
        if device == "cuda" and dtype == torch.bfloat16 and not SM80OrLater:
            raise unittest.SkipTest("requires SM80 or later")

        def fn(x, y):
            return (x * 2, y @ y)

        a = torch.rand(25, dtype=dtype, device=device)
        b = torch.rand(5, 5, dtype=dtype, device=device)

        with config.patch(
            {
                "fx_graph_remote_cache": True,
            }
        ), patch.dict(os.environ), PatchCaches():
            os.environ.pop("TRITON_CACHE_MANAGER", None)
            for _ in range(4):
                with fresh_inductor_cache():
                    compiled_fn = torch.compile(fn, dynamic=dynamic)
                    self.assertEqual(fn(a, b), compiled_fn(a, b))
                reset()

        global_stats.report()
        self.assertEqual(global_stats.fx_graph.num_get_hit, 3)
        self.assertEqual(global_stats.fx_graph.num_get_miss, 1)
        self.assertEqual(global_stats.fx_graph.num_put, 1)

    @requires_triton()
    @config.patch({"fx_graph_cache": True})
    @config.patch({"fx_graph_remote_cache": False})
    @parametrize("device", (GPU_TYPE, "cpu"))
    @parametrize("dtype", (torch.float32, torch.float64))
    @parametrize("dynamic", (False, True))
    def test_cache_load_model(self, device, dtype, dynamic):
        """
        Verify that we can populate and load models from the cache.
        """
        if device == GPU_TYPE and not HAS_GPU:
            raise unittest.SkipTest(f"requires {GPU_TYPE}")

        def fn(mod, x):
            mod.zero_grad()
            mod(x).sum().backward()
            return [p.grad for p in mod.parameters()]

        compiled_fn = torch.compile(fn, dynamic=dynamic)

        mod = MyModelConv2d().to(device=device, dtype=dtype)
        inp = torch.randn(2, 3, 16, 16, device=device, dtype=dtype)

        # The first call should see all cache misses.
        counters.clear()
        grads1 = compiled_fn(mod, inp)
        self.assertGreater(counters["inductor"]["fxgraph_cache_miss"], 0)
        self.assertEqual(counters["inductor"]["fxgraph_cache_hit"], 0)

        # The second should see all hits. (First reset so in-memory guards
        # don't prevent compilation).
        counters.clear()
        self.reset()
        grads2 = compiled_fn(mod, inp)
        self.assertEqual(counters["inductor"]["fxgraph_cache_miss"], 0)
        self.assertGreater(counters["inductor"]["fxgraph_cache_hit"], 0)

        # And the results should be the same.
        self.assertEqual(grads1, grads2)

    @largeTensorTest("64GB", device=GPU_TYPE)
    @config.patch({"fx_graph_cache": True})
    @config.patch({"fx_graph_remote_cache": False})
    @parametrize("device", (GPU_TYPE,))
    @parametrize("dtype", (torch.float16, torch.bfloat16))
    def test_cache_load_with_guards_int32_bounds(self, device, dtype):
        """
        Test caching the same graph, but under conditions that introduce guards
        for tensor sizes < int32.
        """
        if device == GPU_TYPE and not HAS_GPU:
            raise unittest.SkipTest(f"requires {GPU_TYPE}")
        if device == "cuda" and dtype == torch.bfloat16 and not SM80OrLater:
            raise unittest.SkipTest("requires CUDA SM80 or later")

        def fn(x, y):
            return (x + x, y + y)

        compiled_fn = torch.compile(fn, dynamic=True)

        # Iterate over different shapes, varying whether the total
        # size is below or above int32. For each combination, we expect
        # different guards around whether the symbolic sizes do or do
        # not exceed int32.
        shapes = (
            ((5, 6), (7, 8)),
            ((5, 6), (47000, 47001)),
            ((47000, 47001), (5, 6)),
        )
        for a_shape, b_shape in shapes:
            a = torch.rand(a_shape, device=device, dtype=dtype)
            b = torch.rand(b_shape, device=device, dtype=dtype)

            # AVOID a dynamo reset here. We expect guards to have been
            # added that will be violated with the new shape. We should
            # see a recompilation (along with a cache miss).
            counters.clear()
            res1 = compiled_fn(a, b)
            self.assertGreater(counters["inductor"]["fxgraph_cache_miss"], 0)
            self.assertEqual(counters["inductor"]["fxgraph_cache_hit"], 0)

            # A second call should hit. (Reset here to force compilation).
            counters.clear()
            self.reset()
            res2 = compiled_fn(a, b)
            self.assertEqual(counters["inductor"]["fxgraph_cache_miss"], 0)
            self.assertGreater(counters["inductor"]["fxgraph_cache_hit"], 0)

            self.assertEqual(res1, res2)

    @config.patch({"fx_graph_cache": True})
    @config.patch({"fx_graph_remote_cache": False})
    @parametrize("device", (GPU_TYPE, "cpu"))
    @parametrize("dtype", (torch.float32, torch.bfloat16))
    def test_cache_load_with_guards_static_bounds(self, device, dtype):
        """
        Test caching the same graph, but under conditions that introduce guards
        for static bounds.
        """
        if device == GPU_TYPE and not HAS_GPU:
            raise unittest.SkipTest(f"requires {GPU_TYPE}")
        if device == "cuda" and dtype == torch.bfloat16 and not SM80OrLater:
            raise unittest.SkipTest("requires SM80 or later")

        # See lowering; for all of the pooling operators, we always guard and
        # make the height/width static.
        def fn(x):
            return torch.nn.functional.adaptive_avg_pool2d(x, [5, 7])

        compiled_fn = torch.compile(fn, dynamic=True)

        # Iterate over different input shapes. Each new shape should cause
        # a cache miss.
        shapes = ((1, 64, 8, 9), (1, 64, 9, 10), (1, 64, 10, 11))
        for shape in shapes:
            x = torch.rand(shape, device=device, dtype=dtype)

            # AVOID a dynamo reset here. For each cache hit, we expect guards
            # to have been added that will be violated with each new shape.
            # We should see a recompilation (along with a cache miss).
            counters.clear()
            res1 = compiled_fn(x)
            self.assertGreater(counters["inductor"]["fxgraph_cache_miss"], 0)
            self.assertEqual(counters["inductor"]["fxgraph_cache_hit"], 0)

            # A second call should hit.
            counters.clear()
            self.reset()
            res2 = compiled_fn(x)
            self.assertEqual(counters["inductor"]["fxgraph_cache_miss"], 0)
            self.assertGreater(counters["inductor"]["fxgraph_cache_hit"], 0)

            self.assertEqual(res1, res2)

    @config.patch({"fx_graph_cache": True})
    @config.patch({"fx_graph_remote_cache": False})
    @parametrize("device", (GPU_TYPE, "cpu"))
    def test_constant_handling(self, device):
        """
        Test that different constants are recognized correctly.
        """
        if device == GPU_TYPE and not HAS_GPU:
            raise unittest.SkipTest(f"requires {GPU_TYPE}")

        def fn1(x):
            return x + torch.tensor(list(range(0, 12)), device=device)

        def fn2(x):
            return x + torch.tensor(list(range(1, 13)), device=device)

        a = torch.rand(12, device=device)

        compiled_fn1 = torch.compile(fn1)
        compiled_fn2 = torch.compile(fn2)

        # A call to fn1 should miss in the cache.
        self.assertEqual(fn1(a), compiled_fn1(a))
        self.assertEqual(counters["inductor"]["fxgraph_cache_miss"], 1)
        self.assertEqual(counters["inductor"]["fxgraph_cache_hit"], 0)

        # A call to fn2 should also miss (the constant is different)
        self.assertEqual(fn2(a), compiled_fn2(a))
        self.assertEqual(counters["inductor"]["fxgraph_cache_miss"], 2)
        self.assertEqual(counters["inductor"]["fxgraph_cache_hit"], 0)

<<<<<<< HEAD
=======
    @requires_cuda
    @config.patch({"fx_graph_cache": True})
    @config.patch({"fx_graph_remote_cache": False})
    def test_flex_attention_caching(self):
        from torch.nn.attention.flex_attention import create_block_mask, flex_attention

        block_mask = create_block_mask(
            lambda b, h, q, kv: q >= kv, None, None, 2048, 2048
        )

        def score_mod(score, b, h, q, kv):
            return score + (q - kv)

        def fn(q, k, v):
            return flex_attention(q, k, v, score_mod=score_mod, block_mask=block_mask)

        def score_mod2(score, b, h, q, kv):
            return score

        def fn2(q, k, v):
            return flex_attention(q, k, v, score_mod=score_mod2, block_mask=block_mask)

        a, b, c = (torch.randn(1, 4, 512, 64).cuda() for _ in range(3))
        compiled_fn = torch.compile(fn)
        compiled_fn2 = torch.compile(fn2)

        atol, rtol = 1e-4, 1e-4

        # A first call should miss in the cache.
        self.assertEqual(fn(a, b, c), compiled_fn(a, b, c), atol=atol, rtol=rtol)
        self.assertEqual(counters["inductor"]["fxgraph_cache_miss"], 1)
        self.assertEqual(counters["inductor"]["fxgraph_cache_hit"], 0)
        self.assertEqual(counters["inductor"]["fxgraph_lookup_write_file"], 0)

        # A second call should hit. (First reset so in-memory guards
        # don't prevent compilation).
        for m in torch._inductor.codecache.PyCodeCache.cache.values():
            os.remove(m.__file__)
        self.reset()
        self.assertEqual(fn(a, b, c), compiled_fn(a, b, c), atol=atol, rtol=rtol)
        self.assertEqual(counters["inductor"]["fxgraph_cache_miss"], 1)
        self.assertEqual(counters["inductor"]["fxgraph_cache_hit"], 1)
        self.assertEqual(counters["inductor"]["fxgraph_lookup_write_file"], 1)

        # A third call with different score_mod should have a cache miss
        for m in torch._inductor.codecache.PyCodeCache.cache.values():
            os.remove(m.__file__)
        self.reset()
        self.assertEqual(fn2(a, b, c), compiled_fn2(a, b, c), atol=atol, rtol=rtol)
        self.assertEqual(counters["inductor"]["fxgraph_cache_miss"], 2)
        self.assertEqual(counters["inductor"]["fxgraph_cache_hit"], 1)
        self.assertEqual(counters["inductor"]["fxgraph_lookup_write_file"], 1)

>>>>>>> 47a515d2
    @requires_gpu()
    @requires_triton()
    @config.patch({"fx_graph_cache": True})
    @config.patch({"fx_graph_remote_cache": False})
    def test_higher_order_op_bypass(self):
        """
        Verify that we bypass the cache when we have higher order ops.
        """

        def fn(x, y):
            output = torch.zeros_like(x)
            n_elements = output.numel()
            grid = lambda meta: (  # noqa: E731
                triton.cdiv(n_elements, meta["BLOCK_SIZE"]),
            )
            add_kernel[grid](x, y, output, n_elements, BLOCK_SIZE=4)
            return output

        compiled_fn = torch.compile(fn, fullgraph=True)

        x = torch.randn(4, device=GPU_TYPE)
        y = torch.randn(4, device=GPU_TYPE)
        compiled_fn(x, y)

        self.assertEqual(counters["inductor"]["fxgraph_cache_miss"], 0)
        self.assertEqual(counters["inductor"]["fxgraph_cache_hit"], 0)
        self.assertGreater(counters["inductor"]["fxgraph_cache_bypass"], 0)

    @config.patch({"fx_graph_cache": True})
    @config.patch({"fx_graph_remote_cache": False})
    def test_generated_kernel_count(self):
        """
        Test that we bump the generated_kernel_count metric on a cache hit.
        """

        def fn(x, y):
            return (x * y + y,)

        a = torch.rand(5, 5)
        b = torch.rand(5, 5)

        compiled_fn = torch.compile(fn)

        metrics.reset()
        self.assertEqual(metrics.generated_kernel_count, 0)

        # Verify the "miss" case.
        self.assertEqual(fn(a, b), compiled_fn(a, b))
        self.assertEqual(counters["inductor"]["fxgraph_cache_hit"], 0)
        self.assertEqual(metrics.generated_kernel_count, 1)

        # Verify the "hit" case
        self.reset()
        self.assertEqual(fn(a, b), compiled_fn(a, b))
        self.assertEqual(counters["inductor"]["fxgraph_cache_hit"], 1)
        self.assertEqual(metrics.generated_kernel_count, 2)

    @config.patch({"fx_graph_cache": True})
    @config.patch({"fx_graph_remote_cache": False})
    def test_inductor_counters(self):
        """
        Test that we bump the inductor counters on a cache hit.
        """
        compile_to_fn = GraphLowering.compile_to_fn

        counter_name = "a_test_counter"
        counter_incr = 7

        def bump_counter(self):
            # Mock that bumps some arbitrary test counter by a set amount, then calls
            # the original GraphLowering.compile_to_fn.
            counters["inductor"][counter_name] += counter_incr
            return compile_to_fn(self)

        with mock.patch.object(GraphLowering, "compile_to_fn", bump_counter):

            def fn(a, b):
                return torch.mm(a, b)

            a = torch.rand(8, 32, device="cpu")
            b = torch.rand(32, 8, device="cpu")

            compiled_fn = torch.compile(fn)

            # Verify the "miss" case.
            counter_val = 2
            counters["inductor"][counter_name] = counter_val
            self.assertEqual(fn(a, b), compiled_fn(a, b))
            self.assertEqual(counters["inductor"]["fxgraph_cache_hit"], 0)
            self.assertEqual(
                counters["inductor"][counter_name], counter_val + counter_incr
            )

            # Verify the "hit" case.
            self.reset()
            counter_val = 5
            counters["inductor"][counter_name] = counter_val
            self.assertEqual(fn(a, b), compiled_fn(a, b))
            self.assertEqual(counters["inductor"]["fxgraph_cache_hit"], 1)
            self.assertEqual(
                counters["inductor"][counter_name], counter_val + counter_incr
            )

    @config.patch({"fx_graph_cache": True})
    @config.patch({"fx_graph_remote_cache": False})
    def test_cache_clear(self):
        """
        Test clearing the cache.
        """

        def fn(x, y):
            return (x * y,)

        a = torch.rand(5, 5)
        b = torch.rand(5, 5)

        compiled_fn = torch.compile(fn)

        # A first call should miss in the cache.
        self.assertEqual(fn(a, b), compiled_fn(a, b))
        self.assertEqual(counters["inductor"]["fxgraph_cache_miss"], 1)
        self.assertEqual(counters["inductor"]["fxgraph_cache_hit"], 0)

        # A second call should hit.
        counters.clear()
        self.reset()
        self.assertEqual(fn(a, b), compiled_fn(a, b))
        self.assertEqual(counters["inductor"]["fxgraph_cache_miss"], 0)
        self.assertEqual(counters["inductor"]["fxgraph_cache_hit"], 1)

        # Clear the cache; now we should miss.
        counters.clear()
        self.reset()
        torch._inductor.codecache.FxGraphCache.clear()
        self.assertEqual(fn(a, b), compiled_fn(a, b))
        self.assertEqual(counters["inductor"]["fxgraph_cache_miss"], 1)
        self.assertEqual(counters["inductor"]["fxgraph_cache_hit"], 0)

    @config.patch({"fx_graph_cache": True})
    @config.patch({"fx_graph_remote_cache": False})
    def test_cache_with_nt(self):
        def gen_nt(r):
            values = torch.randn(r, 16)
            offsets = torch.tensor([0, 2, 3, 6, 13, r])
            return torch.nested.nested_tensor_from_jagged(values, offsets)

        def fn(nt):
            if nt.values().size(0) % 16 == 0:
                return nt.sin()
            return nt.cos()

        inp1 = gen_nt(19)
        inp2 = gen_nt(20)

        counters.clear()
        torch.compile(fn)(inp1)
        torch.compile(fn)(inp2)
        self.assertEqual(counters["inductor"]["fxgraph_cache_miss"], 1)
        self.assertEqual(counters["inductor"]["fxgraph_cache_hit"], 0)

        self.reset()
        counters.clear()
        torch.compile(fn)(inp1)
        torch.compile(fn)(inp2)
        self.assertEqual(counters["inductor"]["fxgraph_cache_miss"], 0)
        self.assertEqual(counters["inductor"]["fxgraph_cache_hit"], 1)

    @config.patch({"fx_graph_cache": True})
    @config.patch({"fx_graph_remote_cache": False})
    def test_cache_with_symint_non_arg_guard(self):
        def fn(x, ref_id):
            self_id = 22
            if self_id == ref_id:
                x = torch.mul(x, 1.0)
            else:
                x = torch.mul(x, 0)
            return x

        x = torch.ones(2)

        counters.clear()
        torch.compile(fn, fullgraph=True, dynamic=True)(x, 2)
        self.assertEqual(counters["inductor"]["fxgraph_cache_miss"], 1)
        self.assertEqual(counters["inductor"]["fxgraph_cache_hit"], 0)

        self.reset()
        counters.clear()
        torch.compile(fn, fullgraph=True, dynamic=True)(x, 2)
        self.assertEqual(counters["inductor"]["fxgraph_cache_miss"], 0)
        self.assertEqual(counters["inductor"]["fxgraph_cache_hit"], 1)

    @config.patch({"fx_graph_cache": True})
    @config.patch({"fx_graph_remote_cache": False})
    def test_cache_guard(self):
        def f(x, val):
            if val > 5:
                return x.sin()
            else:
                return x.cos()

        x = torch.ones(2)
        a = torch.compile(f, dynamic=True)(x, 6)
        self.assertEqual(counters["inductor"]["fxgraph_cache_miss"], 1)
        self.assertEqual(counters["inductor"]["fxgraph_cache_hit"], 0)

        self.reset()
        counters.clear()
        b = torch.compile(f, dynamic=True)(x, 4)
        self.assertEqual(counters["inductor"]["fxgraph_cache_miss"], 1)
        self.assertEqual(counters["inductor"]["fxgraph_cache_hit"], 0)

        self.assertNotEqual(a, b)


class TestFxGraphCacheHashing(TestCase):
    def test_tensor_constants(self):
        """
        Test the hashing of tensor constants.
        """
        data = FxGraphCachePickler.dumps(torch.tensor(list(range(9))))
        self.assertIsInstance(pickle.loads(data), TensorMetadataAndValues)

    def test_hash_fake_tensors(self):
        """
        Test hashing (pickling) FakeTensors with various characteristics.
        """
        with torch._subclasses.FakeTensorMode():
            # Verify that FakeTensors get pickled into a TensorMetadata:
            data = FxGraphCachePickler.dumps(torch.randn(1))
            self.assertIsInstance(pickle.loads(data), TensorMetadata)

            # Different shapes:
            self.assertEqual(
                FxGraphCachePickler.dumps(torch.randn(3)),
                FxGraphCachePickler.dumps(torch.randn(3)),
            )
            self.assertNotEqual(
                FxGraphCachePickler.dumps(torch.randn(3)),
                FxGraphCachePickler.dumps(torch.randn(4)),
            )
            self.assertNotEqual(
                FxGraphCachePickler.dumps(torch.randn(3)),
                FxGraphCachePickler.dumps(torch.randn(3, 3)),
            )

            self.assertEqual(
                FxGraphCachePickler.dumps(torch.randn(3, 3)),
                FxGraphCachePickler.dumps(torch.randn(3, 3)),
            )
            self.assertNotEqual(
                FxGraphCachePickler.dumps(torch.randn(3, 3)),
                FxGraphCachePickler.dumps(torch.randn(3, 4)),
            )
            self.assertNotEqual(
                FxGraphCachePickler.dumps(torch.randn(3, 3)),
                FxGraphCachePickler.dumps(torch.randn(4, 3)),
            )

            # Different strides:
            self.assertEqual(
                FxGraphCachePickler.dumps(torch.randn(3, 3)),
                FxGraphCachePickler.dumps(
                    torch.randn(3, 3).transpose(0, 1).transpose(0, 1)
                ),
            )
            self.assertNotEqual(
                FxGraphCachePickler.dumps(torch.randn(3, 3)),
                FxGraphCachePickler.dumps(torch.randn(3, 3).transpose(0, 1)),
            )

            # Different storage offsets:
            self.assertEqual(
                FxGraphCachePickler.dumps(torch.randn(3)[1:]),
                FxGraphCachePickler.dumps(torch.randn(3)[1:]),
            )
            self.assertEqual(
                FxGraphCachePickler.dumps(torch.randn(3)[1:]),
                FxGraphCachePickler.dumps(torch.randn(2)),
            )

            # Different dtypes:
            self.assertEqual(
                FxGraphCachePickler.dumps(torch.randn(3, dtype=torch.float32)),
                FxGraphCachePickler.dumps(torch.randn(3, dtype=torch.float32)),
            )
            self.assertNotEqual(
                FxGraphCachePickler.dumps(torch.randn(3, dtype=torch.float32)),
                FxGraphCachePickler.dumps(torch.randn(3, dtype=torch.float64)),
            )

            # Different 'requires_grad':
            self.assertEqual(
                FxGraphCachePickler.dumps(torch.randn(3, requires_grad=True)),
                FxGraphCachePickler.dumps(torch.randn(3, requires_grad=True)),
            )
            self.assertNotEqual(
                FxGraphCachePickler.dumps(torch.randn(3, requires_grad=True)),
                FxGraphCachePickler.dumps(torch.randn(3, requires_grad=False)),
            )

            # Different memory formats:
            self.assertNotEqual(
                FxGraphCachePickler.dumps(torch.randn(1, 2, 3, 4)),
                FxGraphCachePickler.dumps(
                    torch.randn(1, 2, 3, 4).to(memory_format=torch.channels_last)
                ),
            )

            # Different devices:
            self.assertEqual(
                FxGraphCachePickler.dumps(torch.randn(3, device="meta")),
                FxGraphCachePickler.dumps(torch.randn(3, device="meta")),
            )
            self.assertNotEqual(
                FxGraphCachePickler.dumps(torch.randn(3, device="meta")),
                FxGraphCachePickler.dumps(torch.randn(3, device="cpu")),
            )

            if HAS_MULTIGPU:
                self.assertEqual(
                    FxGraphCachePickler.dumps(torch.randn(3, device=f"{GPU_TYPE}:1")),
                    FxGraphCachePickler.dumps(torch.randn(3, device=f"{GPU_TYPE}:1")),
                )
                self.assertNotEqual(
                    FxGraphCachePickler.dumps(torch.randn(3, device=f"{GPU_TYPE}:0")),
                    FxGraphCachePickler.dumps(torch.randn(3, device=f"{GPU_TYPE}:1")),
                )

    def test_hash_kwargs(self):
        """
        Test the special handling of the kwargs when hashing, i.e.,
        ordering of the kwargs dict and any set arguments.
        """
        # Dict order of the kwargs should not affect hashes.
        details1 = FxGraphHashDetails(None, [], {"a": 0, "z": 1}, [])
        details2 = FxGraphHashDetails(None, [], {"z": 1, "a": 0}, [])
        self.assertEqual(
            FxGraphCachePickler.dumps(details1),
            FxGraphCachePickler.dumps(details2),
        )

        # Different kwarg values should affect hashes.
        details1 = FxGraphHashDetails(None, [], {"a": 0}, [])
        details2 = FxGraphHashDetails(None, [], {"a": 1}, [])
        self.assertNotEqual(
            FxGraphCachePickler.dumps(details1),
            FxGraphCachePickler.dumps(details2),
        )

        # Set order should not affect hashes. Sets are unordered, but
        # sorting and creating a new set seems to change the order.
        set1 = {"a", "b", "c", "d", "e", "f", "g"}
        set2 = set(sorted(set1))  # noqa: C414
        details1 = FxGraphHashDetails(None, [], {"a": set1}, [])
        details2 = FxGraphHashDetails(None, [], {"a": set2}, [])
        self.assertEqual(
            FxGraphCachePickler.dumps(details1),
            FxGraphCachePickler.dumps(details2),
        )

        # But different set contents should affect hashes.
        details1 = FxGraphHashDetails(None, [], {"a": {1, 2, 3}}, [])
        details2 = FxGraphHashDetails(None, [], {"a": {1, 2}}, [])
        self.assertNotEqual(
            FxGraphCachePickler.dumps(details1),
            FxGraphCachePickler.dumps(details2),
        )

    def test_hash_config_changes(self):
        """
        Test that different config settings affect hashes.
        """
        with config.patch({"max_autotune": False}):
            details1 = FxGraphHashDetails(None, [], {}, [])
            details2 = FxGraphHashDetails(None, [], {}, [])

        with config.patch({"max_autotune": True}):
            details3 = FxGraphHashDetails(None, [], {}, [])

        self.assertEqual(
            FxGraphCachePickler.dumps(details1),
            FxGraphCachePickler.dumps(details2),
        )
        self.assertNotEqual(
            FxGraphCachePickler.dumps(details1),
            FxGraphCachePickler.dumps(details3),
        )

    def test_hash_custom_passes(self):
        """
        Test CustomGraphPass usage.
        """

        class TestCustomGraphPass(CustomGraphPass):
            def __init__(self):
                self._uuid = None

            def __call__(self, graph: torch.fx.graph.Graph) -> None:
                return None

            def uuid(self) -> Optional[Union[bytes, str]]:
                return self._uuid

        custom_pass = TestCustomGraphPass()
        with config.patch({"post_grad_custom_pre_pass": custom_pass}):
            custom_pass._uuid = "1"
            details1 = FxGraphHashDetails(None, [], {}, [])
            details2 = FxGraphHashDetails(None, [], {}, [])

            custom_pass._uuid = "2"
            details3 = FxGraphHashDetails(None, [], {}, [])

            self.assertEqual(
                FxGraphCachePickler.dumps(details1),
                FxGraphCachePickler.dumps(details2),
            )
            self.assertNotEqual(
                FxGraphCachePickler.dumps(details1),
                FxGraphCachePickler.dumps(details3),
            )

    def test_get_hash_for_files(self):
        """
        Test the get_hash_for_files helper.
        """
        with tempfile.NamedTemporaryFile(delete=True) as temp:
            temp.write(b"contents")
            temp.flush()

            hash1 = get_hash_for_files((temp.name,))
            get_hash_for_files.cache_clear()
            hash2 = get_hash_for_files((temp.name,))

            temp.write(b" ")
            temp.flush()
            get_hash_for_files.cache_clear()
            hash3 = get_hash_for_files((temp.name,))

            self.assertEqual(hash1, hash2)
            self.assertNotEqual(hash1, hash3)


class TestCudaCompileCommand(TestCase):
    @unittest.skipIf(not HAS_CUDA, "Requires CUDA")
    @unittest.skipIf(config.is_fbcode(), "fbcode requires different CUTLASS path setup")
    def test_cuda_compile_command(self):
        cmd_no_extra_args: str = cuda_compile_command(
            ["abc.cu", "def.cu"], "output", "so"
        )
        assert "nvcc " in cmd_no_extra_args, cmd_no_extra_args
        assert "abc.cu" in cmd_no_extra_args, cmd_no_extra_args
        assert "def.cu" in cmd_no_extra_args, cmd_no_extra_args
        assert "output" in cmd_no_extra_args, cmd_no_extra_args
        cmd_extra_args: str = cuda_compile_command(
            ["abc.cu", "def.cu"], "output", "so", ["-Wwhatever", "-nothing"]
        )
        assert "nvcc " in cmd_extra_args, cmd_extra_args
        assert " -Wwhatever" in cmd_extra_args, cmd_extra_args
        assert " -nothing" in cmd_extra_args, cmd_extra_args
        assert "abc.cu" in cmd_extra_args, cmd_extra_args
        assert "def.cu" in cmd_extra_args, cmd_extra_args
        assert "output " in cmd_extra_args, cmd_extra_args
        with mock.patch("subprocess.check_output") as check_output_mock:
            CUDACodeCache.compile("test123.cu", "so", ["-Wsomething"])
            check_output_mock.assert_called()
            cmd_parts: List[str] = check_output_mock.call_args[0][0]
            assert cmd_parts[0] == "nvcc", cmd_parts
            assert "-Wsomething" in cmd_parts, cmd_parts
            assert "-DNDEBUG" in cmd_parts, cmd_parts


@instantiate_parametrized_tests
class TestAutotuneCache(TestCase):
    device_type = GPU_TYPE

    def setUp(self):
        super().setUp()
        counters.clear()
        PatchCaches.setUp()

    def tearDown(self):
        super().tearDown()
        PatchCaches.tearDown()

    def reset(self):
        torch._dynamo.reset()
        clear_inductor_caches()

    @unittest.skipIf(not HAS_CUDA, "Requires CUDA")
    @unittest.skipIf(not SM80OrLater, "Requires SM80+")
    @config.patch({"fx_graph_cache": False})
    @config.patch({"fx_graph_remote_cache": False})
    @config.patch({"autotune_local_cache": False})
    @config.patch({"autotune_remote_cache": True})
    @config.patch({"max_autotune": True})
    @parametrize("fbcode", (False,) + (True,) * config.is_fbcode())
    def test_autotune_cache(self, fbcode: bool):
        class Model(torch.nn.Module):
            def forward(self, x, y, a, b):
                return x + y, a + b

        def f(x, y, a, b):
            return Model()(x, y, a, b)

        x = torch.randn(100, 100).cuda()
        y = torch.randn(100, 100).cuda()
        a = torch.randn(1000, 100).cuda()
        b = torch.randn(1000, 100).cuda()
        f_compiled = torch.compile(f, fullgraph=True)

        with PatchCaches(), patch_fbcode(fbcode):
            f_compiled(x, y, a, b)

            self.assertEqual(global_stats.autotune.num_get_hit, 0)
            self.assertEqual(global_stats.autotune.num_get_miss, 2)
            self.assertEqual(global_stats.autotune.num_put, 2)

            self.reset()
            f_compiled(x, y, a, b)

        global_stats.report()
        self.assertEqual(global_stats.autotune.num_get_hit, 2)
        self.assertEqual(global_stats.autotune.num_get_miss, 2)
        self.assertEqual(global_stats.autotune.num_put, 2)


class TestRemoteAOTAutogradCache(TestCase):
    @unittest.skipIf(not HAS_CUDA, "Requires CUDA")
    @unittest.skipIf(not SM80OrLater, "Requires SM80+")
    @config.patch({"fx_graph_cache": False})
    @config.patch({"fx_graph_remote_cache": True})
    @torch._functorch.config.patch({"enable_autograd_cache": False})
    @torch._functorch.config.patch({"enable_remote_autograd_cache": True})
    def test_autograd_remote_cache(self):
        def f(a, b):
            return a + b

        f_compiled = torch.compile(f)
        a = torch.randn(101, 100, device="cuda", requires_grad=False)
        b = torch.randn(101, 100, device="cuda", requires_grad=False)
        with PatchCaches():
            f_compiled(a, b)

            self.assertEqual(global_stats.aot_autograd, Stats(1, 0, 1))
            self.assertEqual(global_stats.fx_graph, Stats(1, 0, 1))

            torch._dynamo.reset()

            f_compiled(a, b)
            self.assertEqual(global_stats.aot_autograd, Stats(1, 1, 1))
            self.assertEqual(global_stats.fx_graph, Stats(1, 1, 1))

        if config.is_fbcode():
            # Check that the cache entries seem reasonable
            for k in global_stats.aot_autograd.cache.keys():
                self.assertRegex(k, r"pt2:autograd-experimental::[0-9a-z]{52}:c10")

            for k in global_stats.fx_graph.cache.keys():
                self.assertRegex(k, r"pt2:fx-graph-v1::[0-9a-z]{52}:c10")

    @unittest.skipIf(not HAS_CUDA, "Requires CUDA")
    @unittest.skipIf(not SM80OrLater, "Requires SM80+")
    @config.patch({"fx_graph_cache": False})
    @config.patch({"fx_graph_remote_cache": True})
    @torch._functorch.config.patch({"enable_autograd_cache": False})
    @torch._functorch.config.patch({"enable_remote_autograd_cache": True})
    def test_autograd_remote_lazy_backward(self):
        """
        Lazily compile the backward, and lazily save to cache
        """

        def fn(a, b):
            return a.cos() + b

        with PatchCaches():
            a = torch.randn(25, requires_grad=True)
            b = torch.randn(25, requires_grad=True)
            a2 = a.detach().clone().requires_grad_(True)
            b2 = b.detach().clone().requires_grad_(True)
            compiled_fn = torch.compile(fn, backend="inductor")
            self.assertEqual(fn(a, b), compiled_fn(a2, b2))
            self.assertEqual(global_stats.aot_autograd, Stats(0, 0, 1))

            # Clear dynamo and run again. Should be a cache miss still, because backward hasn't run
            torch._dynamo.reset()
            self.assertEqual(fn(a, b), compiled_fn(a2, b2))
            self.assertEqual(global_stats.aot_autograd, Stats(0, 0, 2))

            # Now let's run the backward
            fn(a, b).sum().backward()
            compiled_fn(a2, b2).sum().backward()
            self.assertEqual(a.grad, a2.grad)
            self.assertEqual(b.grad, b2.grad)
            self.assertEqual(global_stats.aot_autograd, Stats(1, 0, 2))

            # Clear dynamo and rerun everything, now there should be a cache hit
            torch._dynamo.reset()
            a = torch.randn(25, requires_grad=True)
            b = torch.randn(25, requires_grad=True)
            a2 = a.detach().clone().requires_grad_(True)
            b2 = b.detach().clone().requires_grad_(True)
            self.assertEqual(fn(a, b), compiled_fn(a2, b2))
            self.assertEqual(global_stats.aot_autograd, Stats(1, 1, 2))

            fn(a, b).sum().backward()
            compiled_fn(a2, b2).sum().backward()
            self.assertEqual(a.grad, a2.grad)
            self.assertEqual(b.grad, b2.grad)


class TestUtils(TestCase):
    @config.patch({"fx_graph_remote_cache": False})
    def test_fresh_inductor_cache(self):
        def fn(x, y):
            return x + y

        a = torch.rand(10)
        b = torch.rand(10)

        with fresh_inductor_cache():
            self.assertEqual(len(PyCodeCache.cache.keys()), 0)
            res1 = torch.compile(fn)(a, b)
            cache_dir1 = cache_dir()

        torch._dynamo.reset()
        with fresh_inductor_cache():
            self.assertEqual(len(PyCodeCache.cache.keys()), 0)
            res2 = torch.compile(fn)(a, b)
            cache_dir2 = cache_dir()

        self.assertEqual(res1, res2)
        self.assertNotEqual(cache_dir1, cache_dir2)


if __name__ == "__main__":
    run_tests()<|MERGE_RESOLUTION|>--- conflicted
+++ resolved
@@ -44,9 +44,9 @@
 
 
 try:
-    from .mock_cache import global_stats, patch_fbcode, PatchCaches
+    from .mock_cache import global_stats, PatchCaches, Stats
 except ImportError:
-    from mock_cache import global_stats, patch_fbcode, PatchCaches  # @manual
+    from mock_cache import global_stats, PatchCaches, Stats  # @manual
 
 
 HAS_TRITON = has_triton()
@@ -193,10 +193,12 @@
                     self.assertEqual(fn(a, b), compiled_fn(a, b))
                 reset()
 
-        global_stats.report()
-        self.assertEqual(global_stats.fx_graph.num_get_hit, 3)
-        self.assertEqual(global_stats.fx_graph.num_get_miss, 1)
-        self.assertEqual(global_stats.fx_graph.num_put, 1)
+        self.assertEqual(global_stats.fx_graph, Stats(1, 3, 1))
+
+        if config.is_fbcode():
+            # Check that the cache entries seem reasonable
+            for k in global_stats.fx_graph.cache.keys():
+                self.assertRegex(k, r"pt2:fx-graph-v1::[0-9a-z]{52}:c10")
 
     @requires_triton()
     @config.patch({"fx_graph_cache": True})
@@ -363,8 +365,6 @@
         self.assertEqual(counters["inductor"]["fxgraph_cache_miss"], 2)
         self.assertEqual(counters["inductor"]["fxgraph_cache_hit"], 0)
 
-<<<<<<< HEAD
-=======
     @requires_cuda
     @config.patch({"fx_graph_cache": True})
     @config.patch({"fx_graph_remote_cache": False})
@@ -418,14 +418,13 @@
         self.assertEqual(counters["inductor"]["fxgraph_cache_hit"], 1)
         self.assertEqual(counters["inductor"]["fxgraph_lookup_write_file"], 1)
 
->>>>>>> 47a515d2
     @requires_gpu()
     @requires_triton()
     @config.patch({"fx_graph_cache": True})
     @config.patch({"fx_graph_remote_cache": False})
-    def test_higher_order_op_bypass(self):
-        """
-        Verify that we bypass the cache when we have higher order ops.
+    def test_triton_higher_order_op_bypass(self):
+        """
+        Verify that we bypass the cache when we have a triton higher order ops.
         """
 
         def fn(x, y):
@@ -914,8 +913,7 @@
     @config.patch({"autotune_local_cache": False})
     @config.patch({"autotune_remote_cache": True})
     @config.patch({"max_autotune": True})
-    @parametrize("fbcode", (False,) + (True,) * config.is_fbcode())
-    def test_autotune_cache(self, fbcode: bool):
+    def test_autotune_cache(self):
         class Model(torch.nn.Module):
             def forward(self, x, y, a, b):
                 return x + y, a + b
@@ -929,20 +927,22 @@
         b = torch.randn(1000, 100).cuda()
         f_compiled = torch.compile(f, fullgraph=True)
 
-        with PatchCaches(), patch_fbcode(fbcode):
+        with PatchCaches():
             f_compiled(x, y, a, b)
 
-            self.assertEqual(global_stats.autotune.num_get_hit, 0)
-            self.assertEqual(global_stats.autotune.num_get_miss, 2)
-            self.assertEqual(global_stats.autotune.num_put, 2)
+            self.assertEqual(global_stats.autotune_remote, Stats(2, 0, 2))
 
             self.reset()
             f_compiled(x, y, a, b)
 
-        global_stats.report()
-        self.assertEqual(global_stats.autotune.num_get_hit, 2)
-        self.assertEqual(global_stats.autotune.num_get_miss, 2)
-        self.assertEqual(global_stats.autotune.num_put, 2)
+        self.assertEqual(global_stats.autotune_remote, Stats(2, 2, 2))
+
+        if config.is_fbcode():
+            # Check that the cache entries seem reasonable
+            for k in global_stats.autotune_remote.cache.keys():
+                self.assertRegex(k, r"[0-9a-z]{52}\.py")
+            for k in global_stats.triton.cache.keys():
+                self.assertRegex(k, r"triton:[0-9a-f]{64}::[0-9a-f]{64}:c10")
 
 
 class TestRemoteAOTAutogradCache(TestCase):
