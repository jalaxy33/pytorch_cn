--- conflicted
+++ resolved
@@ -10,14 +10,9 @@
 from torch.testing import make_tensor, FileCheck
 from torch.testing._internal.common_cuda import SM53OrLater, SM80OrLater, TEST_CUSPARSE_GENERIC
 from torch.testing._internal.common_utils import \
-<<<<<<< HEAD
-    (TEST_WITH_TORCHINDUCTOR, TEST_WITH_ROCM, TEST_SCIPY, TEST_NUMPY, TEST_MKL, IS_WINDOWS, TestCase, run_tests,
-     load_tests, coalescedonoff, parametrize, subtest, skipIfTorchDynamo, skipIfRocm, IS_FBCODE, IS_REMOTE_GPU)
-=======
     (TEST_WITH_TORCHINDUCTOR, TEST_WITH_ROCM, TEST_CUDA_CUDSS, TEST_SCIPY, TEST_NUMPY, TEST_MKL, IS_WINDOWS, TestCase,
      run_tests, load_tests, coalescedonoff, parametrize, subtest, skipIfTorchDynamo, skipIfRocm, IS_FBCODE, IS_REMOTE_GPU,
      suppress_warnings)
->>>>>>> 416a7894
 from torch.testing._internal.common_device_type import \
     (ops, instantiate_device_type_tests, dtypes, OpDTypes, dtypesIfCUDA, onlyCPU, onlyCUDA, skipCUDAIfNoSparseGeneric,
      precisionOverride, skipMeta, skipCUDAIf, skipCPUIfNoMklSparse, skipCUDAIfRocmVersionLessThan,
@@ -4025,27 +4020,43 @@
         # but key is still valid:
         self.assertEqual(d.get(key5), (key5, 567), **assertEqualOptions)
 
-    @parametrize("op", ['bsr_dense_addmm', 'bsr_dense_mm', 'bsr_dense_linear'])
+    @suppress_warnings
+    @parametrize("op", ['bsr_dense_addmm', 'bsr_dense_mm', 'bsr_dense_linear', '_int_bsr_dense_addmm'])
     @parametrize("blocksize", [16, '16x32', 32])
     @onlyCUDA
     @skipIfRocm
-    @dtypes(torch.half, torch.bfloat16, torch.float)
-    @dtypesIfCUDA(torch.half, *[torch.bfloat16] if SM80OrLater else [], torch.float)
+    @dtypes(torch.half, torch.bfloat16, torch.float, torch.int8)
+    @dtypesIfCUDA(torch.half, *[torch.bfloat16] if SM80OrLater else [], torch.float, torch.int8)
     @unittest.skipIf(IS_FBCODE and IS_REMOTE_GPU, "Test requires Triton")
     def test_triton_kernel(self, op, device, dtype, blocksize):
-        from torch.sparse._triton_ops import bsr_dense_addmm, bsr_dense_mm
+        from torch.sparse._triton_ops import bsr_dense_addmm, bsr_dense_mm, _int_bsr_dense_addmm
         from torch.sparse._triton_ops_meta import (create_blocked_tensor, get_meta,
                                                    optimize_bsr_dense_addmm, dump)
 
         def bsr_dense_linear(input, weights, bias=None):
             return torch.nn.functional.linear(input, weights, bias=bias).transpose(-1, -2)
 
-        operation = dict(bsr_dense_addmm=bsr_dense_addmm, bsr_dense_mm=bsr_dense_mm, bsr_dense_linear=bsr_dense_linear)[op]
-
-        def reference(input, mat1, mat2, beta=1, alpha=1):
+        operation = dict(bsr_dense_addmm=bsr_dense_addmm, bsr_dense_mm=bsr_dense_mm, bsr_dense_linear=bsr_dense_linear,
+                         _int_bsr_dense_addmm=_int_bsr_dense_addmm)[op]
+
+        def reference(input, mat1, mat2, beta=1, alpha=1, op=op):
             assert mat1.layout is torch.strided
             assert mat2.layout is torch.strided
+            if dtype is torch.int8:
+                if op == '_int_bsr_dense_addmm':
+                    return beta * input + alpha * torch._int_mm(mat1, mat2)
+                # workaround RuntimeError: "addmm_cuda" not implemented for 'Char'
+                return beta * input + alpha * torch._int_mm(mat1, mat2).to(torch.int8)
             return beta * input + alpha * (mat1 @ mat2)
+
+        if op == '_int_bsr_dense_addmm':
+            # _int_bsr_dense_addmm is same as bsr_dense_addmm except
+            # with int8 inputs, _int_bsr_dense_addmm returns int32
+            # result. This is covered by operation and reference
+            # definitions above and all other definitions below are
+            # identical between _int_bsr_dense_addmm and
+            # bsr_dense_addmm.
+            op = 'bsr_dense_addmm'
 
         def nc_copy(t, axes=(-1,)):
             """Return a copy of input.
@@ -4077,6 +4088,13 @@
             # todo: eliminate this skip
             self.skipTest(f"{op} does not support non-square blocks")
 
+        if op in {"bsr_dense_linear"} and dtype is torch.int8:
+            # todo: eliminate this skip
+            self.skipTest(f"{op} does not support int8")
+
+        if dtype is torch.int8 and min(BM, BK) < 32:
+            self.skipTest("triton kernel does not support support int8 blocks smaller than 32")
+
         beta_lst = dict(bsr_dense_addmm=[0, 1, 2], bsr_dense_mm=[0], bsr_dense_linear=[1])[op]
         alpha_lst = dict(bsr_dense_addmm=[0, 1, 2], bsr_dense_mm=[1], bsr_dense_linear=[1])[op]
         sparsity_lst = [0, 0.5, 1]
@@ -4143,28 +4161,33 @@
                 result = operation(*args, **kwargs)
                 self.assertEqual(result, expected)
 
-    @parametrize("op", ['bsr_dense_addmm'])
+    @parametrize("op", ['bsr_dense_addmm', '_int_bsr_dense_addmm'])
     @onlyCUDA
     @skipIfRocm
-    @dtypes(torch.half, torch.bfloat16, torch.float)
-    @dtypesIfCUDA(torch.half, *[torch.bfloat16] if SM80OrLater else [], torch.float)
+    @dtypes(torch.half, torch.bfloat16, torch.float, torch.int8)
+    @dtypesIfCUDA(torch.half, *[torch.bfloat16] if SM80OrLater else [], torch.float, torch.int8)
     @unittest.skipIf(IS_FBCODE and IS_REMOTE_GPU, "Test requires Triton")
     def test_triton_tune(self, op, device, dtype):
-        from torch.sparse._triton_ops import bsr_dense_addmm
-        from torch.sparse._triton_ops_meta import (create_blocked_tensor, tune_bsr_dense_addmm, get_meta)
-
-        operation = dict(bsr_dense_addmm=bsr_dense_addmm)[op]
-        tuner = dict(bsr_dense_addmm=tune_bsr_dense_addmm)[op]
-
-        M, K, N = 16, 16, 32
+        from torch.sparse._triton_ops import bsr_dense_addmm, _int_bsr_dense_addmm
+        from torch.sparse._triton_ops_meta import (create_blocked_tensor, tune_bsr_dense_addmm, tune__int_bsr_dense_addmm, get_meta)
+
+        operation = dict(bsr_dense_addmm=bsr_dense_addmm, _int_bsr_dense_addmm=_int_bsr_dense_addmm)[op]
+        tuner = dict(bsr_dense_addmm=tune_bsr_dense_addmm,
+                     _int_bsr_dense_addmm=tune__int_bsr_dense_addmm)[op]
+
+        if op == '_int_bsr_dense_addmm':
+            M, K, N = 32, 32, 32
+            blocksize = (32, 32)
+        else:
+            M, K, N = 16, 16, 32
+            blocksize = (16, 16)
         sparsity = 1.0
-        blocksize = (16, 16)
         bsr = create_blocked_tensor(0, M, K, blocksize, sparsity, dtype, device).to_sparse_bsr(blocksize)
         sparsity = 1 - bsr._nnz() * blocksize[0] * blocksize[1] / (M * K)
         input = make_tensor(K, N, dtype=dtype, device=device)
         dense = make_tensor(K, N, dtype=dtype, device=device)
 
-        if op == 'bsr_dense_addmm':
+        if op in {'bsr_dense_addmm', '_int_bsr_dense_addmm'}:
             args = (input, bsr, dense)
 
             def get_current_meta():
