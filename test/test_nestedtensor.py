# Owner(s): ["module: nestedtensor"]

import io
import itertools
import math
import sys
import unittest
from functools import partial
from typing import Optional, Tuple

import numpy as np

import torch
import torch._dynamo
import torch._dynamo.testing
import torch.nn
import torch.nn.functional as F

from torch.nested._internal.nested_tensor import (
    buffer_from_jagged,
    jagged_from_list,
    nested_view_from_values_offsets,
    NestedTensor,
    ViewNestedFromBuffer,
)
from torch.testing._internal.common_cuda import (
    PLATFORM_SUPPORTS_FUSED_ATTENTION,
    SM70OrLater,
    SM80OrLater,
)
from torch.testing._internal.common_device_type import (
    dtypes,
    dtypesIfCUDA,
    instantiate_device_type_tests,
    onlyCPU,
    onlyCUDA,
    PYTORCH_CUDA_MEMCHECK,
    skipCUDAIf,
    skipCUDAIfRocm,
    skipMeta,
)
from torch.testing._internal.common_dtype import floating_types_and_half
from torch.testing._internal.common_utils import (
    decorateIf,
    freeze_rng_state,
    gradcheck,
    instantiate_parametrized_tests,
    IS_FBCODE,
    IS_WINDOWS,
    markDynamoStrictTest,
    parametrize,
    run_tests,
    skipIfSlowGradcheckEnv,
    skipIfTorchDynamo,
    subtest,
    TEST_WITH_ROCM,
    TestCase,
    xfailIfTorchDynamo,
)

# Tests are ported from pytorch/nestedtensor.
# This makes porting as_nested_tensor easier in the future.


def _iter_constructors():
    # yield as_nested_tensor
    yield torch.nested.nested_tensor

# Returns True if the function recompiles between inputs1 and inputs2 with the
# specified dynamic setting.
def _recompiles_for_inputs(fn, inputs1, inputs2, dynamic=True):
    compile_count = [0]

    def counter(gm, example_inputs):
        compile_count[0] += 1
        return gm

    compiled_f = torch.compile(fn, fullgraph=True, backend=counter, dynamic=dynamic)
    compiled_f(*inputs1)
    compiled_f(*inputs2)
    return compile_count[0] > 1

# Helper function to generate a pair of random nested tensors
# one is contiguous, the other is not, but they appear to have same entries
# an output nested tensor consists of
# * `len(ragged_sizes)` matrices
# * matrices[i].shape == (20, ragged_sizes[i])


def random_nt_noncontiguous_pair(ragged_sizes, device="cpu", dtype=torch.float16):
    xs = []
    for size in ragged_sizes:
        xs.append(torch.randn((size, 20), device=device, dtype=dtype))
    # contiguous nested tensor
    ys = []
    for x in xs:
        ys.append(x.transpose(-1, -2))
    nt_contiguous = torch.nested.nested_tensor(ys)
    # noncontiguous nested tensor
    n = len(ragged_sizes)
    nt_noncontiguous = torch.nested.nested_tensor(xs).transpose(-1, -2)
    return nt_contiguous, nt_noncontiguous


# Helper functions to pad a noncontiguous nested tensor
# can be replaced once to_padded_tensor supports noncontiguous memory


def noncontiguous_to_padded_tensor(input, shape=None):
    tensors = input.unbind()
    ntensors = len(tensors)
    assert ntensors > 0
    if shape is None:
        shape = []
        for size in tensors[0].shape:
            shape.append(size)
        for i in range(1, ntensors):
            new_shape = tensors[i].shape
            for j in range(len(shape)):
                shape[j] = max(shape[j], new_shape[j])
        shape = [ntensors] + shape
    result = tensors[0].new_zeros(shape)
    for itensor in range(ntensors):
        tensor = tensors[itensor]
        view = result[itensor]
        for idim in range(tensor.dim()):
            view = view.narrow(idim, 0, tensor.size(idim))
        view.copy_(tensor)
    return result


# Helper function to generate a random nested tensor


def random_nt(
    device,
    dtype,
    num_tensors,
    max_dims,
    min_dims=None,
    layout=torch.strided,
    require_non_empty=True,
):
    if min_dims is None:
        min_dims = tuple([0] * len(max_dims))

    assert len(max_dims) == len(min_dims)
    for min_dim, max_dim in zip(min_dims, max_dims):
        assert max_dim > min_dim, "random_nt: max_dim must be greater than min_dim"
        assert min_dim >= 0, "random_nt: min_dim must be non-negative"
        if require_non_empty:
            assert not (
                min_dim == 0 and max_dim == 1
            ), "random_nt: zero cannot be the only possible value if require_non_empty is True"

    if require_non_empty:
        # Select a random idx that will be required to be non-empty
        non_zero_idx = torch.randint(low=0, high=num_tensors, size=(1,)).item()

    ts1 = []
    for i, _ in enumerate(range(num_tensors)):
        tensor_dims = []
        for min_dim, max_dim in zip(min_dims, max_dims):
            new_min_dim = min_dim
            if require_non_empty and i == non_zero_idx and min_dim == 0:
                new_min_dim = 1
            tensor_dims.append(
                torch.randint(low=new_min_dim, high=max_dim, size=(1,)).item()
            )
        t1 = torch.randn(tensor_dims, device=device, dtype=dtype)
        ts1.append(t1)

    return torch.nested.nested_tensor(ts1, device=device, dtype=dtype, layout=layout)


# Alternate approach to generating a random NT.
# dims should be something like [5, None, 10], with None indicating that a
# random ragged structure should be used
def random_nt_from_dims(
    dims, device=None, dtype=None, layout=torch.strided, requires_grad=False
):
    sizes = [
        [
            d if d is not None else torch.randint(2, 10, size=(1,)).item()
            for d in dims[1:]
        ]
        for d in range(dims[0])
    ]
    return torch.nested.nested_tensor(
        [torch.randn(*size) for size in sizes],
        device=device,
        dtype=dtype,
        layout=layout,
        requires_grad=requires_grad,
    )


# Creates an NT matching another NT's number of components and
# shape / ragged structure for all dims specified to be -1.
def random_nt_from_similar(other, dims=None):
    if dims is None:
        return torch.randn_like(other)
    assert len(dims) == other.dim()
    assert dims[0] == -1 or dims[0] == other.size(0)

    ret_sizes = []
    for t in other.unbind():
        other_size = t.shape
        ret_size = []
        for i, d in enumerate(dims[1:]):
            if d == -1:
                ret_size.append(other_size[i])
            else:
                ret_size.append(d)
        ret_sizes.append(ret_size)

    return torch.nested.nested_tensor(
        [torch.randn(*size) for size in ret_sizes], device=other.device
    )


# makes naming nice for tests that parametrize over layout.
def layout_name(layout):
    # e.g. "torch.jagged" -> "jagged"
    return layout.__repr__().split(".")[-1]


# Helper function for test_dummy_mha_with_nt
@torch.fx.wrap
def convert_dense_to_nested_tensor(values):
    offsets = torch.arange(
        0, values.shape[0] * values.shape[1] + 1, values.shape[1], device=values.device
    )
    metadata_cache = {"max_seqlen": values.shape[1], "min_seqlen": 1}
    nt = ViewNestedFromBuffer.apply(
        values.view(-1, values.shape[-1]), offsets, metadata_cache
    )
    return nt


# Helper function for test_dummy_mha_with_nt
@torch.fx.wrap
def convert_jagged_to_nested_tensor(
    values: torch.Tensor, offsets: torch.Tensor, max_length: int
) -> torch.Tensor:
    metadata_cache = {"max_seqlen": max_length, "min_seqlen": 1}
    nt = ViewNestedFromBuffer.apply(values, offsets, metadata_cache)
    return nt


# Helper function for test_dummy_mha_with_nt
@torch.fx.wrap
def convert_nt_to_jagged(nt):
    return buffer_from_jagged(nt)


@markDynamoStrictTest
class TestNestedTensor(TestCase):
    @parametrize("batch_size", [2, 4])
    @parametrize("max_seq_len", [3, 5])
    @parametrize("vocab_size", [10, 20])
    def test_2d_nested_tensor(self, batch_size, max_seq_len, vocab_size):
        data = []
        nested_tensor_ref_list = []
        for _ in range(batch_size):
            if max_seq_len == 0:
                length = 0
            else:
                length = np.random.randint(low=1, high=max_seq_len)
            row = list(np.random.randint(low=0, high=vocab_size, size=(length,)))
            data.append(row)
            nested_tensor_ref_list.append(torch.Tensor(row))
        nested_tensor = torch.nested.nested_tensor(data, dtype=torch.int64)
        nested_tensor_list = nested_tensor.unbind()
        for id in range(batch_size):
            self.assertEqual(
                nested_tensor_list[id], nested_tensor_ref_list[id].type(torch.int64)
            )

    @parametrize("batch_size", [2, 4])
    @parametrize("max_seq_len", [3, 5])
    @parametrize("vocab_size", [10, 20])
    def test_3d_nested_tensor(self, batch_size, max_seq_len, vocab_size):
        data = []
        nested_tensor_ref_list = []
        for _ in range(batch_size):
            if max_seq_len == 0:
                length = 0
            else:
                length = np.random.randint(low=1, high=max_seq_len)
            row = list(np.random.randint(low=0, high=vocab_size, size=(length,)))
            row = [list(item * np.arange(max_seq_len)) for item in row]
            data.append(row)
            nested_tensor_ref_list.append(torch.Tensor(row))
        nested_tensor = torch.nested.nested_tensor(data, dtype=torch.int64)
        nested_tensor_list = nested_tensor.unbind()
        for id in range(batch_size):
            self.assertEqual(
                nested_tensor_list[id], nested_tensor_ref_list[id].type(torch.int64)
            )

    @parametrize("batch_size", [2, 4])
    @parametrize("max_seq_len", [3, 5])
    @parametrize("vocab_size", [10, 20])
    def test_3d_nested_tensor_float(self, batch_size, max_seq_len, vocab_size):
        data = []
        nested_tensor_ref_list = []
        for _ in range(batch_size):
            if max_seq_len == 0:
                length = 0
            else:
                length = np.random.randint(low=1, high=max_seq_len)
            row = list(
                np.random.randint(low=0, high=vocab_size, size=(length,)).astype(float)
            )
            row = [list(item * np.arange(max_seq_len)) for item in row]
            data.append(row)
            nested_tensor_ref_list.append(torch.Tensor(row))
        nested_tensor = torch.nested.nested_tensor(data, dtype=torch.float)
        nested_tensor_list = nested_tensor.unbind()
        for id in range(batch_size):
            self.assertEqual(
                nested_tensor_list[id], nested_tensor_ref_list[id].type(torch.float)
            )

    @torch.inference_mode()
    def _test_unbind_case(self, a, b):
        nt = torch.nested.nested_tensor([a, b])
        a1, b1 = nt.unbind()
        self.assertTrue(a is not a1)
        self.assertTrue(b is not b1)

        nt = torch.nested.nested_tensor([a, b], dtype=a.dtype)
        a1, b1 = nt.unbind(0)
        self.assertEqual(a, a1)
        self.assertEqual(b, b1)

        a = torch.randn((2, 3)).add_(1)
        nt = torch.nested.nested_tensor([a])
        self.assertEqual(a, nt.unbind(0)[0])

    @torch.inference_mode()
    def test_unbind_0(self):
        self._test_unbind_case(
            torch.tensor([1, 2]),
            torch.tensor([7, 8]),
        )

    @torch.inference_mode()
    def test_unbind_1(self):
        self._test_unbind_case(
            torch.tensor([1]),
            torch.tensor([7]),
        )

    @torch.inference_mode()
    def test_unbind_3(self):
        self._test_unbind_case(
            torch.tensor([1.0]),
            torch.tensor([]),
        )

    @torch.inference_mode()
    def test_unbind_4(self):
        self._test_unbind_case(
            torch.tensor([]),
            torch.tensor([]),
        )

    @torch.inference_mode()
    def test_unbind_dim(self):
        def _test_fn(unbind_fn):
            a = torch.rand(3, 2)
            b = torch.rand(2, 3)
            nt = torch.nested.nested_tensor([a, b])
            self.assertRaises(RuntimeError, lambda: unbind_fn(nt, 1))

        # Both of these tests are necessary, because we're using
        # torch_function.
        _test_fn(lambda x, dim: x.unbind(dim))
        # TODO: Re-enable this once using torch_dispatch
        # _test_fn(lambda x, dim: torch.unbind(x, dim))

    @torch.inference_mode()
    def test_nested_tensor(self):
        self.assertRaises(
            TypeError, lambda: torch.nested.nested_tensor(torch.tensor([3.0]))
        )
        self.assertRaises(TypeError, lambda: torch.nested.nested_tensor(4.0))

    @torch.inference_mode()
    def test_nested_tensor_matching_dim(self):
        self.assertRaisesRegex(
            RuntimeError,
            "Found dimension 1 for Tensor at index 1 and dimension 0 for Tensor at index 0.",
            lambda: torch.nested.nested_tensor([torch.tensor(1.0), torch.tensor([])]),
        )
        self.assertRaisesRegex(
            RuntimeError,
            "Found dimension 1 for Tensor at index 2 and dimension 0 for Tensor at index 1.",
            lambda: torch.nested.nested_tensor(
                [torch.tensor(1.0), torch.tensor(2.0), torch.tensor([])]
            ),
        )

    @torch.inference_mode()
    def test_default_nested_tensor(self):
        self.assertRaises(TypeError, lambda: torch.nested.nested_tensor())
        default_nested_tensor = torch.nested.nested_tensor([])
        default_tensor = torch.tensor([])
        # self.assertEqual(default_nested_tensor.nested_dim(), 1)
        # self.assertEqual(default_nested_tensor.nested_size(), ())
        self.assertEqual(default_nested_tensor.dim(), default_tensor.dim())
        self.assertEqual(default_nested_tensor.layout, default_tensor.layout)
        self.assertEqual(default_nested_tensor.device, default_tensor.device)
        self.assertEqual(default_nested_tensor.dtype, default_tensor.dtype)
        self.assertEqual(
            default_nested_tensor.requires_grad, default_tensor.requires_grad
        )
        self.assertIsNone(default_tensor.grad)
        # TODO: Re-enable once we have a performance driven
        # use case and implementation.
        # self.assertEqual(default_nested_tensor.is_pinned(),
        #                  default_tensor.is_pinned())

    @torch.inference_mode()
    def test_dim(self):
        for constructor in _iter_constructors():
            a1 = constructor([])
            self.assertEqual(a1.dim(), 1)
            a1 = constructor([torch.tensor(3.0)])
            self.assertEqual(a1.dim(), 1)
            a1 = constructor([torch.tensor([1, 2, 3, 4])])
            self.assertEqual(a1.dim(), 2)

    @unittest.skipIf(IS_FBCODE, "numel is not virtual in fbcode.")
    @torch.inference_mode()
    def test_numel(self):
        for constructor in _iter_constructors():
            a1 = constructor([])
            self.assertEqual(a1.numel(), 0)
            a1 = constructor([torch.tensor(3.0), torch.tensor(4.0)])
            self.assertEqual(a1.numel(), 2)
            a1 = constructor([torch.randn(2, 2, 2)])
            self.assertEqual(a1.numel(), 8)
            a1 = constructor([torch.randn([1, 2, 3]), torch.randn(3, 2, 1)])
            self.assertEqual(a1.numel(), 12)
            a1 = constructor([torch.randn([1, 1, 3]), torch.randn(3, 2, 4)])
            self.assertEqual(a1.numel(), 27)
            a1 = constructor([torch.randn([5, 5, 5]), torch.randn(6, 6, 6)])
            self.assertEqual(a1.numel(), 341)

            # Interesting edge case
            a1 = constructor([torch.randn([1, 2, 3]), torch.randn(1, 2, 0)])
            self.assertEqual(a1.numel(), 6)

    @torch.inference_mode()
    def test_size(self):
        for constructor in _iter_constructors():
            a1 = constructor([])
            self.assertRaisesRegex(
                RuntimeError,
                "NestedTensorImpl doesn't support sizes",
                lambda: a1.size(),
            )

    def test_size_dim(self):
        a = torch.nested.nested_tensor([])
        self.assertEqual(a.size(0), 0)

        a = torch.nested.nested_tensor([torch.tensor(1)])
        self.assertEqual(a.size(0), 1)

        a = torch.nested.nested_tensor([torch.tensor(1), torch.tensor(2)])
        self.assertEqual(a.size(0), 2)

        a = torch.nested.nested_tensor([torch.rand(1, 2), torch.rand(1, 8)])
        self.assertEqual(a.size(0), 2)
        self.assertEqual(a.size(1), 1)
        self.assertRaisesRegex(
            RuntimeError,
            "Given dimension 2 is irregular and does not have a size",
            lambda: a.size(2),
        )

        a = torch.nested.nested_tensor([torch.rand(3, 4), torch.rand(5, 4)])
        self.assertEqual(a.size(0), 2)
        self.assertRaisesRegex(
            RuntimeError,
            "Given dimension 1 is irregular and does not have a size",
            lambda: a.size(1),
        )
        self.assertEqual(a.size(2), 4)

    @unittest.skipIf(IS_FBCODE, "stride is not virtual in fbcode.")
    @torch.inference_mode()
    def test_stride(self):
        for constructor in _iter_constructors():
            a1 = constructor([])
            self.assertRaisesRegex(
                RuntimeError,
                "NestedTensorImpl doesn't support strides",
                lambda: a1.stride(),
            )

    @unittest.skipIf(IS_FBCODE, "is_contiguous is not virtual in fbcode.")
    @torch.inference_mode()
    def test_is_contiguous(self):
        # Test empty case
        nt_empty = torch.nested.nested_tensor([])
        assert nt_empty.is_contiguous()
        self.assertEqual(nt_empty, nt_empty.contiguous())

        nt_contiguous, nt_noncontiguous = random_nt_noncontiguous_pair((2, 3, 6, 7))

        # Test contiguous case
        assert nt_contiguous.is_contiguous()
        self.assertEqual(nt_contiguous, nt_contiguous.contiguous())

        # Test non_contiguous case
        assert not nt_noncontiguous.is_contiguous()
        self.assertEqual(nt_contiguous, nt_noncontiguous.contiguous())

        # Test querying by memory_format
        self.assertTrue(
            nt_contiguous.is_contiguous(memory_format=torch.contiguous_format)
        )
        self.assertTrue(
            not nt_noncontiguous.is_contiguous(memory_format=torch.contiguous_format)
        )

    @torch.inference_mode()
    def test_repr_string(self):
        a = torch.nested.nested_tensor([])
        expected = "nested_tensor([\n\n])"
        self.assertEqual(str(a), expected)
        self.assertEqual(repr(a), expected)

        a = torch.nested.nested_tensor([torch.tensor(1.0)])
        expected = "nested_tensor([\n  tensor(1.)\n])"
        self.assertEqual(str(a), expected)
        self.assertEqual(repr(a), expected)

        a = torch.nested.nested_tensor([torch.tensor([[1, 2]]), torch.tensor([[4, 5]])])
        expected = "nested_tensor([\n  tensor([[1, 2]]),\n  tensor([[4, 5]])\n])"
        self.assertEqual(str(a), expected)
        self.assertEqual(repr(a), expected)

    def test_to_padded_tensor_on_empty_tensor(self):
        nt = torch.nested.nested_tensor([])
        empty = torch.nested.to_padded_tensor(nt, 4)
        self.assertEqual(empty, torch.tensor([]))

    def test_nested_namespace(self):
        nt = torch.nested.nested_tensor([torch.randn(2, 3), torch.randn(4, 5)])
        result = nt.to_padded_tensor(4)
        nested_namespace_result = torch.nested.to_padded_tensor(nt, 4)
        self.assertEqual(result, nested_namespace_result)

    def test_to(self):
        ntensors = 4
        nt = random_nt(torch.device("cpu"), torch.float32, ntensors, (4, 4))

        def test_copy_behavior(t, non_blocking=False):
            self.assertIs(t, t.to(t, non_blocking=non_blocking))
            self.assertIs(t, t.to(t.dtype, non_blocking=non_blocking))
            self.assertIs(t, t.to(torch.empty_like(t), non_blocking=non_blocking))
            self.assertIsNot(t, t.to(t, non_blocking=non_blocking, copy=True))
            self.assertIsNot(t, t.to(t.dtype, non_blocking=non_blocking, copy=True))
            self.assertIsNot(
                t, t.to(torch.empty_like(t), non_blocking=non_blocking, copy=True)
            )

            devices = [t.device]
            if t.device.type == "cuda":
                if t.device.index == -1:
                    devices.append(f"cuda:{torch.cuda.current_device()}")
                elif t.device.index == torch.cuda.current_device():
                    devices.append("cuda")
            for device in devices:
                self.assertIs(t, t.to(device, non_blocking=non_blocking))
                self.assertIs(t, t.to(device, t.dtype, non_blocking=non_blocking))
                self.assertIsNot(t, t.to(device, non_blocking=non_blocking, copy=True))
                self.assertIsNot(
                    t, t.to(device, t.dtype, non_blocking=non_blocking, copy=True)
                )

        test_copy_behavior(nt)
        self.assertEqual(nt.device, nt.to("cpu").device)
        self.assertEqual(nt.device, nt.to("cpu", dtype=torch.float32).device)
        self.assertIs(torch.float32, nt.to("cpu", dtype=torch.float32).dtype)
        self.assertEqual(nt.device, nt.to(torch.float32).device)
        self.assertIs(torch.float32, nt.to(dtype=torch.float32).dtype)

        def test_data_ptr(getter):
            self.assertEqual(getter(nt), getter(nt.to("cpu")))
            self.assertEqual(
                getter(nt), getter(nt.to(dtype=nt.dtype, device=nt.device, copy=False))
            )
            self.assertEqual(getter(nt), getter(nt.to("cpu", copy=False)))
            self.assertNotEqual(getter(nt), getter(nt.to("cpu", copy=True)))

        test_data_ptr(lambda nt: nt.data_ptr())

        if torch.cuda.is_available():
            for non_blocking in [True, False]:
                for cuda in [
                    "cuda",
                    "cuda:0" if torch.cuda.device_count() == 1 else "cuda:1",
                ]:
                    nt2 = random_nt(cuda, torch.float32, ntensors, (4, 4))
                    test_copy_behavior(nt2, non_blocking)
                    self.assertEqual(
                        nt2.device, nt2.to(cuda, non_blocking=non_blocking).device
                    )
                    self.assertEqual(
                        nt.device, nt2.to("cpu", non_blocking=non_blocking).device
                    )
                    self.assertEqual(
                        nt2.device, nt.to(cuda, non_blocking=non_blocking).device
                    )
                    self.assertIs(
                        torch.int32,
                        nt2.to(
                            "cpu", dtype=torch.int32, non_blocking=non_blocking
                        ).dtype,
                    )
                    self.assertEqual(
                        nt.device,
                        nt2.to(
                            "cpu", dtype=torch.int32, non_blocking=non_blocking
                        ).device,
                    )
                    self.assertIs(torch.int32, nt2.to(dtype=torch.int32).dtype)
                    self.assertEqual(nt2.device, nt2.to(dtype=torch.int32).device)

    def test_copy_(self):
        ntensors = 4
        nt = random_nt(torch.device("cpu"), torch.float32, ntensors, (4, 4))
        nt_copy = torch.empty_like(nt)
        nt_copy.copy_(nt)

        for nt_ub, nt_copy_ub in zip(nt.unbind(), nt_copy):
            self.assertEqual(nt_ub, nt_copy_ub)

        nt_error = torch.nested.nested_tensor([torch.tensor([0, 0])])
        self.assertRaisesRegex(
            RuntimeError,
            "copy_ only supports tensors that are the same size for Nested implementations",
            lambda: nt_error.copy_(nt),
        )

        if torch.cuda.is_available():
            nt = random_nt(torch.device("cuda"), torch.float32, ntensors, (4, 4))
            nt_copy = torch.empty_like(nt, device=torch.device("cpu"))
            nt_copy.copy_(nt, non_blocking=True)
            torch.cuda.current_stream(torch.cuda.current_device()).synchronize()
            for nt_ub, nt_copy_ub in zip(nt.unbind(), nt_copy):
                self.assertEqual(nt_ub, nt_copy_ub)

            nt_copy = torch.empty_like(nt, device=torch.device("cpu"))
            nt_copy.copy_(nt, non_blocking=False)
            for nt_ub, nt_copy_ub in zip(nt.unbind(), nt_copy):
                self.assertEqual(nt_ub, nt_copy_ub)

    def test_fill_(self):
        ntensors = 4
        nt = random_nt(torch.device("cpu"), torch.float32, ntensors, (4, 4))
        nt.fill_(10.0)
        for nt_ub in nt.unbind():
            t = torch.empty_like(nt_ub)
            t.fill_(10.0)
            self.assertEqual(nt_ub, t)

        fill_tensor = torch.tensor([11.0])
        self.assertRaisesRegex(
            RuntimeError,
            "fill_ only supports 0-dimension value tensor",
            lambda: nt.fill_(fill_tensor),
        )

        nt.fill_(fill_tensor[0])
        for nt_ub in nt.unbind():
            t = torch.empty_like(nt_ub)
            t.fill_(11.0)
            self.assertEqual(nt_ub, t)

    def test_zero_(self):
        ntensors = 4
        nt = random_nt(torch.device("cpu"), torch.float32, ntensors, (4, 4))
        nt.zero_()
        for nt_ub in nt.unbind():
            t = torch.empty_like(nt_ub)
            t.fill_(0.0)
            self.assertEqual(nt_ub, t)

    @parametrize(
        "func",
        [torch.ones_like, torch.zeros_like, torch.randn_like],
        name_fn=lambda f: f.__name__,
    )
    def test_like_functions(self, func):
        ntensors = 4
        nt = random_nt(torch.device("cpu"), torch.float32, ntensors, (4, 4))
        torch.manual_seed(1)
        nt_like = func(nt)

        torch.manual_seed(1)
        for nt_ub in nt_like.unbind():
            t_like = func(nt_ub)
            self.assertEqual(nt_ub, t_like)

    def test_cat(self):
        # dim=0 success case
        # No constraints on ragged structures matching.
        x = random_nt_from_dims([5, None, 10])
        y = random_nt_from_dims([3, 4, None])
        output = torch.cat([x, y], dim=0)
        for out_component, xy_component in zip(
            output.unbind(), itertools.chain(x.unbind(), y.unbind())
        ):
            self.assertEqual(out_component, xy_component)

        # dim=-1 success case
        # shape (B, *, D)
        x = random_nt_from_dims([5, None, 10])
        # shape (B, *, D'); same structure as x but dim=-1 differs
        y = random_nt_from_similar(x, dims=[-1, -1, 8])
        # should be shape (B, *, D + D') when supported
        output = torch.cat([x, y], dim=-1)
        for out_component, x_component, y_component in zip(
            output.unbind(), x.unbind(), y.unbind()
        ):
            self.assertEqual(
                out_component, torch.cat([x_component, y_component], dim=-1)
            )

        # dim between 0 and -1 success case
        x = random_nt_from_dims([5, None, 2, 3])
        # same structure as x but dim=2 differs
        y = random_nt_from_similar(x, dims=[-1, -1, 4, -1])
        output = torch.cat([x, y], dim=2)
        for out_component, x_component, y_component in zip(
            output.unbind(), x.unbind(), y.unbind()
        ):
            self.assertEqual(
                out_component, torch.cat([x_component, y_component], dim=1)
            )

        # error case: mixed NT / dense inputs
        x = random_nt_from_dims([5, None, 2])
        y = torch.randn(5, 3, 2)
        with self.assertRaisesRegex(
            RuntimeError, "expected each tensor in given list to be nested"
        ):
            torch.cat([x, y], dim=-1)

        # error case: NTs with different dims
        x = random_nt_from_dims([5, None, 2])
        y = random_nt_from_dims([5, None, 2, 3])
        with self.assertRaisesRegex(
            RuntimeError,
            "expected all nested tensors to have matching ragged structures outside of the concatenated dim",
        ):
            torch.cat([x, y], dim=-1)

        # error case: non-contiguous NT
        x, y = random_nt_noncontiguous_pair((2, 3, 4), dtype=torch.float32)
        # transpose to put ragged dim next to batch dim
        x, y = x.transpose(-2, -1), y.transpose(-2, -1)
        with self.assertRaisesRegex(
            RuntimeError, "only contiguous nested tensors are supported"
        ):
            torch.cat([x, y], dim=-1)

        # error case: multiple ragged dims in inputs
        x = random_nt_from_dims([5, None, None, 2])
        y = random_nt_from_similar(x)
        with self.assertRaisesRegex(
            RuntimeError,
            "only nested tensors with a single ragged dim next to the batch dim are supported",
        ):
            torch.cat([x, y], dim=-1)

        # error case: ragged dim not next to batch dim
        x = random_nt_from_dims([5, 2, None])
        y = random_nt_from_similar(x)
        with self.assertRaisesRegex(
            RuntimeError,
            "only nested tensors with a single ragged dim next to the batch dim are supported",
        ):
            torch.cat([x, y], dim=1)

        # error case: NTs with different batch sizes
        x = random_nt_from_dims([5, None, 2])
        y = random_nt_from_dims([3, None, 2])
        with self.assertRaisesRegex(
            RuntimeError,
            "expected all nested tensors to have matching ragged structures outside of the concatenated dim",
        ):
            torch.cat([x, y], dim=-1)

        # error case: NTs with different ragged structures
        x = torch.nested.nested_tensor(
            [
                torch.randn(2, 6),
                torch.randn(4, 6),
                torch.randn(5, 6),
            ]
        )
        y = torch.nested.nested_tensor(
            [
                torch.randn(5, 6),
                torch.randn(4, 6),
                torch.randn(2, 6),
            ]
        )
        with self.assertRaisesRegex(
            RuntimeError,
            "expected all nested tensors to have matching ragged structures outside of the concatenated dim",
        ):
            torch.cat([x, y], dim=-1)


@markDynamoStrictTest
class TestNestedTensorDeviceType(TestCase):
    # Helper function to generate a pair of random nested tensors
    # the 2 nested tensors have same shapes
    def random_nt_pair(self, device, dtype, num_tensors, max_dims):
        ts1 = []
        ts2 = []
        for _ in range(num_tensors):
            tensor_dims = tuple(
                [
                    torch.randint(low=0, high=max_dim, size=(1,)).item()
                    for max_dim in max_dims
                ]
            )
            t1 = torch.randn(tensor_dims, device=device, dtype=dtype)
            t2 = torch.randn(tensor_dims, device=device, dtype=dtype)
            ts1.append(t1)
            ts2.append(t2)
        return (
            torch.nested.nested_tensor(ts1, device=device, dtype=dtype),
            torch.nested.nested_tensor(ts2, device=device, dtype=dtype),
        )

    @dtypes(*floating_types_and_half())
    def test_detach(self, device, dtype):
        a = torch.randn(2, 4, device=device, dtype=dtype, requires_grad=False)
        b = torch.randn(5, 4, device=device, dtype=dtype, requires_grad=False)
        x = torch.nested.nested_tensor([a, b], requires_grad=True)

        x_detach = x.detach()

        z = x_detach * 4
        self.assertFalse(x_detach.requires_grad)
        self.assertFalse(z.requires_grad)

        a = torch.randn(2, 4, device=device, dtype=dtype, requires_grad=True)
        b = torch.randn(5, 4, device=device, dtype=dtype, requires_grad=True)
        x = torch.nested.as_nested_tensor([a, b])

        y = x * 2
        y = y.detach()
        self.assertFalse(y.requires_grad)
        self.assertIsNone(y.grad_fn)

        z = x + y
        torch.nested.to_padded_tensor(z, 0).sum().backward()
        # This is an incorrect gradient, but we assume that's what the user
        # wanted. detach() is an advanced option.
        self.assertEqual(a.grad, torch.ones(2, 4, device=device, dtype=dtype))
        self.assertEqual(b.grad, torch.ones(5, 4, device=device, dtype=dtype))

    @dtypes(torch.float, torch.float16, torch.double)
    def test_unbind_noncontiguous(self, device, dtype):
        nt_contiguous, nt_noncontiguous = random_nt_noncontiguous_pair(
            (2, 3, 6, 7), device, dtype
        )
        ub_contiguous = nt_contiguous.unbind()
        ub_noncontiguous = nt_noncontiguous.unbind()
        self.assertEqual(len(ub_contiguous), len(ub_noncontiguous))
        n = len(ub_contiguous)
        for i in range(n):
            self.assertEqual(ub_contiguous[i], ub_noncontiguous[i])

    @dtypes(torch.float)
    @skipMeta
    def test_to_then_from_padded_tensor_no_transform0213(self, device, dtype):
        t = torch.randn(4, 4, 4, device=device, dtype=dtype)
        ts = list(torch.unbind(t))
        ts[0] = ts[0][:-1]
        nt = torch.nested.nested_tensor(ts, device=device, dtype=dtype)
        padded = torch.nested.to_padded_tensor(nt, 0)

        nt_to = torch._nested_from_padded_and_nested_example(padded, nt)

        for t1, t2 in zip(nt.unbind(), nt_to.unbind()):
            self.assertEqual(t1, t2)
        self.assertEqual(nt.device, nt_to.device)

    @dtypes(torch.float)
    @dtypesIfCUDA(torch.float, torch.half)
    @skipMeta
    @torch.inference_mode()
    def test_layer_norm(self, device, dtype):
        def _test(size):
            # Simple shapes test
            t0 = torch.randn(2, size, device=device, dtype=dtype, requires_grad=False)
            t1 = torch.randn(2, size, device=device, dtype=dtype, requires_grad=False)
            ts = [t0, t1, t0, t1]
            nt = torch.nested.nested_tensor(ts, device=device, dtype=dtype)
            layer_norm = torch.nn.LayerNorm(size, device=device, dtype=dtype)
            nt_result = layer_norm(nt)
            for nt_subresult, t in zip(nt_result.unbind(), ts):
                t_result = layer_norm(t.reshape(1, -1, size).squeeze(0))
                self.assertEqual(nt_subresult, t_result)

            # More complex nt test with different lengths for each tensor
            t0 = torch.randn(4, size, device=device, dtype=dtype, requires_grad=False)
            t1 = torch.randn(10, size, device=device, dtype=dtype, requires_grad=False)
            t2 = torch.randn(7, size, device=device, dtype=dtype, requires_grad=False)
            ts = [t0, t1, t2, t0, t2]
            nt = torch.nested.nested_tensor(ts, device=device, dtype=dtype)
            layer_norm = torch.nn.LayerNorm(size, device=device, dtype=dtype)
            nt_result = layer_norm(nt)
            for nt_subresult, t in zip(nt_result.unbind(), ts):
                t_result = layer_norm(t.reshape(1, -1, size).squeeze(0))
                self.assertEqual(nt_subresult, t_result)

            if size <= 128:
                # Test with multidimensional tensors after irregular dim
                # (run only with smaller dimensions to ensure fast execution)
                t0 = torch.randn(
                    4, size, size, 4, device=device, dtype=dtype, requires_grad=False
                )
                t1 = torch.randn(
                    10, size, size, 4, device=device, dtype=dtype, requires_grad=False
                )
                t2 = torch.randn(
                    7, size, size, 4, device=device, dtype=dtype, requires_grad=False
                )
                ts = [t0, t1, t2, t0, t2]
                nt = torch.nested.nested_tensor(ts, device=device, dtype=dtype)
                layer_norm = torch.nn.LayerNorm(
                    (size, size, 4), device=device, dtype=dtype
                )
                nt_result = layer_norm(nt)
                for nt_subresult, t in zip(nt_result.unbind(), ts):
                    t_result = layer_norm(t.reshape(1, -1, size, size, 4).squeeze(0))
                    self.assertEqual(nt_subresult, t_result)

                # Test where the normalizing dimensions are not all
                layer_norm = torch.nn.LayerNorm((size, 4), device=device, dtype=dtype)
                nt_result = layer_norm(nt)
                for nt_subresult, t in zip(nt_result.unbind(), ts):
                    t_result = layer_norm(t.reshape(1, -1, size, size, 4).squeeze(0))
                    self.assertEqual(nt_subresult, t_result)

        for size in (1024, 1023, 513, 512, 256, 128, 2, 4, 32):
            _test(size)

    @dtypes(torch.float)
    @dtypesIfCUDA(torch.float, torch.half)
    @skipMeta
    @torch.inference_mode()
    def test_layer_norm_breaking(self, device, dtype):
        size = 128
        t0 = torch.randn(
            4, size, size, 4, device=device, dtype=dtype, requires_grad=False
        )
        t1 = torch.randn(
            10, size, size, 4, device=device, dtype=dtype, requires_grad=False
        )
        t2 = torch.randn(
            7, size, size, 4, device=device, dtype=dtype, requires_grad=False
        )
        ts = [t0, t1, t2, t0, t2]
        nt = torch.nested.nested_tensor(ts, device=device, dtype=dtype)
        layer_norm = torch.nn.LayerNorm((4, size, size, 4), device=device, dtype=dtype)
        self.assertRaisesRegex(
            RuntimeError,
            "normalized_shape extends into irregular dimensions for the nested tensor",
            lambda: layer_norm(nt),
        )
        layer_norm = torch.nn.LayerNorm((size + 1, size, 4), device=device, dtype=dtype)
        self.assertRaisesRegex(
            RuntimeError,
            "The shape at dimension 0",
            lambda: layer_norm(nt),
        )

    @decorateIf(
        xfailIfTorchDynamo,
        # only fails in python 3.11. TODO: Ensure this is fixed once views work!
        lambda params: params["layout"] == torch.jagged and sys.version_info >= (3, 11),
    )
    @parametrize("layout", [torch.strided, torch.jagged], name_fn=layout_name)
    def test_embedding(self, device, layout):
        inputs = [
            torch.randint(100, (L,), device=device, dtype=torch.int64)
            for L in torch.randint(5, 50, (8,))
        ]
        x = torch.nested.nested_tensor(
            inputs, device=device, dtype=torch.int64, layout=layout
        )
        emb = torch.nn.Embedding(100, 8, device=device)
        y = emb(x)
        ys = y.unbind()
        for i, inp in enumerate(inputs):
            self.assertEqual(emb(inp), ys[i])

    @skipMeta
    @torch.inference_mode()
    @dtypes(*floating_types_and_half())
    def test_masked_fill(self, device, dtype):
        # nested tensor * nested tensor
        (nt, mask) = self.random_nt_pair(device, dtype, 4, (4, 4))
        mask = torch.nested.nested_tensor([m < 0 for m in mask.unbind()])
        ref = torch.nested.nested_tensor(
            [t.masked_fill(m, 0) for (t, m) in zip(nt.unbind(), mask.unbind())]
        )
        out = nt.masked_fill(mask, 0)
        self.assertEqual(ref, out)

    @dtypes(torch.float, torch.float16)
    def test_to_padded_tensor_simple(self, device, dtype):
        t = torch.randn(4, 4, 4, device=device, dtype=dtype)
        ts = list(torch.unbind(t))
        ts[0] = ts[0][:-1]
        nt = torch.nested.nested_tensor(ts, device=device, dtype=dtype)
        for padding_value in (0, 1):
            padded = torch.nested.to_padded_tensor(nt, padding_value)

            correct_output = t.clone()
            if padding_value == 0:
                correct_output[0][-1] = torch.zeros_like(correct_output[0][-1])
            else:
                correct_output[0][-1] = torch.ones_like(correct_output[0][-1])

            self.assertEqual(padded, correct_output)
            self.assertEqual(padded.device, torch.device(device))
            self.assertEqual(padded.dtype, dtype)

    @dtypes(torch.float, torch.float16)
    def test_to_padded_tensor_output_size(self, device, dtype):
        t = torch.randn(4, 4, 4, device=device, dtype=dtype)
        output_size = (4, 6, 5)
        ts = list(torch.unbind(t))
        ts[0] = ts[0][:-1]
        nt = torch.nested.nested_tensor(ts, device=device, dtype=dtype)
        for padding_value in (0, 1):
            padded = torch.nested.to_padded_tensor(
                nt, padding_value, output_size=output_size
            )
            correct_output = (
                torch.ones(output_size, device=device, dtype=dtype) * padding_value
            )
            correct_output[:4:, :4, :4] = t.clone()
            if padding_value == 0:
                correct_output[0][3] = torch.zeros_like(correct_output[0][3])
            else:
                correct_output[0][3] = torch.ones_like(correct_output[0][3])

            self.assertEqual(padded, correct_output)
            self.assertEqual(padded.device, torch.device(device))
            self.assertEqual(padded.dtype, dtype)

    @dtypes(torch.float, torch.float16, torch.double)
    def test_to_padded_tensor_dim2(self, device, dtype):
        ts = [
            torch.randn(160, device=device, dtype=dtype),
            torch.randn(1240, device=device, dtype=dtype),
            torch.randn(2400, device=device, dtype=dtype),
        ]
        nt = torch.nested.nested_tensor(ts, device=device, dtype=dtype)
        pad = 42
        correct_output = []
        for t in ts:
            next_output = torch.ones_like(ts[2]) * pad
            correct_output.append(next_output)
            next_output[: t.size(0)].copy_(t)
        correct_output = torch.stack(correct_output)
        padded = torch.nested.to_padded_tensor(nt, pad)
        self.assertEqual(padded, correct_output)

    @dtypes(torch.float, torch.float16, torch.double)
    def test_to_padded_tensor_dim3(self, device, dtype):
        ts = [
            torch.randn(16, 21, device=device, dtype=dtype),
            torch.randn(24, 32, device=device, dtype=dtype),
            torch.randn(40, 53, device=device, dtype=dtype),
        ]
        nt = torch.nested.nested_tensor(ts, device=device, dtype=dtype)
        pad = 42
        correct_output = []
        for t in ts:
            next_output = torch.ones_like(ts[2]) * pad
            correct_output.append(next_output)
            next_output[: t.size(0), : t.size(1)].copy_(t)
        correct_output = torch.stack(correct_output)
        padded = torch.nested.to_padded_tensor(nt, pad)
        self.assertEqual(padded, correct_output)

    @dtypes(torch.float, torch.float16, torch.double)
    def test_to_padded_tensor_dim4(self, device, dtype):
        ts = [
            torch.randn(16, 21, 13, device=device, dtype=dtype),
            torch.randn(24, 32, 14, device=device, dtype=dtype),
            torch.randn(40, 53, 16, device=device, dtype=dtype),
        ]
        nt = torch.nested.nested_tensor(ts, device=device, dtype=dtype)
        pad = 42
        correct_output = []
        for t in ts:
            next_output = torch.ones_like(ts[2]) * pad
            correct_output.append(next_output)
            next_output[: t.size(0), : t.size(1), : t.size(2)].copy_(t)
        correct_output = torch.stack(correct_output)
        padded = torch.nested.to_padded_tensor(nt, pad)
        self.assertEqual(padded, correct_output)

    # TODO: test noncontiguous to_padded_tensor
    # For now this tests the functionality of noncontiguous_to_padded_tensor
    # and the error message of to_padded_tensor
    # since to_padded_tensor does not support noncontiguous buffer yet
    @dtypes(torch.float, torch.float16, torch.double)
    @torch.inference_mode()
    def test_to_padded_tensor_noncontiguous(self, device, dtype):
        nt_contiguous, nt_noncontiguous = random_nt_noncontiguous_pair(
            (2, 3, 6, 7), device, dtype
        )
        # test noncontiguous_to_padded_tensor functionality
        self.assertEqual(
            torch.nested.to_padded_tensor(nt_contiguous, 0.0),
            noncontiguous_to_padded_tensor(nt_noncontiguous),
        )
        # test to_padded_tensor error message
        self.assertRaisesRegex(
            RuntimeError,
            r"for now to_padded_tensor only supports contiguous nested tensor",
            lambda: torch.nested.to_padded_tensor(nt_noncontiguous, 0.0),
        )

    @skipMeta
    def test_device_checks(self, device):
        nt = torch.nested.nested_tensor([], device=device)
        is_cuda = "cuda" in str(device)
        self.assertEqual(nt.is_cuda, is_cuda)

    @dtypes(torch.float, torch.float16, torch.double)
    def test_nested_tensor_indexing(self, device, dtype):
        # edge case: empty nested tensor
        nt0 = torch.nested.nested_tensor([])
        self.assertRaises(IndexError, lambda: nt0[0])
        # normal case
        x0 = torch.randn((2, 5), device=device, dtype=dtype)
        x1 = torch.randn((3, 4), device=device, dtype=dtype)
        nt = torch.nested.nested_tensor([x0, x1])
        # single index: only support integer in the batch dimension
        self.assertEqual(nt[0], x0)
        self.assertEqual(nt[-1], x1)
        self.assertRaises(IndexError, lambda: nt[2])
        self.assertRaises(IndexError, lambda: nt[-3])
        self.assertRaises(NotImplementedError, lambda: nt[:])
        self.assertEqual(nt[...], nt)
        # tuple of indices: only support integer in the batch dimension
        #                 + all possible indexing in the original tensor dimensions
        self.assertEqual(nt[0, 0, 0], x0[0, 0])
        self.assertEqual(nt[0, 1, :], x0[1, :])
        self.assertEqual(nt[1, ...], x1)
        self.assertRaises(IndexError, lambda: nt[1, 4, 2])
        self.assertRaises(NotImplementedError, lambda: nt[:, 1, 1])
        # test select on non-batch dimensions
        self.assertEqual(nt.select(1, 0)[0], x0.select(0, 0))
        self.assertEqual(nt.select(1, 0)[1], x1.select(0, 0))
        self.assertRaises(IndexError, lambda: nt.select(1, 3))
        self.assertEqual(nt.select(2, 0)[0], x0.select(1, 0))
        self.assertEqual(nt.select(2, 0)[1], x1.select(1, 0))
        self.assertRaises(IndexError, lambda: nt.select(2, 5))
        # make sure indexing returns a view
        nt[0].fill_(100.0)
        answer = torch.tensor(100.0, device=device, dtype=dtype).expand((2, 5))
        self.assertEqual(nt[0], answer)
        nt[1, 1, :].fill_(200.0)
        answer = torch.tensor(200.0, device=device, dtype=dtype).expand(4)
        self.assertEqual(nt[1, 1, :], answer)

        # Test that indexing works when requires_grad_(True)
        # previously this was failing because the backward kernel for select.int uses .sizes()
        nt = torch.nested.nested_tensor([x0, x1]).requires_grad_(True)
        self.assertEqual(nt[0], x0)
        self.assertEqual(nt[-1], x1)
        grad_x0 = torch.randn((2, 5), device=device, dtype=dtype)
        nt[0].backward(grad_x0)
        expected_grad = torch.nested.nested_tensor(
            [grad_x0, torch.zeros((3, 4), device=device, dtype=dtype)]
        )
        self.assertEqual(nt.grad, expected_grad)

    @parametrize(
        "func",
        [
            subtest(torch.nn.functional.relu, name="relu"),
            subtest(torch.nn.functional.relu_, name="relu_"),
            subtest(torch.nn.functional.gelu, name="gelu"),
            subtest(torch._C._nn.gelu_, name="gelu_"),
            subtest(torch.tanh, name="tanh"),
            subtest(torch.tanh_, name="tanh_"),
            subtest(torch.neg, name="neg"),
            subtest(torch.nn.functional.silu, name="silu"),
            subtest(partial(torch.nn.functional.silu, inplace=True), name="silu_"),
            subtest(torch.abs, name="abs"),
            subtest(torch.abs_, name="abs_"),
            subtest(torch.sgn, name="sgn"),
            subtest(torch.logical_not, name="logical_not"),
            subtest(torch.sin, name="sin"),
            subtest(torch.cos, name="cos"),
        ],
    )
    def test_activations(self, device, func):
        nt, nt_noncontiguous = random_nt_noncontiguous_pair(
            (2, 3, 6, 7), device=device, dtype=torch.float32
        )
        nested_result = func(nt)
        self.assertTrue(nested_result.is_nested)
        for t, t_res in zip(nt.unbind(), nested_result.unbind()):
            self.assertEqual(func(t), t_res)
        self.assertRaisesRegex(
            RuntimeError,
            "NestedTensor must be contiguous to get buffer.",
            lambda: func(nt_noncontiguous),
        )

    @parametrize("func", [subtest(torch.ge, name="ge"), subtest(torch.eq, name="eq")])
    def test_binary_ops_with_scalar(self, device, func):
        nt_contiguous, nt_noncontiguous = random_nt_noncontiguous_pair(
            (2, 3, 6, 7), device=device, dtype=torch.float32
        )
        scalar = 0.0

        # should work regardless of contiguity
        for nt in (nt_contiguous, nt_noncontiguous):
            nested_result = func(nt, scalar)
            self.assertTrue(nested_result.is_nested)
            for t, t_res in zip(nt.unbind(), nested_result.unbind()):
                self.assertEqual(func(t, scalar), t_res)

    @dtypes(*floating_types_and_half())
    def test_nested_tensor_chunk(self, device, dtype):
        # Transformer use case
        a = torch.randn(3, 3 * 4, device=device, dtype=dtype)
        b = torch.randn(2, 3 * 4, device=device, dtype=dtype)
        c = torch.randn(1, 3 * 4, device=device, dtype=dtype)
        a_chunks = a.chunk(3, dim=-1)
        b_chunks = b.chunk(3, dim=-1)
        c_chunks = c.chunk(3, dim=-1)

        a_nt = [a_chunks[0], b_chunks[0], c_chunks[0]]
        b_nt = [a_chunks[1], b_chunks[1], c_chunks[1]]
        c_nt = [a_chunks[2], b_chunks[2], c_chunks[2]]

        nt = torch.nested.nested_tensor([a, b, c])
        chunked = nt.chunk(3, dim=-1)

        self.assertEqual(chunked[0], torch.nested.nested_tensor(a_nt))
        self.assertEqual(chunked[1], torch.nested.nested_tensor(b_nt))
        self.assertEqual(chunked[2], torch.nested.nested_tensor(c_nt))

        for chunk in chunked:
            self.assertFalse(chunk.is_contiguous())

        # Failure chunking on ragged dimensions
        self.assertRaisesRegex(
            RuntimeError,
            "Chunk for nested tensors is currently only supported for the last dimension.",
            lambda: torch.chunk(nt, 5, dim=1),
        )
        self.assertRaisesRegex(
            RuntimeError,
            "Chunk for nested tensors is currently only supported for the last dimension.",
            lambda: torch.chunk(nt, 5, dim=0),
        )

        # Failure on non-contiguous nt
        _, nt_noncontiguous = random_nt_noncontiguous_pair((2, 3), device, dtype)
        self.assertRaisesRegex(
            RuntimeError,
            "chunk expects `self` to be contiguous.",
            lambda: torch.chunk(nt_noncontiguous, 5, dim=-1),
        )

        # Failure when calling non divisible n_chunks
        self.assertRaisesRegex(
            RuntimeError,
            "Chunk for nested tensors is only supported for "
            "nested tensors with trailing dimension divisible by chunks.",
            lambda: torch.chunk(nt, 5, dim=-1),
        )

        # Failure when calling backward on a chunk
        a = torch.randn(3, 3 * 4, device=device, dtype=dtype, requires_grad=True)
        b = torch.randn(2, 3 * 4, device=device, dtype=dtype, requires_grad=True)
        nt_grad = torch.nested.as_nested_tensor([a, b])
        chunked = torch.chunk(nt_grad, 2, dim=-1)
        self.assertRaisesRegex(
            RuntimeError,
            "derivative for aten::chunk is not implemented",
            lambda: chunked[0].backward(chunked[0].clone()),
        )

    @dtypes(*floating_types_and_half())
    def test_nested_tensor_split_with_sizes(self, device, dtype):
        a = torch.randn(3, 20, device=device, dtype=dtype)
        b = torch.randn(2, 20, device=device, dtype=dtype)
        c = torch.randn(1, 20, device=device, dtype=dtype)

        split_sizes = [4, 6, 10]
        a_splits = a.split_with_sizes(split_sizes, dim=-1)
        b_splits = b.split_with_sizes(split_sizes, dim=-1)
        c_splits = c.split_with_sizes(split_sizes, dim=-1)

        nt = torch.nested.nested_tensor([a, b, c])
        nt_splits = nt.split_with_sizes(split_sizes, dim=-1)

        for i, nt_split in enumerate(nt_splits):
            self.assertEqual(
                nt_split,
                torch.nested.nested_tensor([a_splits[i], b_splits[i], c_splits[i]]),
            )
            dense_strides = torch.stack(
                [
                    torch.tensor(a_splits[i].stride()),
                    torch.tensor(b_splits[i].stride()),
                    torch.tensor(c_splits[i].stride()),
                ]
            )
            self.assertEqual(nt_split._nested_tensor_strides(), dense_strides)
            self.assertFalse(nt_split.is_contiguous())

        # Failure calling on ragged dimensions
        self.assertRaisesRegex(
            RuntimeError,
            "split_with_sizes for nested tensors is currently only supported for the last dimension.",
            lambda: torch.split_with_sizes(nt, split_sizes, dim=1),
        )

        # Failure calling on non-last dimension
        self.assertRaisesRegex(
            RuntimeError,
            "split_with_sizes for nested tensors is currently only supported for the last dimension.",
            lambda: torch.split_with_sizes(nt, split_sizes, dim=0),
        )

        # Failure on non-contiguous nt
        _, nt_noncontiguous = random_nt_noncontiguous_pair((2, 3), device, dtype)
        self.assertRaisesRegex(
            RuntimeError,
            "split_with_sizes expects `self` to be contiguous.",
            lambda: torch.split_with_sizes(nt_noncontiguous, split_sizes, dim=-1),
        )

        # Failure when calling with split_sizes that don't cover the full dim size
        bad_split_sizes = [4, 6, 9]  # don't add up to 20
        self.assertRaisesRegex(
            RuntimeError,
            "split_with_sizes expects split_sizes to sum exactly to 20",
            lambda: torch.split_with_sizes(nt, bad_split_sizes, dim=-1),
        )

    @dtypes(torch.float, torch.float16, torch.double)
    @torch.inference_mode()
    def test_nested_tensor_indexing_noncontiguous(self, device, dtype):
        nt_contiguous, nt_noncontiguous = random_nt_noncontiguous_pair(
            (2, 3, 6, 7), device, dtype
        )
        self.assertEqual(nt_contiguous.size(0), nt_noncontiguous.size(0))
        n = nt_contiguous.size(0)
        for i in range(n):
            self.assertEqual(nt_contiguous[i], nt_noncontiguous[i])

    @dtypes(torch.float, torch.float16)
    @skipMeta
    @torch.inference_mode()
    @parametrize("transpose", [True, False])
    def test_nested_tensor_add(self, device, dtype, transpose):
        if transpose:
            a = torch.randn(2, 2, 2, device=device, dtype=dtype)
            b = torch.rand(2, 2, 2, device=device, dtype=dtype)
            c = a.transpose(-1, -2).contiguous()
            d = b.transpose(-1, -2).contiguous()
            nt1 = torch.nested.nested_tensor([a, b, a, b])
            nt2 = torch.nested.nested_tensor([c, d, c, d]).transpose(-1, -2)
        else:
            (nt1, nt2) = self.random_nt_pair(device, dtype, 4, (4, 4))
        ref = torch.nested.nested_tensor(
            [t1 + t2 for (t1, t2) in zip(nt1.unbind(), nt2.unbind())]
        )
        out = nt1 + nt2
        self.assertEqual(ref, out)

    @dtypes(torch.float, torch.float16)
    @skipMeta
    @torch.inference_mode()
    @parametrize("transpose", [True, False])
    def test_nested_tensor_sub(self, device, dtype, transpose):
        if transpose:
            a = torch.randn(2, 2, 2, device=device, dtype=dtype)
            b = torch.rand(2, 2, 2, device=device, dtype=dtype)
            c = a.transpose(-1, -2).contiguous()
            d = b.transpose(-1, -2).contiguous()
            nt1 = torch.nested.nested_tensor([a, b, a, b])
            nt2 = torch.nested.nested_tensor([c, d, c, d]).transpose(-1, -2)
        else:
            (nt1, nt2) = self.random_nt_pair(device, dtype, 4, (4, 4))
        ref = torch.nested.nested_tensor(
            [t1 - t2 for (t1, t2) in zip(nt1.unbind(), nt2.unbind())]
        )
        out = nt1 - nt2
        self.assertEqual(ref, out)

    @onlyCUDA
    @dtypes(torch.float, torch.float16)
    @torch.inference_mode()
    @parametrize("embedding_dim", [8, 128, 256, 384])
    def test_nested_tensor_dense_elementwise(self, device, dtype, embedding_dim):
        def _test_add_mul(nt, t):
            ref_add = torch.nested.nested_tensor(
                [t1 + t2 for (t1, t2) in zip(nt.unbind(), t.unbind())]
            )
            ref_mul = torch.nested.nested_tensor(
                [t1 * t2 for (t1, t2) in zip(nt.unbind(), t.unbind())]
            )
            self.assertEqual(nt.add(t), ref_add)
            self.assertEqual(nt.mul(t), ref_mul)

        batch_size = 32
        seq_lens = torch.randint(low=0, high=10, size=(batch_size,))

        # [B, *, D], [B, 1, D] case
        ts = [torch.randn((seq_len, embedding_dim)) for seq_len in seq_lens]
        nt = torch.nested.nested_tensor(ts, device=device, dtype=dtype)
        t = torch.randn((batch_size, 1, embedding_dim), device=device, dtype=dtype)
        _test_add_mul(nt, t)

        # [B, *], [B, 1] case
        ts = [torch.randn(seq_len) for seq_len in seq_lens]
        nt = torch.nested.nested_tensor(ts, device=device, dtype=dtype)
        t = torch.randn((batch_size, 1), device=device, dtype=dtype)
        _test_add_mul(nt, t)

    @dtypes(torch.float, torch.float16)
    @skipMeta
    @torch.inference_mode()
    def test_nested_tensor_mul(self, device, dtype):
        # nested tensor * nested tensor
        (nt1, nt2) = self.random_nt_pair(device, dtype, 4, (4, 4))
        ref = torch.nested.nested_tensor(
            [t1 * t2 for (t1, t2) in zip(nt1.unbind(), nt2.unbind())]
        )
        out = nt1 * nt2
        self.assertEqual(ref, out)
        # nested tensor * scalar
        number = 10.0
        scalar = torch.tensor(number).to(dtype).to(device)
        ref = torch.nested.nested_tensor([t * number for t in nt1.unbind()])
        out_number0 = nt1 * number
        out_number1 = number * nt1
        out_scalar0 = nt1 * scalar
        out_scalar1 = scalar * nt1
        self.assertEqual(out_number0, ref)
        self.assertEqual(out_number1, ref)
        self.assertEqual(out_scalar0, ref)
        self.assertEqual(out_scalar1, ref)
        # error case: numel == 1 but dim > 0
        vector = torch.tensor([number]).to(dtype).to(device)
        self.assertRaisesRegex(
            RuntimeError,
            "Expected both self and other to be nested, but got a nested self and non-nested other",
            lambda: nt1.mul(vector),
        )
        self.assertRaisesRegex(
            RuntimeError,
            "Expected both self and other to be nested, but got a non-nested self and nested other",
            lambda: vector.mul(nt1),
        )

    @dtypes(torch.float, torch.float16)
    @skipMeta
    @torch.inference_mode()
    def test_nested_tensor_div(self, device, dtype):
        nt, nt2 = self.random_nt_pair(device, dtype, 4, (4, 4))
        scale = 4.0
        ref = torch.nested.nested_tensor([t / scale for t in nt.unbind()])
        out = nt / 4.0
        self.assertEqual(ref, out)
        ref_transposed = ref.transpose(1, 2)
        out = nt.transpose(1, 2) / 4.0
        self.assertEqual(ref_transposed, out)

        ref = torch.nested.nested_tensor(
            [t / t2 for (t, t2) in zip(nt.unbind(), nt2.unbind())]
        )
        out = nt / nt2
        self.assertEqual(ref, out)

        out = nt.transpose(1, 2) / nt2.transpose(1, 2)
        self.assertEqual(ref.transpose(1, 2), out)

        nt_transpose_copy = torch.nested.nested_tensor(
            [t.transpose(0, 1) for t in nt.unbind()]
        )

        self.assertRaisesRegex(
            RuntimeError,
            "div requires strides to match when given NestedTensors",
            lambda: nt_transpose_copy.transpose(1, 2) / nt2,
        )

        nt = torch.nested.nested_tensor(
            [torch.randn(i, 4) for i in [3, 4, 5]], device=device, dtype=dtype
        )
        nt_chunks = nt.chunk(2, -1)
        self.assertRaisesRegex(
            RuntimeError,
            "div requires offsets to match when given NestedTensors",
            lambda: nt_chunks[0] / nt_chunks[1],
        )

    @dtypes(torch.float, torch.float16)
    @skipMeta
    @torch.inference_mode()
    def test_nested_tensor_add_in_place(self, device, dtype):
        (nt1, nt2) = self.random_nt_pair(device, dtype, 4, (4, 4))
        ref = torch.nested.nested_tensor(
            [t1 + t2 for (t1, t2) in zip(nt1.unbind(), nt2.unbind())]
        )
        nt1 += nt2
        self.assertEqual(ref, nt1)

    @dtypes(torch.float, torch.float16)
    @skipMeta
    @torch.inference_mode()
    def test_nested_tensor_mul_in_place(self, device, dtype):
        # nested tensor * nested tensor
        (nt1, nt2) = self.random_nt_pair(device, dtype, 4, (4, 4))
        ref = torch.nested.nested_tensor(
            [t1 * t2 for (t1, t2) in zip(nt1.unbind(), nt2.unbind())]
        )
        nt1 *= nt2
        self.assertEqual(ref, nt1)
        # nested tensor * scalar
        number = 10.0
        scalar = torch.tensor(number).to(dtype).to(device)
        ref = torch.nested.nested_tensor([t * number for t in nt1.unbind()])
        out_number = nt1.clone()
        out_number *= number
        out_scalar = nt1.clone()
        out_scalar *= scalar
        self.assertEqual(out_number, ref)
        self.assertEqual(out_scalar, ref)
        self.assertRaisesRegex(
            RuntimeError,
            r"output with shape \[.*\] doesn't match the broadcast shape \[.*\]",
            lambda: scalar.mul_(nt1),
        )
        # error case: numel == 1 but dim > 0
        vector = torch.tensor([number]).to(dtype).to(device)
        self.assertRaisesRegex(
            RuntimeError,
            "Expected both self and other to be nested, but got a nested self and non-nested other",
            lambda: nt1.mul_(vector),
        )
        self.assertRaisesRegex(
            RuntimeError,
            "Expected both self and other to be nested, but got a non-nested self and nested other",
            lambda: vector.mul_(nt1),
        )

    @onlyCPU
    @skipMeta
    @dtypes(torch.float)
    def test_nested_tensor_sum_dim(self, device, dtype):
        params = ((2, (1, 1)), ((4), (4, 4)), (10, (3, 5, 7)))

        def test_sum(device, dtype, ntensors, max_sizes, dim, keepdim=True):
            nt = random_nt(device, dtype, ntensors, max_sizes, require_non_empty=False)
            nt2 = nt.clone()
            ub2 = nt2.unbind()
            nt.requires_grad_(True)
            [t.requires_grad_(True) for t in ub2]
            nt_sum = nt.sum(dim=dim, keepdim=keepdim)
            ub2_sum = [t.sum(-1, keepdim=keepdim) for t in ub2]
            self.assertEqual(nt_sum, torch.nested.nested_tensor(ub2_sum))

            # test backward
            # generate gradient tensor that has the same size as the output
            size = nt_sum._nested_tensor_size()
            gt2 = []
            for i in range(ntensors):
                gt2.append(torch.randn(size[i].tolist(), device=device, dtype=dtype))
            gt = torch.nested.nested_tensor(gt2).clone()
            nt_sum.backward(gt)
            for t2, g2 in zip(ub2_sum, gt2):
                t2.backward(g2)
            self.assertEqual(nt.grad, torch.nested.nested_tensor([t.grad for t in ub2]))
            return

        for ntensors, max_sizes in params:
            test_sum(device, dtype, ntensors, max_sizes, len(max_sizes))

        # Test error inputs
        with self.assertRaisesRegex(
            RuntimeError, "NestedTensor can only be reduced across the last"
        ):
            torch.nested.nested_tensor(
                [torch.tensor([3, 4, 5]), torch.tensor([1, 2])]
            ).sum(0, keepdim=True)

        with self.assertRaisesRegex(
            RuntimeError, "NestedTensor only allows reduction of a single"
        ):
            torch.nested.nested_tensor(
                [torch.tensor([[3, 4, 5]]), torch.tensor([[1, 2]])]
            ).sum([0, 1], keepdim=True)

        with self.assertRaisesRegex(
            RuntimeError, "NestedTensor always requires keepdim=True for now."
        ):
            torch.nested.nested_tensor(
                [torch.tensor([3, 4, 5]), torch.tensor([1, 2])]
            ).sum(-1)

    @dtypes(torch.float, torch.float16)
    def test_contiguous(self, device, dtype):
        # Since we don't have access to the buffer in python this is harder to show what
        # we are testing for. When we call chunk on a consistent dim of a NT
        # for chunk_size > 1 the resulting tensors are views of the original NT
        # whose numels is now less than the size of the buffer. Clone was
        # previously creating a new NT with a buffer that was the same size as the
        # original.
        nt_contiguous = torch.nested.nested_tensor(
            [
                torch.randn(2, 20, device=device, dtype=dtype),
                torch.randn(4, 20, device=device, dtype=dtype),
            ]
        )
        # Split up the last dimension which has a consistent size of 20 into 5 chunks
        chunks = nt_contiguous.chunk(5, dim=-1)

        # # Check chunks are contiguous after calling contiguous
        for chunk in chunks:
            self.assertFalse(chunk.is_contiguous())
            self.assertTrue(chunk.contiguous().is_contiguous())

    @dtypes(torch.float, torch.float16)
    @skipMeta
    def test_clone(self, device, dtype):
        nt1 = random_nt(device, dtype, 4, (4, 4), (1, 1))
        nt2 = nt1.clone()
        # Verify the values match
        self.assertEqual(nt1, nt2)
        # Verify modifying nt2 doesn't affect nt1
        nt2.mul_(nt1)
        ub1 = nt1.unbind()
        ub2 = nt2.unbind()
        for i in range(len(ub1)):
            self.assertNotEqual(ub1[i], ub2[i])

        nt1.clone(memory_format=torch.preserve_format)
        msg = "Nested tensor clone supports Preserve and Contiguous memory formats, called clone with memory format: ChannelsLast"
        with self.assertRaisesRegex(RuntimeError, msg):
            nt1.clone(memory_format=torch.channels_last)

    # cannot test torch.float16 because: RuntimeError: "bernoulli_scalar_cpu_" not implemented for 'Half'
    @decorateIf(xfailIfTorchDynamo, lambda params: params["layout"] == torch.jagged)
    @dtypes(torch.float, torch.double)
    @parametrize("layout", [torch.strided, torch.jagged], name_fn=layout_name)
    def test_dropout(self, device, dtype, layout):
        # edge case: empty nested tensor
        # TODO: support empty NT in jagged layout
        if layout == torch.strided:
            nt0 = torch.nested.nested_tensor([], layout=layout)
            y = torch.nn.functional.dropout(nt0, 0.5)
            self.assertEqual(nt0, y)
        # normal nested tensor
        ntensors = 4
        if layout == torch.jagged:
            nt = random_nt(device, dtype, ntensors, (4, 4), (0, 3), layout=layout)
        else:
            nt = random_nt(device, dtype, ntensors, (4, 4), layout=layout)
        # edge case: invalid dropout
        self.assertRaises(ValueError, lambda: torch.nn.Dropout(-0.1))
        self.assertRaises(ValueError, lambda: torch.nn.Dropout(1.1))
        self.assertRaises(ValueError, lambda: torch.nn.functional.dropout(nt, -0.1))
        self.assertRaises(ValueError, lambda: torch.nn.functional.dropout(nt, 1.1))
        # edge case: no dropout
        dropouter = torch.nn.Dropout(0.0)
        y0 = dropouter(nt)
        y1 = torch.nn.functional.dropout(nt, 0.0)
        self.assertEqual(nt, y0)
        self.assertEqual(nt, y1)
        # edge case: all dropout
        dropouter = torch.nn.Dropout(1.0)
        y0 = dropouter(nt)
        y1 = torch.nn.functional.dropout(nt, 1.0)
        nt0 = torch.zeros_like(nt)
        self.assertEqual(nt0, y0)
        self.assertEqual(nt0, y1)
        # normal case: normal dropout
        p = 0.2
        y = torch.nn.functional.dropout(nt, p)
        expect = nt.clone()
        if layout == torch.jagged:
            expect = torch.where(y == 0.0, y, nt)
            expect /= 1.0 - p
            self.assertEqual(y, expect)
        else:
            expect = nt.clone()
            for i in range(ntensors):
                actual_tensor = y[i].view(-1)
                expect_tensor = expect[i].view(-1)
                for j in range(actual_tensor.shape[0]):
                    if actual_tensor[j].item() == 0.0:
                        expect_tensor[j] = 0.0
                    else:
                        expect_tensor[j] /= 1.0 - p
            self.assertEqual(y, expect)
        with freeze_rng_state():
            dropouter = torch.nn.Dropout(p)
            y0 = dropouter(nt)
        with freeze_rng_state():
            y1 = torch.nn.functional.dropout(nt, p)
        self.assertEqual(y0, y1)

    @dtypes(torch.float, torch.double)
    def test_dropout_noncontiguous(self, device, dtype):
        ntensors = 4
        nt0 = random_nt(device, dtype, ntensors, (4, 4))
        nt1 = nt0.transpose(-1, -2)
        p = 0.3
        with freeze_rng_state():
            dropouter = torch.nn.Dropout(p)
            y0 = dropouter(nt0)
        with freeze_rng_state():
            y1 = torch.nn.functional.dropout(nt1, p).transpose(-1, -2)
        self.assertEqual(y0, y1)

    # cannot test torch.float16 because: RuntimeError: "softmax_kernel_impl" not implemented for 'Half'
    @dtypes(torch.float, torch.double)
    def test_softmax(self, device, dtype):
        # normal nested tensor
        ntensors = 4
        nt = random_nt(device, dtype, ntensors, (4, 4))
        # error case: softmax across nested dimension
        self.assertRaisesRegex(
            RuntimeError,
            "Cannot apply softmax across nested dimension 0",
            lambda: torch.nn.functional.softmax(nt, 0),
        )
        self.assertRaisesRegex(
            RuntimeError,
            "Cannot apply softmax across nested dimension 0",
            lambda: torch.nn.functional.softmax(nt, -3),
        )
        # error case: dimension out of range
        self.assertRaises(IndexError, lambda: torch.nn.functional.softmax(nt, 3))
        self.assertRaises(IndexError, lambda: torch.nn.functional.softmax(nt, -4))
        # normal case: should equal to padding -inf
        softmaxer = torch.nn.Softmax(1)
        y0 = softmaxer(nt)
        y1 = torch.nn.functional.softmax(nt, 1)
        self.assertEqual(y0, y1)
        pt = torch.nested.to_padded_tensor(nt, float("-inf"))
        # if an entire slice is padded, then softmax will return 0.0 / 0.0 = nan
        # however, physically speaking that should be 0.0
        expect = torch.nn.functional.softmax(pt, 1).nan_to_num_(0.0)
        self.assertEqual(torch.nested.to_padded_tensor(y0, 0.0), expect)
        # edge case: empty nested tensor
        nt0 = torch.nested.nested_tensor([])
        y = torch.nn.functional.softmax(nt0, 1)
        self.assertEqual(nt0, y)
        # edge case: nesting scalars
        nt1 = torch.nested.nested_tensor([torch.tensor(0.0), torch.tensor(1.0)])
        self.assertRaises(RuntimeError, lambda: torch.nn.functional.softmax(nt1, 0))
        self.assertRaises(IndexError, lambda: torch.nn.functional.softmax(nt1, 1))

    @dtypes(torch.float, torch.double)
    @torch.inference_mode()
    def test_softmax_noncontiguous(self, device, dtype):
        nt_contiguous, nt_noncontiguous = random_nt_noncontiguous_pair(
            (2, 3, 6, 7), device, dtype
        )
        self.assertEqual(
            torch.nn.functional.softmax(nt_contiguous, -1),
            torch.nn.functional.softmax(nt_noncontiguous, -1),
        )

    def _test_bmm(self, device, dtype):
        # error case: not 3D tensors
        nt0 = torch.nested.nested_tensor([], device=device, dtype=dtype)
        nt1 = torch.nested.nested_tensor(
            [torch.randn(2), torch.randn(3)], device=device, dtype=dtype
        )
        nt2 = torch.nested.nested_tensor(
            [torch.randn((2, 4)), torch.randn((3, 4))], device=device, dtype=dtype
        )
        self.assertRaisesRegex(
            RuntimeError, "batch1 must be a 3D tensor", lambda: nt0.bmm(nt0)
        )
        self.assertRaisesRegex(
            RuntimeError, "batch1 must be a 3D tensor", lambda: nt0.bmm(nt1)
        )
        self.assertRaisesRegex(
            RuntimeError, "batch1 must be a 3D tensor", lambda: nt0.bmm(nt2)
        )
        self.assertRaisesRegex(
            RuntimeError, "batch1 must be a 3D tensor", lambda: nt1.bmm(nt0)
        )
        self.assertRaisesRegex(
            RuntimeError, "batch1 must be a 3D tensor", lambda: nt1.bmm(nt1)
        )
        self.assertRaisesRegex(
            RuntimeError, "batch1 must be a 3D tensor", lambda: nt1.bmm(nt2)
        )
        self.assertRaisesRegex(
            RuntimeError, "batch2 must be a 3D tensor", lambda: nt2.bmm(nt0)
        )
        self.assertRaisesRegex(
            RuntimeError, "batch2 must be a 3D tensor", lambda: nt2.bmm(nt1)
        )
        # error case: incompatible batch size
        nt0 = torch.nested.nested_tensor(
            [torch.randn((2, 4)), torch.randn((3, 4))], device=device, dtype=dtype
        )
        nt1 = torch.nested.nested_tensor(
            [torch.randn((4, 6)), torch.randn((4, 5)), torch.randn((4, 7))],
            device=device,
            dtype=dtype,
        )
        self.assertRaisesRegex(
            RuntimeError,
            "Expected size for the 1st dimension of batch2 tensor to be: 2 but got: 3.",
            lambda: nt0.bmm(nt1),
        )
        self.assertRaisesRegex(
            RuntimeError,
            "Expected size for the 1st dimension of batch2 tensor to be: 3 but got: 2.",
            lambda: nt1.bmm(nt0),
        )
        # error case: underlying matrices cannot be multiplied
        nt0 = torch.nested.nested_tensor(
            [torch.randn((2, 4)), torch.randn((3, 4))], device=device, dtype=dtype
        )
        self.assertRaisesRegex(
            RuntimeError,
            r"0-th nested matrices in batch cannot be multiplied \(2x4 and 2x4\)",
            lambda: nt0.bmm(nt0),
        )
        # normal nested tensor
        nt0 = torch.nested.nested_tensor(
            [torch.randn((2, 4)), torch.randn((3, 7))], device=device, dtype=dtype
        )
        nt1 = torch.nested.nested_tensor(
            [torch.randn((4, 6)), torch.randn((7, 5))], device=device, dtype=dtype
        )
        actual = torch.nested.to_padded_tensor(nt0.bmm(nt1), 0.0)
        expect = torch.nested.to_padded_tensor(nt0, 0.0).bmm(
            torch.nested.to_padded_tensor(nt1, 0.0)
        )
        if dtype == torch.float16:
            self.assertEqual(actual, expect, rtol=1e-3, atol=1e-3)
        else:
            self.assertEqual(actual, expect)

        # nested tensor bmm normal tensor
        nt0 = torch.nested.nested_tensor(
            [torch.randn((2, 7)), torch.randn((3, 7))], device=device, dtype=dtype
        )
        nt1 = torch.rand(2, 7, 5, dtype=dtype, device=device)
        actual = torch.nested.to_padded_tensor(nt0.bmm(nt1), 0.0)
        expect = torch.nested.to_padded_tensor(nt0, 0.0).bmm(nt1)
        if dtype == torch.float16:
            self.assertEqual(actual, expect, rtol=1e-3, atol=1e-3)
        else:
            self.assertEqual(actual, expect)

        # nested tensor bmm normal tensor with non-contiguous view
        nt1 = torch.rand(2, 5, 7, dtype=dtype, device=device)
        nt1 = nt1.transpose(1, 2)
        actual = torch.nested.to_padded_tensor(nt0.bmm(nt1), 0.0)
        expect = torch.nested.to_padded_tensor(nt0, 0.0).bmm(nt1)
        if dtype == torch.float16:
            self.assertEqual(actual, expect, rtol=1e-3, atol=1e-3)
        else:
            self.assertEqual(actual, expect)

        # normal tensor bmm nested tensor
        nt0 = torch.rand(2, 5, 7, dtype=dtype, device=device)
        nt1 = torch.nested.nested_tensor(
            [torch.randn((7, 6)), torch.randn((7, 5))], device=device, dtype=dtype
        )
        actual = torch.nested.to_padded_tensor(nt0.bmm(nt1), 0.0)
        expect = nt0.bmm(torch.nested.to_padded_tensor(nt1, 0.0))
        if dtype == torch.float16:
            self.assertEqual(actual, expect, rtol=1e-3, atol=1e-3)
        else:
            self.assertEqual(actual, expect)

        # test tensorcore path
        nt0 = torch.nested.nested_tensor(
            [torch.randn((2, 8)), torch.randn((3, 16))], device=device, dtype=dtype
        )
        nt1 = torch.nested.nested_tensor(
            [torch.randn((8, 8)), torch.randn((16, 8))], device=device, dtype=dtype
        )
        actual = torch.nested.to_padded_tensor(nt0.bmm(nt1), 0.0)
        expect = torch.nested.to_padded_tensor(nt0, 0.0).bmm(
            torch.nested.to_padded_tensor(nt1, 0.0)
        )
        if dtype == torch.float16:
            self.assertEqual(actual, expect, rtol=1e-3, atol=1e-3)
        else:
            self.assertEqual(actual, expect)

    @onlyCUDA
    @dtypes(torch.float, torch.double, torch.float16)
    def test_bmm_cuda(self, device, dtype):
        self._test_bmm(device, dtype)

    @onlyCPU
    # cannot test torch.float16 because: RuntimeError: "addmm_impl_cpu_" not implemented for 'Half'
    @dtypes(torch.float, torch.double)
    def test_bmm_cpu(self, device, dtype):
        self._test_bmm(device, dtype)

    # cannot test torch.float16 because: RuntimeError: "addmm_impl_cpu_" not implemented for 'Half'
    @dtypes(torch.float, torch.double)
    def test_bmm_noncontiguous(self, device, dtype):
        nt0_contiguous, nt0_noncontiguous = random_nt_noncontiguous_pair(
            (2, 3), device, dtype
        )
        nt1_contiguous, nt1_noncontiguous = random_nt_noncontiguous_pair(
            (6, 7), device, dtype
        )
        self.assertEqual(
            nt0_contiguous.transpose(-1, -2).bmm(nt1_contiguous),
            nt0_noncontiguous.transpose(-1, -2).bmm(nt1_noncontiguous),
        )

    @dtypes(torch.float, torch.double)
    def test_matmul_with_bmm_path(self, device, dtype):
        def unbind_rebind_matmul(nt1, nt2):
            t1s = nt1.unbind()
            t2s = nt2.unbind()
            out_ts = [t1.matmul(t2) for t1, t2 in zip(t1s, t2s)]
            return torch.nested.nested_tensor(out_ts)

        # [N, n_head, *, head_dim], [N, n_head, head_dim, *]
        Ns = [1, 2, 5]
        n_heads = np.random.randint(2, 5)
        head_dim = 3
        t1s = []
        t2s = []
        for N in Ns:
            for _ in range(N):
                seq_len1 = np.random.randint(2, 5)
                seq_len2 = np.random.randint(2, 5)
                t1s.append(torch.randn(n_heads, seq_len1, head_dim))
                t2s.append(torch.randn(n_heads, head_dim, seq_len2))
            nt1 = torch.nested.nested_tensor(t1s, device=device, dtype=dtype)
            nt2 = torch.nested.nested_tensor(t2s, device=device, dtype=dtype)
            self.assertEqual(torch.matmul(nt1, nt2), unbind_rebind_matmul(nt1, nt2))

        # test with noncontiguous
        t3s = []
        t4s = []
        for _ in range(N):
            seq_len = np.random.randint(2, 5)
            t3s.append(torch.randn(seq_len, n_heads, head_dim))
            t4s.append(torch.randn(seq_len, n_heads, head_dim))
        nt3 = torch.nested.nested_tensor(t3s, device=device, dtype=dtype).transpose(
            1, 2
        )
        nt4 = (
            torch.nested.nested_tensor(t4s, device=device, dtype=dtype)
            .transpose(1, 2)
            .transpose(2, 3)
        )
        self.assertEqual(torch.matmul(nt3, nt4), unbind_rebind_matmul(nt3, nt4))

    # cannot test torch.float16 because: RuntimeError: "bmm" not implemented for 'Half'
    @dtypes(torch.float, torch.double)
    def test_matmul(self, device, dtype):
        # error case: one is nested but the other is not
        nt = torch.nested.nested_tensor(
            [torch.randn(2), torch.randn(3)], device=device, dtype=dtype
        )
        t = torch.randn(4, device=device, dtype=dtype)
        self.assertRaisesRegex(
            RuntimeError,
            "Expected both to be nested, but got a nested self and non-nested other",
            lambda: torch.matmul(nt, t),
        )
        self.assertRaisesRegex(
            RuntimeError,
            "Expected both to be nested, but got a non-nested self and nested other",
            lambda: torch.matmul(t, nt),
        )
        # error case: not 3+D tensors
        nt0 = torch.nested.nested_tensor([], device=device, dtype=dtype)
        nt1 = torch.nested.nested_tensor(
            [torch.randn(2), torch.randn(3)], device=device, dtype=dtype
        )
        nt2 = torch.nested.nested_tensor(
            [torch.randn((2, 4)), torch.randn((3, 4))], device=device, dtype=dtype
        )
        self.assertRaisesRegex(
            RuntimeError,
            r"matmul: For nested tensors, only inputs with >= 3 dims are currently supported. 1st input has rank: [0-9]+",
            lambda: torch.matmul(nt0, nt0),
        )
        self.assertRaisesRegex(
            RuntimeError,
            r"matmul: For nested tensors, only inputs with >= 3 dims are currently supported. 1st input has rank: [0-9]+",
            lambda: torch.matmul(nt0, nt1),
        )
        self.assertRaisesRegex(
            RuntimeError,
            r"matmul: For nested tensors, only inputs with >= 3 dims are currently supported. 1st input has rank: [0-9]+",
            lambda: torch.matmul(nt0, nt2),
        )
        self.assertRaisesRegex(
            RuntimeError,
            r"matmul: For nested tensors, only inputs with >= 3 dims are currently supported. 1st input has rank: [0-9]+",
            lambda: torch.matmul(nt1, nt0),
        )
        self.assertRaisesRegex(
            RuntimeError,
            r"matmul: For nested tensors, only inputs with >= 3 dims are currently supported. 1st input has rank: [0-9]+",
            lambda: torch.matmul(nt1, nt1),
        )
        self.assertRaisesRegex(
            RuntimeError,
            r"matmul: For nested tensors, only inputs with >= 3 dims are currently supported. 1st input has rank: [0-9]+",
            lambda: torch.matmul(nt1, nt2),
        )
        self.assertRaisesRegex(
            RuntimeError,
            r"matmul: For nested tensors, only inputs with >= 3 dims are currently supported. 2nd input has rank: [0-9]+",
            lambda: torch.matmul(nt2, nt0),
        )
        self.assertRaisesRegex(
            RuntimeError,
            r"matmul: For nested tensors, only inputs with >= 3 dims are currently supported. 2nd input has rank: [0-9]+",
            lambda: torch.matmul(nt2, nt1),
        )
        # error case: incompatible batch size
        nt0 = torch.nested.nested_tensor(
            [torch.randn((2, 4)), torch.randn((3, 4))], device=device, dtype=dtype
        )
        nt1 = torch.nested.nested_tensor(
            [torch.randn((4, 6)), torch.randn((4, 5)), torch.randn((4, 7))],
            device=device,
            dtype=dtype,
        )
        self.assertRaisesRegex(
            RuntimeError,
            r"matmul: Expected size for the 1st dimension of 2nd input tensor to be: [0-9]+ but got: [0-9]+.",
            lambda: torch.matmul(nt0, nt1),
        )
        self.assertRaisesRegex(
            RuntimeError,
            r"matmul: Expected size for the 1st dimension of 2nd input tensor to be: [0-9]+ but got: [0-9]+.",
            lambda: torch.matmul(nt1, nt0),
        )
        # error case: incompatible (wrong) batch sizes that shouldn't even broadcast?
        nt0 = torch.nested.nested_tensor(
            [torch.randn((2, 2, 4)), torch.randn((2, 3, 4))], device=device, dtype=dtype
        )
        nt1 = torch.nested.nested_tensor(
            [torch.randn((3, 4, 6)), torch.randn((3, 4, 5))], device=device, dtype=dtype
        )
        self.assertRaisesRegex(
            RuntimeError,
            "matmul(): For nested tensors, batch dimensions must have the same sizes,",
            lambda: torch.matmul(nt0, nt1),
        )
        # error case: incompatible batch sizes that should technically broadcast
        nt0 = torch.nested.nested_tensor(
            [torch.randn((2, 2, 4)), torch.randn((1, 3, 4))], device=device, dtype=dtype
        )
        nt1 = torch.nested.nested_tensor(
            [torch.randn((1, 4, 6)), torch.randn((3, 4, 5))], device=device, dtype=dtype
        )
        self.assertRaisesRegex(
            RuntimeError,
            "matmul(): For nested tensors, batch dimensions must have the same sizes,",
            lambda: torch.matmul(nt0, nt1),
        )
        # error case: underlying matrices cannot be multiplied
        nt0 = torch.nested.nested_tensor(
            [torch.randn((2, 4)), torch.randn((3, 4))], device=device, dtype=dtype
        )
        self.assertRaisesRegex(
            RuntimeError,
            "matmul(): Nested tensors cannot be matrix multiplied",
            lambda: torch.matmul(nt0, nt0),
        )
        # normal nested tensor: 3D
        nt0 = torch.nested.nested_tensor(
            [torch.randn((2, 4)), torch.randn((3, 7))], device=device, dtype=dtype
        )
        nt1 = torch.nested.nested_tensor(
            [torch.randn((4, 6)), torch.randn((7, 5))], device=device, dtype=dtype
        )
        actual = torch.nested.to_padded_tensor(torch.matmul(nt0, nt1), 0.0)
        expect = torch.matmul(
            torch.nested.to_padded_tensor(nt0, 0.0),
            torch.nested.to_padded_tensor(nt1, 0.0),
        )
        self.assertEqual(actual, expect)
        # normal nested tensor: 4D (with testing for batch_size=1)
        nt0 = torch.nested.nested_tensor(
            [torch.randn((1, 2, 4)), torch.randn((8, 3, 7))], device=device, dtype=dtype
        )
        nt1 = torch.nested.nested_tensor(
            [torch.randn((1, 4, 6)), torch.randn((8, 7, 5))], device=device, dtype=dtype
        )
        actual = torch.nested.to_padded_tensor(torch.matmul(nt0, nt1), 0.0)
        expect = torch.matmul(
            torch.nested.to_padded_tensor(nt0, 0.0),
            torch.nested.to_padded_tensor(nt1, 0.0),
        )
        self.assertEqual(actual, expect)
        # normal nested tensor: 5D
        nt0 = torch.nested.nested_tensor(
            [torch.randn((8, 9, 2, 4)), torch.randn((8, 9, 3, 7))],
            device=device,
            dtype=dtype,
        )
        nt1 = torch.nested.nested_tensor(
            [torch.randn((8, 9, 4, 6)), torch.randn((8, 9, 7, 5))],
            device=device,
            dtype=dtype,
        )
        actual = torch.nested.to_padded_tensor(torch.matmul(nt0, nt1), 0.0)
        expect = torch.matmul(
            torch.nested.to_padded_tensor(nt0, 0.0),
            torch.nested.to_padded_tensor(nt1, 0.0),
        )
        self.assertEqual(actual, expect)

    # only supported on CUDA for now
    @dtypes(torch.float, torch.double)
    def test_matmul_nt_with_broadcasted_t(self, device, dtype):
        # NT (B, *, C, D) with T (D, E) broadcasting case
        nt = random_nt_from_dims([3, None, 4, 5], device=device, dtype=dtype)
        t = torch.randn(5, 6, device=device, dtype=dtype)
        output = torch.matmul(nt, t)

        # should be equivalent to matmul-ing each component with the dense tensor
        self.assertEqual(nt.size(0), output.size(0))
        for component, out_component in zip(nt, output):
            self.assertEqual(out_component, torch.matmul(component, t))

    # cannot test torch.float16 because: RuntimeError: "bmm" not implemented for 'Half'
    @dtypes(torch.float, torch.double)
    def test_matmul_noncontiguous(self, device, dtype):
        nt0_contiguous, nt0_noncontiguous = random_nt_noncontiguous_pair(
            (2, 3), device, dtype
        )
        nt1_contiguous, nt1_noncontiguous = random_nt_noncontiguous_pair(
            (6, 7), device, dtype
        )
        self.assertEqual(
            torch.matmul(nt0_contiguous.transpose(-1, -2), nt1_contiguous),
            torch.matmul(nt0_noncontiguous.transpose(-1, -2), nt1_noncontiguous),
        )

    @dtypes(torch.float, torch.double)
    def test_linear(self, device, dtype):
        a = torch.randn(1, 2, device=device, dtype=dtype)
        b = torch.randn(2, 2, device=device, dtype=dtype)
        c = torch.randn(3, 2, device=device, dtype=dtype)
        nt = torch.nested.nested_tensor([a, b, c])

        weight = torch.randn(2, 2, device=device, dtype=dtype)
        bias = torch.randn(2, device=device, dtype=dtype)
        # success case
        torch.functional.F.linear(nt, weight, bias)

        # invalid nested tensor dimension
        msg = r"Linear requires nested_tensor.dim == 3 and dense_matrix.dim == 2. Nested tensor dim: 2. Dense tensor dim: 2"
        nt1 = torch.nested.nested_tensor(
            [
                torch.randn(1, device=device, dtype=dtype),
                torch.randn(2, device=device, dtype=dtype),
            ]
        )
        with self.assertRaisesRegex(RuntimeError, msg):
            torch.functional.F.linear(nt1, weight, bias)

        # invalid weight shape
        msg = r"Linear requires nested_tensor.dim == 3 and dense_matrix.dim == 2. Nested tensor dim: 3. Dense tensor dim: 3"
        weight1 = torch.randn(2, 2, 3, device=device, dtype=dtype)
        with self.assertRaisesRegex(RuntimeError, msg):
            torch.functional.F.linear(nt, weight1, bias)

        # inconsistent last dim of nested tensor
        msg = r"Expected all tensors in nested tensor to have the same trailing dimension, instead last dimension equals:"
        nt2 = torch.nested.nested_tensor(
            [
                torch.randn(1, 2, device=device, dtype=dtype),
                torch.randn(2, 3, device=device, dtype=dtype),
            ]
        )
        with self.assertRaisesRegex(RuntimeError, msg):
            torch.functional.F.linear(nt2, weight, bias)

        # Mismatch of nested tensor last dim and weight dimension
        weight2 = torch.randn(2, 4, device=device, dtype=dtype)
        msg = (
            r"Shape mismatch for NestedTensor Linear: Expected input's \(a nested tensor\) 'last_dim'"
            r" to equal 'weight.size\(1\), but got: last_dim = 2, and weight.size\(1\) = 4"
        )
        with self.assertRaisesRegex(RuntimeError, msg):
            torch.functional.F.linear(nt, weight2, bias)

        # Nested tensor input and nested weight
        nt_weight = nt.clone()
        msg = r"Linear does not support nested weight when input is a nested tensor."
        with self.assertRaisesRegex(RuntimeError, msg):
            torch.functional.F.linear(nt, nt_weight, bias)

    # TODO: test noncontiguous linear
    # For now this tests the error message of linear
    # since linear does not support noncontiguous buffer yet
    @dtypes(torch.float, torch.double)
    def test_linear_noncontiguous(self, device, dtype):
        nt_contiguous, nt_noncontiguous = random_nt_noncontiguous_pair(
            (2, 3, 6, 7), device, dtype
        )
        weight = torch.randn((8, 5), device=device, dtype=dtype)
        self.assertRaisesRegex(
            RuntimeError,
            r"for now linear only supports contiguous nested tensor",
            lambda: torch.nn.functional.linear(nt_noncontiguous, weight),
        )

    @dtypes(torch.float, torch.float16, torch.double)
    def test_to_padded_tensor_zero_numel_errors(self, device, dtype):
        ts = [torch.ones(1, 0), torch.ones(0, 0)]
        nt = torch.nested.nested_tensor(
            ts, device=device, dtype=dtype, layout=torch.strided
        )
        self.assertRaisesRegex(
            RuntimeError,
            r"at least one constituent tensor should have non-zero numel",
            lambda: torch.nested.to_padded_tensor(nt, 0.0),
        )

    @dtypes(torch.float, torch.float16, torch.double)
    def test_transpose(self, device, dtype):
        nt = random_nt(device, dtype, 4, (4, 4))
        # error case: transpose nested dimension
        self.assertRaisesRegex(
            RuntimeError,
            "Nested tensor dimension 0 cannot be transposed",
            lambda: nt.transpose(0, 1),
        )
        self.assertRaisesRegex(
            RuntimeError,
            "Nested tensor dimension 0 cannot be transposed",
            lambda: nt.transpose(1, -3),
        )
        # error case: dimension out of range
        self.assertRaises(IndexError, lambda: nt.transpose(1, 3))
        self.assertRaises(IndexError, lambda: nt.transpose(-4, -1))
        # normal case
        ntT = nt.transpose(-1, -2)
        ptT_from_ntT = noncontiguous_to_padded_tensor(ntT)
        pt = torch.nested.to_padded_tensor(nt, 0.0)
        ptT = pt.transpose(-1, -2)
        self.assertEqual(ptT, ptT_from_ntT)

    @dtypes(torch.float, torch.float16, torch.double)
    def test_squeeze_unsqueeze(self, device, dtype):
        a = torch.arange(6).reshape(2, 3)
        b = torch.arange(15).reshape(5, 3)
        nt = torch.nested.nested_tensor([a, b], device=device, dtype=dtype)
        # error case: squeeze no dimension
        self.assertRaisesRegex(
            RuntimeError,
            "For nested tensors, squeeze without the dim argument",
            lambda: nt.squeeze(),
        )
        # error case: squeeze nested dimension
        self.assertRaisesRegex(
            RuntimeError,
            "For nested tensors, squeezing dimension 0",
            lambda: nt.squeeze(0),
        )
        # error case: dimension out of range
        self.assertRaises(IndexError, lambda: nt.squeeze(3))
        # error case: squeeze nested tensor of singleton tensors
        c = torch.ones(1)
        nt_singleton = torch.nested.nested_tensor([c, c], device=device, dtype=dtype)
        self.assertRaisesRegex(
            RuntimeError,
            "For nested tensors, squeezing a nested tensor of singleton",
            lambda: nt_singleton.squeeze(1),
        )

        # squeezing a dim which does not have size 1 should be a no-op
        nt2 = nt.squeeze(-1)
        self.assertEqual(nt, nt2)

        # test cases that should work
        nt_sizes = nt._nested_tensor_size()
        nt_strides = nt._nested_tensor_strides()
        for i in range(-2, 4):
            if i == 0:
                # cannot unsqueeze batch dim
                continue
            nt_unsqueezed = nt.unsqueeze(i)
            # negative dim will correspond to unsqueeze() applied at dim = dim + nt.dim() + 1
            wrapped_i = i + nt.dim() + 1 if i < 0 else i
            # col_index into nt size tensor is requires subtraction of 1 to ignore batch dim
            size_idx = wrapped_i - 1
            self.assertEqual(
                nt_unsqueezed._nested_tensor_size()[:, size_idx],
                torch.ones(2, dtype=torch.long),
            )
            unsqueezed_stride = nt_unsqueezed._nested_tensor_strides()[:, size_idx]
            if i == nt.ndim or i == -1:
                self.assertEqual(unsqueezed_stride, torch.ones(2, dtype=torch.long))
            else:
                stride_col_after = nt_strides[:, size_idx]
                size_col_after = nt_sizes[:, size_idx]
                self.assertEqual(unsqueezed_stride, stride_col_after * size_col_after)
            nt_squeezed = nt_unsqueezed.squeeze(i)
            self.assertEqual(nt_squeezed, nt)
            self.assertEqual(nt_squeezed._nested_tensor_size(), nt_sizes)
            self.assertEqual(nt_squeezed._nested_tensor_strides(), nt_strides)

    @dtypes(torch.float, torch.float16, torch.double)
    def test_transpose_inference_mode_interaction(self, device, dtype):
        nt = random_nt(device, dtype, 4, (4, 4))
        # Construct in default mode and transpose while in inference mode
        with torch.inference_mode():
            ntT = nt.transpose(-1, -2)
            ptT_from_ntT = noncontiguous_to_padded_tensor(ntT)
            pt = torch.nested.to_padded_tensor(nt, 0.0)
            ptT = pt.transpose(-1, -2)
            self.assertEqual(ptT, ptT_from_ntT)

        # Construct and transpose while in inference mode
        with torch.inference_mode():
            nt = random_nt(device, dtype, 4, (4, 4))
            ntT = nt.transpose(-1, -2)
            ptT_from_ntT = noncontiguous_to_padded_tensor(ntT)
            pt = torch.nested.to_padded_tensor(nt, 0.0)
            ptT = pt.transpose(-1, -2)
            self.assertEqual(ptT, ptT_from_ntT)

    @dtypes(torch.float, torch.float16, torch.double)
    def test_view(self, device, dtype):
        nt = random_nt(device, dtype, 4, (4, 4))
        # error case: empty shape
        self.assertRaisesRegex(
            RuntimeError,
            r"shape '\[\]' is invalid for a nested tensor",
            lambda: nt.view(()),
        )
        # error case: empty nested tensor
        nt_empty = torch.nested.nested_tensor([])
        self.assertRaisesRegex(
            RuntimeError,
            "empty nested tensor cannot be reshaped",
            lambda: nt_empty.view(-1),
        )
        # error case: -1 for batch size
        self.assertRaisesRegex(
            RuntimeError,
            r"view: For now nested view cannot change or infer the implicit batch dimension",
            lambda: nt.view(-1, 2, 3),
        )
        self.assertRaisesRegex(
            RuntimeError,
            r"shape '\[.*\]' is invalid for input of size [0-9]+",
            lambda: nt.view(4, 2, 3),
        )
        # normal case
        x0 = torch.randn((2, 20), device=device, dtype=dtype)
        x1 = torch.randn((3, 20), device=device, dtype=dtype)
        nt = torch.nested.nested_tensor([x0, x1])
        pt = torch.nested.to_padded_tensor(nt, 0.0)
        # error case, trying to reshape batch dim to a legit shape
        self.assertRaisesRegex(
            RuntimeError,
            r"For now nested view cannot change or infer the implicit batch dimension",
            lambda: nt.transpose(-1, -2).view(40, -1),
        )
        # inherit only the ragged dimension
        # (2, 20) -> (2, 5, 4)
        # (3, 20) -> (3, 5, 4)
        nt1 = nt.view(2, -1, 5, 4)
        # (2, 3, 20) -> (2, 3, 5, 4) -> (2, 4, 5, 4)
        pt1 = pt.view(2, -1, 5, 4)
        self.assertEqual(noncontiguous_to_padded_tensor(nt1), pt1)

        # more than one -1 (even for "old" dims), should fail
        # this attempts to do # (2, (2, 3), 5, 4) -> (2, (2, 3), 5, 2, 2)
        # but we ban "inherit old behavior" for >1 dimension
        self.assertRaisesRegex(
            RuntimeError,
            r"only one dimension can be inferred",
            lambda: nt1.view(2, -1, -1, 2, 2),
        )

    @dtypes(torch.float, torch.float16, torch.double)
    def test_view_inference_mode_interaction(self, device, dtype):
        # Construct in default mode and view while in inference mode
        nt = torch.nested.nested_tensor(
            [torch.randn((2, 20)), torch.randn((3, 20))], device=device, dtype=dtype
        )
        with torch.inference_mode():
            ntT = nt.view(2, -1, 4, 5)
            ptT_from_ntT = noncontiguous_to_padded_tensor(ntT)
            pt = torch.nested.to_padded_tensor(nt, 0.0)
            ptT = pt.view(2, -1, 4, 5)
            self.assertEqual(ptT, ptT_from_ntT)
        # Construct and view while in inference mode
        with torch.inference_mode():
            nt = torch.nested.nested_tensor(
                [torch.randn((2, 20)), torch.randn((3, 20))], device=device, dtype=dtype
            )
            ntT = nt.view(2, -1, 4, 5)
            ptT_from_ntT = noncontiguous_to_padded_tensor(ntT)
            pt = torch.nested.to_padded_tensor(nt, 0.0)
            ptT = pt.view(2, -1, 4, 5)
            self.assertEqual(ptT, ptT_from_ntT)

    @dtypes(torch.float, torch.float16, torch.double)
    def test_reshape(self, device, dtype):
        nt = random_nt(device, dtype, 4, (4, 4))
        # error case: empty shape
        self.assertRaisesRegex(
            RuntimeError,
            r"shape '\[\]' is invalid for a nested tensor",
            lambda: nt.reshape(()),
        )
        # error case: empty nested tensor
        nt_empty = torch.nested.nested_tensor([])
        self.assertRaisesRegex(
            RuntimeError,
            "empty nested tensor cannot be reshaped",
            lambda: nt_empty.reshape(-1),
        )
        # error case: -1 for batch size
        self.assertRaisesRegex(
            RuntimeError,
            r"reshape: For now nested reshape cannot change or infer the implicit batch dimension",
            lambda: nt.reshape(-1, 2, 3),
        )
        self.assertRaisesRegex(
            RuntimeError,
            r"shape '\[.*\]' is invalid for input of size [0-9]+",
            lambda: nt.reshape(4, 2, 3),
        )
        # normal case
        x0 = torch.randn((2, 20), device=device, dtype=dtype)
        x1 = torch.randn((3, 20), device=device, dtype=dtype)
        nt = torch.nested.nested_tensor([x0, x1])  # (2, (2, 3), 20)
        pt = torch.nested.to_padded_tensor(nt, 0.0)
        # error case, trying to reshape batch dim to a legit shape
        self.assertRaisesRegex(
            RuntimeError,
            r"reshape: For now nested reshape cannot change or infer the implicit batch dimension",
            lambda: nt.transpose(-1, -2).reshape(40, -1),
        )
        # inherit only the ragged dimension
        # (2, 20) -> (2, 5, 4)
        # (3, 20) -> (3, 5, 4)
        nt1 = nt.reshape(2, -1, 5, 4)
        # (2, 3, 20) -> (2, 3, 5, 4) -> (2, 4, 5, 4)
        pt1 = pt.reshape(2, -1, 5, 4)
        self.assertEqual(noncontiguous_to_padded_tensor(nt1), pt1)

        # more than one -1 (even for "old" dims), should fail
        # this attempts to do # (2, (2, 3), 5, 4) -> (2, (2, 3), 5, 2, 2)
        # but we ban "inherit old behavior" for >1 dimension
        self.assertRaisesRegex(
            RuntimeError,
            r"only one dimension can be inferred",
            lambda: nt1.reshape(2, -1, -1, 2, 2),
        )

    @dtypes(torch.float, torch.float16, torch.double)
    def test_narrow(self, device, dtype):
        nt = random_nt_from_dims([5, None, None, None], device=device, dtype=dtype)

        # narrow on dim=0 from start to end
        bounds = [(0, 5), (0, 3), (1, 2), (1, 5), (2, 4)]
        for start, end in bounds:
            length = end - start
            narrowed = nt.narrow(dim=0, start=start, length=length)
            # ensure output is a view
            self.assertTrue(narrowed._base is nt)
            for nc, c in zip(narrowed.unbind(), nt.unbind()[start:end]):
                self.assertEqual(nc, c)

        # dim != 0 is not supported
        for dim in range(1, nt.dim()):
            with self.assertRaisesRegex(
                RuntimeError, "only dim=0 supported for nested tensors"
            ):
                nt.narrow(dim=dim, start=0, length=1)

        # error case: non-contiguous NT
        _, nt_noncont = random_nt_noncontiguous_pair((2, 3, 4))
        with self.assertRaisesRegex(
            RuntimeError, "only contiguous nested tensors supported"
        ):
            nt_noncont.narrow(dim=0, start=0, length=1)

    @parametrize("input_dim", [3, 4])
    def test_scaled_dot_product_attention(self, device, input_dim):
        def rand_tensor(*shape):
            return torch.randn(shape, device=device)

        E = 8
        if input_dim == 3:
            # Shape: (N, L, E); ragged L
            query = torch.nested.nested_tensor(
                [rand_tensor(2, E), rand_tensor(3, E), rand_tensor(4, E)]
            )

            # Shape: (N, S, E); ragged S
            key = torch.nested.nested_tensor(
                [rand_tensor(3, E), rand_tensor(4, E), rand_tensor(5, E)]
            )
            value = torch.nested.nested_tensor(
                [rand_tensor(3, E), rand_tensor(4, E), rand_tensor(5, E)]
            )
        elif input_dim == 4:
            # In the 4D case the L and S is ragged
            # Shape: (N, N', L, E); ragged N' and L
            query = torch.nested.nested_tensor(
                [rand_tensor(2, 2, E), rand_tensor(3, 3, E), rand_tensor(4, 4, E)]
            )
            # Shape: (N, N', S, E); ragged N' and S
            key = torch.nested.nested_tensor(
                [rand_tensor(2, 3, E), rand_tensor(3, 4, E), rand_tensor(4, 5, E)]
            )
            value = torch.nested.nested_tensor(
                [rand_tensor(2, 3, E), rand_tensor(3, 4, E), rand_tensor(4, 5, E)]
            )
        else:
            self.fail(f"Invalid input_dim {input_dim} encountered in SDP test")

        def rand_mask(size):
            return torch.randint(0, 2, size=size, dtype=torch.bool, device=device)

        # Shape: (N, L, S); ragged L and S matching above
        attn_mask = torch.nested.nested_tensor(
            [rand_mask((2, 3)), rand_mask((3, 4)), rand_mask((4, 5))]
        )

        dropout_p = 0.0  # no dropout for reproducibility

        # Success case: no attn_mask set and is_causal=False.
        actual = torch.nn.functional.scaled_dot_product_attention(
            query, key, value, attn_mask=None, is_causal=False, dropout_p=dropout_p
        )

        expected_outputs = []
        for q, k, v in zip(query.unbind(), key.unbind(), value.unbind()):
            output = torch.nn.functional.scaled_dot_product_attention(
                q.unsqueeze(0),
                k.unsqueeze(0),
                v.unsqueeze(0),
                attn_mask=None,
                dropout_p=dropout_p,
            )
            expected_outputs.append(output.squeeze(0))
        expected_output_nested = torch.nested.nested_tensor(expected_outputs)
        self.assertEqual(actual, expected_output_nested)

        # Error case: explicit attn_mask set.
        with self.assertRaisesRegex(
            RuntimeError, "not supported when an explicit attn_mask is set"
        ):
            torch.nn.functional.scaled_dot_product_attention(
                query, key, value, attn_mask=attn_mask, dropout_p=dropout_p
            )

        # Error case: is_causal=True.
        with self.assertRaisesRegex(RuntimeError, "not supported when is_causal=True"):
            torch.nn.functional.scaled_dot_product_attention(
                query, key, value, dropout_p=dropout_p, is_causal=True
            )

    @dtypes(torch.float, torch.float16, torch.double)
    def test_empty_like(self, device, dtype):
        ntensors = 4
        nt = random_nt(device, dtype, ntensors, (4, 4))

        # Create empty on same device as original nested tensor
        nt_empty = torch.empty_like(nt)
        assert nt.is_same_size(nt_empty)
        self.assertEqual(nt.dtype, nt_empty.dtype)
        self.assertEqual(nt.device, nt_empty.device)
        self.assertEqual(nt.layout, nt_empty.layout)

        if torch.cuda.is_available():
            if device == "cpu":
                nt_cuda = torch.empty_like(nt, device="cuda")
                self.assertEqual(torch.device("cuda").type, nt_cuda.device.type)
            else:
                nt_cpu = torch.empty_like(nt, device="cpu")
                self.assertEqual(torch.device("cpu").type, nt_cpu.device.type)

        # Check changing dtype of empty_like nested tensor output
        dtype_set = {torch.float, torch.float16, torch.double}
        for other_dtype in dtype_set - {dtype}:
            nt_empty_other_dtype = torch.empty_like(nt, dtype=other_dtype)
            self.assertEqual(nt.dtype, dtype)
            self.assertEqual(nt_empty_other_dtype.dtype, other_dtype)
            self.assertEqual(nt.device, nt_empty.device)
            self.assertEqual(nt.layout, nt_empty.layout)

        # Create tensor for autograd
        nt_empty_req_grad = torch.empty_like(nt, requires_grad=True)
        self.assertEqual(nt_empty_req_grad.requires_grad, True)

        # Test noncontiguous tensor does not fail to copy
        nt_cont, nt_noncont = random_nt_noncontiguous_pair((2, 3, 6, 7))
        nt_empty = torch.empty_like(nt_cont)
        assert nt_cont.is_same_size(nt_empty)
        nt_empty_non_contig = torch.empty_like(nt_noncont)
        assert nt_noncont.is_same_size(nt_empty_non_contig)

        # Test the contiguous memory format option
        nt_empty_contig = torch.empty_like(
            nt_cont, memory_format=torch.contiguous_format
        )
        assert nt_cont.is_same_size(nt_empty_contig)
        assert nt_empty_contig.is_contiguous()

        nt_empty_non_contig = torch.empty_like(
            nt_noncont, memory_format=torch.contiguous_format
        )
        assert nt_noncont.is_same_size(nt_empty_non_contig)
        assert nt_empty_non_contig.is_contiguous()

        # Test other memory formats fail
        self.assertRaises(
            RuntimeError,
            lambda: torch.empty_like(nt_cont, memory_format=torch.channels_last),
        )
        self.assertRaises(
            RuntimeError,
            lambda: torch.empty_like(nt_noncont, memory_format=torch.channels_last),
        )
        self.assertRaises(
            RuntimeError,
            lambda: torch.empty_like(nt_cont, memory_format=torch.channels_last_3d),
        )
        self.assertRaises(
            RuntimeError,
            lambda: torch.empty_like(nt_noncont, memory_format=torch.channels_last_3d),
        )


@markDynamoStrictTest
class TestNestedTensorAutograd(TestCase):
    # Note [Gradcheck args check_batched_grad=False] the common_utils testing version of gradcheck
    # includes the default parameters used for testing ops with gradcheck. However nested tensor
    # does not support the stack op therefore we turn it off for these tests
    def _create_leaf_nested_tensor_from_list(self, tensor_device, requires_grad=False):
        return torch.nested.nested_tensor(
            [
                torch.randn(
                    1,
                    2,
                ),
                torch.randn(7, 8),
            ],
            requires_grad=requires_grad,
            device=tensor_device,
        )

    def _create_nested_tensor_from_list(self, tensor_device, requires_grad=False):
        return torch.nested.as_nested_tensor(
            [
                torch.randn(1, 2, requires_grad=requires_grad),
                torch.randn(7, 8, requires_grad=requires_grad),
            ],
            device=tensor_device,
        )

    def _create_nested_tensor_from_mask(self, tensor_device, requires_grad=False):
        data = torch.randn(2, 3, 4, requires_grad=requires_grad, device=tensor_device)
        mask = torch.ones_like(data[:, :, 0]).bool()
        return torch._nested_tensor_from_mask(data, mask)

    def test_as_nested_tensor_propagates_gradients(self, device):
        a = torch.arange(3, dtype=torch.float, device=device)
        b = torch.arange(5, dtype=torch.float, device=device)
        nt = torch.nested.as_nested_tensor([a, b])
        # tensors with requires_grad=False are leaves
        self.assertTrue(nt.is_leaf)
        self.assertTrue(not nt.requires_grad)

        a = torch.arange(3, dtype=torch.float, requires_grad=True, device=device)
        b = torch.arange(5, dtype=torch.float, requires_grad=True, device=device)
        nt2 = torch.nested.as_nested_tensor([a, b])
        fake_grad = torch.nested.nested_tensor(
            [torch.ones_like(a), torch.zeros_like(b)], device=device
        )
        nt2.backward(fake_grad)
        self.assertEqual(a.grad, fake_grad[0])
        self.assertEqual(b.grad, fake_grad[1])

    def test_nested_tensor_generates_leaf(self, device):
        a = torch.arange(3, dtype=torch.float, requires_grad=True, device=device)
        b = torch.arange(5, dtype=torch.float, requires_grad=True, device=device)

        nt = torch.nested.nested_tensor([a, b], requires_grad=False)
        self.assertTrue(nt.is_leaf)
        self.assertTrue(not nt.requires_grad)

        nt2 = torch.nested.nested_tensor([a, b], requires_grad=True)
        self.assertTrue(nt2.is_leaf)
        self.assertTrue(nt2.requires_grad)

        fake_grad = torch.nested.nested_tensor(
            [torch.ones_like(a), torch.zeros_like(b)], device=device
        )
        nt2.backward(fake_grad)
        self.assertEqual(nt2.grad, fake_grad)
        self.assertEqual(a.grad, None)
        self.assertEqual(b.grad, None)

    def test_set_requires_grad_from_list(self, device):
        nt = self._create_nested_tensor_from_list(device)
        nt.requires_grad_()
        assert nt.requires_grad

    def test_set_requires_grad_from_mask(self, device):
        nt = self._create_nested_tensor_from_mask(device)
        nt.requires_grad_()
        assert nt.requires_grad

    def test_backward_for_add_op(self, device):
        nt_1 = self._create_nested_tensor_from_mask(device)
        nt_2 = self._create_nested_tensor_from_mask(device)

        nt_1.requires_grad_()
        c = nt_1 + nt_2

        assert nt_1.requires_grad
        assert c.requires_grad
        grad_output = self._create_nested_tensor_from_mask(device)
        c.backward(grad_output)

        #  Grad check doesn't work with nested yet.
        # d/dnt_1 (nt + nt_1) = 1*grad_output
        self.assertEqual(nt_1.grad, grad_output)

    def test_backward_for_sub_op(self, device):
        nt_1 = self._create_nested_tensor_from_mask(device)
        nt_2 = self._create_nested_tensor_from_mask(device)

        nt_1.requires_grad_()
        nt_2.requires_grad_()
        c = nt_1 - nt_2

        assert nt_1.requires_grad
        assert nt_2.requires_grad
        assert c.requires_grad
        grad_output = self._create_nested_tensor_from_mask(device)
        c.backward(grad_output)

        self.assertEqual(nt_1.grad, grad_output)
        self.assertEqual(nt_2.grad, -1 * grad_output)

    def test_backward_sub_strided(self, device):
        a = torch.nested.nested_tensor(
            [torch.randn(9, 2, 4), torch.randn(12, 2, 4)],
            requires_grad=True,
            device=device,
        )
        b = torch.nested.nested_tensor(
            [torch.randn(9, 4, 2), torch.randn(12, 4, 2)],
            requires_grad=True,
            device=device,
        )
        c = a - b.transpose(-1, -2)
        grad_output = c.clone()
        c.backward(grad_output)
        self.assertEqual(a.grad, grad_output)
        self.assertEqual(b.grad, -1 * grad_output.transpose(-1, -2))

    def test_backward_add_strided(self, device):
        a = torch.nested.nested_tensor(
            [torch.randn(9, 2, 4), torch.randn(12, 2, 4)],
            requires_grad=True,
            device=device,
        )
        b = torch.nested.nested_tensor(
            [torch.randn(9, 4, 2), torch.randn(12, 4, 2)],
            requires_grad=True,
            device=device,
        )
        c = a + b.transpose(-1, -2)
        grad_output = c.clone()
        c.backward(grad_output)
        self.assertEqual(a.grad, grad_output)
        self.assertEqual(b.grad, grad_output.transpose(-1, -2))

    # Test Factory Functions
    def test_nested_tensor_to_padded_tensor(self, device):
        for padding_val in [0, 1]:
            nt = self._create_leaf_nested_tensor_from_list(
                tensor_device=device, requires_grad=True
            )

            out = torch.nested.to_padded_tensor(nt, padding_val)
            grad_output = torch.ones(out.shape, device=device)
            out.backward(grad_output)

            self.assertEqual(
                nt.grad,
                torch.nested.nested_tensor(
                    [torch.ones(1, 2), torch.ones(7, 8)], device=device
                ),
            )

    def test_nested_tensor_from_mask_and_to_padded(self, device):
        N, L, D = 2, 4, 4
        mask = torch.ones(N, L, device=device)
        for i in range(1, N):
            end = torch.randint(1, L - 1, (1,), device=device)
            mask[i, end:] = 0

        mask[0, :] = 1
        mask = mask.bool()

        data = torch.randn(
            N, L, D, requires_grad=True, dtype=torch.float64, device=device
        )

        def grad_test_func(inpt):
            nt = torch._nested_tensor_from_mask(inpt, mask)
            # This implicitly tests to_padded_tensor grads
            return torch.nested.to_padded_tensor(nt, 0)

        assert gradcheck(grad_test_func, inputs=data, check_batched_grad=False)

    def test_nested_tensor_from_padded(self, device):
        nested_size = torch.tensor([[1, 2], [2, 2]])
        padded_tensor = torch.randn(2, 2, 2, dtype=torch.float64, device=device)
        padded_tensor[0, 1, :] = 0
        padded_tensor.requires_grad_()

        def grad_test_func(tensor, nested_size):
            nt = torch._nested_from_padded(
                tensor, nested_size, fuse_transform_0213=False
            )
            # This implicitly tests to_padded_tensor grads
            return torch.nested.to_padded_tensor(nt, 0)

        data = (padded_tensor, nested_size)
        assert gradcheck(grad_test_func, inputs=data, check_batched_grad=False)

    def test_nested_tensor_from_padded_fused(self, device):
        nested_size = torch.tensor([[1, 8], [2, 8]])
        padded_tensor = torch.randn(2, 2, 2, 4, dtype=torch.float64, device=device)
        padded_tensor[0, 1, :] = 0
        padded_tensor.requires_grad_()

        def grad_test_func(tensor, nested_size):
            nt = torch._nested_from_padded(
                tensor, nested_size, fuse_transform_0213=True
            )
            # This implicitly tests to_padded_tensor grads
            return torch.nested.to_padded_tensor(nt, 0)

        data = (padded_tensor, nested_size)
        assert gradcheck(grad_test_func, inputs=data, check_batched_grad=False)

    def test_nested_tensor_from_list(self, device):
        a = torch.randn(1, 2, requires_grad=True, dtype=torch.float64, device=device)
        b = torch.randn(2, 2, requires_grad=True, dtype=torch.float64, device=device)
        c = torch.randn(10, 2, requires_grad=True, dtype=torch.float64, device=device)

        def grad_test_func(a, b, c):
            c = torch.nested.as_nested_tensor([a, b, c])
            # This implictily tests to_padded_tensor grads
            return torch.nested.to_padded_tensor(c, 0)

        data = (a, b, c)
        assert gradcheck(grad_test_func, inputs=data, check_batched_grad=False)

    @decorateIf(
        xfailIfTorchDynamo,
        # only fails in python 3.11. TODO: Debug this!
        lambda params: params["layout"] == torch.jagged and sys.version_info >= (3, 11),
    )
    @parametrize("layout", [torch.strided, torch.jagged], name_fn=layout_name)
    def test_dropout_backward(self, layout):
        if layout == torch.jagged:
            nt = torch.nested.nested_tensor(
                [torch.randn((2, 5)), torch.randn((3, 5))],
                requires_grad=True,
                layout=layout,
            )
        else:
            nt = torch.nested.nested_tensor(
                [torch.randn((2, 5)), torch.randn((3, 4))],
                requires_grad=True,
                layout=layout,
            )
        p = 0.2
        y = torch.nn.functional.dropout(nt, p)
        y.backward(nt.clone().detach())
        self.assertEqual(nt.grad, y)

    def test_nested_tensor_bmm_gradcheck(self, device):
        a = torch.randn(2, 6, requires_grad=True, dtype=torch.float64, device=device)
        b = torch.randn(3, 6, requires_grad=True, dtype=torch.float64, device=device)
        c = torch.randn(6, 4, requires_grad=True, dtype=torch.float64, device=device)
        d = torch.randn(6, 5, requires_grad=True, dtype=torch.float64, device=device)

        def grad_test_func(a, b, c, d):
            nt0 = torch.nested.as_nested_tensor([a, b])
            nt1 = torch.nested.as_nested_tensor([c, d])
            result = nt0.bmm(nt1)
            return torch.nested.to_padded_tensor(result, 0.0)

        data = (a, b, c, d)
        assert torch.autograd.gradcheck(grad_test_func, inputs=data)

    def test_nested_tensor_bmm_backward(self, device):
        nt0 = torch.nested.nested_tensor(
            [torch.randn((2, 6)), torch.randn((3, 6))],
            requires_grad=True,
            device=device,
        )
        nt1 = torch.nested.nested_tensor(
            [torch.randn((6, 4)), torch.randn((6, 5))],
            requires_grad=True,
            device=device,
        )
        with torch.no_grad():
            pt0 = torch.nested.to_padded_tensor(nt0, 0.0).requires_grad_(True)
            pt1 = torch.nested.to_padded_tensor(nt1, 0.0).requires_grad_(True)

        ynt = nt0.bmm(nt1)
        ypt = pt0.bmm(pt1)
        ynt.backward(ynt.clone())
        ypt.backward(ypt.clone())

        self.assertEqual(torch.nested.to_padded_tensor(nt0.grad, 0.0), pt0.grad)
        self.assertEqual(torch.nested.to_padded_tensor(nt1.grad, 0.0), pt1.grad)

    def test_nested_tensor_matmul_gradcheck(self, device):
        a = torch.randn(2, 6, requires_grad=True, dtype=torch.float64, device=device)
        b = torch.randn(3, 6, requires_grad=True, dtype=torch.float64, device=device)
        c = torch.randn(6, 4, requires_grad=True, dtype=torch.float64, device=device)
        d = torch.randn(6, 5, requires_grad=True, dtype=torch.float64, device=device)

        def grad_test_func(a, b, c, d):
            nt0 = torch.nested.as_nested_tensor([a, b])
            nt1 = torch.nested.as_nested_tensor([c, d])
            result = torch.matmul(nt0, nt1)
            return torch.nested.to_padded_tensor(result, 0.0)

        data = (a, b, c, d)
        assert torch.autograd.gradcheck(grad_test_func, inputs=data)

    def test_nested_tensor_matmul_backward(self, device):
        nt0 = torch.nested.nested_tensor(
            [torch.randn((7, 2, 6)), torch.randn((7, 3, 6))],
            requires_grad=True,
            device=device,
        )
        nt1 = torch.nested.nested_tensor(
            [torch.randn((7, 6, 4)), torch.randn((7, 6, 5))],
            requires_grad=True,
            device=device,
        )
        with torch.no_grad():
            pt0 = torch.nested.to_padded_tensor(nt0, 0.0).requires_grad_(True)
            pt1 = torch.nested.to_padded_tensor(nt1, 0.0).requires_grad_(True)

        ynt = torch.matmul(nt0, nt1)
        ypt = torch.matmul(pt0, pt1)
        ynt.backward(ynt.clone())
        ypt.backward(ypt.clone())

        self.assertEqual(torch.nested.to_padded_tensor(nt0.grad, 0.0), pt0.grad)
        self.assertEqual(torch.nested.to_padded_tensor(nt1.grad, 0.0), pt1.grad)

    def test_nested_tensor_transpose_gradcheck(self, device):
        a = torch.randn(2, 5, requires_grad=True, device=device)
        b = torch.randn(3, 4, requires_grad=True, device=device)

        def grad_test_func(a, b):
            nt = torch.nested.as_nested_tensor([a, b])
            result = nt.transpose(-2, -1).transpose(-2, -1)
            return torch.nested.to_padded_tensor(result, 0.0)

        data = (a, b)
        assert torch.autograd.gradcheck(grad_test_func, inputs=data, eps=1e-3)

    def test_nested_tensor_transpose_backward(self, device):
        nt = torch.nested.nested_tensor(
            [torch.randn((2, 5)), torch.randn((3, 4))],
            requires_grad=True,
            device=device,
        )
        with torch.no_grad():
            pt = torch.nested.to_padded_tensor(nt, 0.0).requires_grad_(True)

        ynt = nt.transpose(-2, -1)
        ypt = pt.transpose(-2, -1)
        ynt.backward(ynt.clone())
        ypt.backward(ypt.clone())

        self.assertEqual(torch.nested.to_padded_tensor(nt.grad, 0.0), pt.grad)

    def test_nested_tensor_reshape_gradcheck(self, device):
        a = torch.randn(2, 6, requires_grad=True, device=device)
        b = torch.randn(3, 6, requires_grad=True, device=device)

        def grad_test_func(a, b):
            nt = torch.nested.as_nested_tensor([a, b])
            result = nt.reshape(2, -1, 2, 3)
            return torch.nested.to_padded_tensor(result, 0.0)

        data = (a, b)
        assert torch.autograd.gradcheck(grad_test_func, inputs=data, eps=1e-3)

    def test_nested_tensor_reshape_backward(self):
        nt = torch.nested.nested_tensor(
            [torch.randn((2, 6)), torch.randn((3, 6))], requires_grad=True
        )
        with torch.no_grad():
            pt = torch.nested.to_padded_tensor(nt, 0.0).requires_grad_(True)

        ynt = nt.reshape(2, -1, 2, 3)
        ypt = pt.reshape(2, -1, 2, 3)
        ynt.backward(ynt.clone())
        ypt.backward(ypt.clone())

        self.assertEqual(torch.nested.to_padded_tensor(nt.grad, 0.0), pt.grad)

    def test_nested_tensor_squeeze_backward(self, device):
        nt = torch.nested.nested_tensor(
            [torch.randn((2, 6, 1)), torch.randn((3, 6, 1))],
            requires_grad=True,
            device=device,
        )
        with torch.no_grad():
            pt = torch.nested.to_padded_tensor(nt, 0.0).requires_grad_(True)

        ynt = nt.squeeze(-1)
        ypt = pt.squeeze(-1)
        ynt.backward(ynt.clone())
        ypt.backward(ypt.clone())

        self.assertEqual(torch.nested.to_padded_tensor(nt.grad, 0.0), pt.grad)

    def test_nested_tensor_squeeze_gradcheck(self, device):
        a = torch.randn(
            (2, 6, 1), dtype=torch.float64, requires_grad=True, device=device
        )
        b = torch.randn(
            (3, 6, 1), dtype=torch.float64, requires_grad=True, device=device
        )

        def grad_test_func(a, b):
            nt = torch.nested.as_nested_tensor([a, b])
            result = nt.squeeze(-1)
            return torch.nested.to_padded_tensor(result, 0.0)

        assert torch.autograd.gradcheck(grad_test_func, inputs=(a, b), eps=1e-3)

    def test_nested_tensor_unsqueeze_backward(self, device):
        nt = torch.nested.nested_tensor(
            [torch.randn((2, 6)), torch.randn((3, 6))],
            requires_grad=True,
            device=device,
        )
        with torch.no_grad():
            pt = torch.nested.to_padded_tensor(nt, 0.0).requires_grad_(True)

        ynt = nt.unsqueeze(2)
        ypt = pt.unsqueeze(2)
        ynt.backward(ynt.clone())
        ypt.backward(ypt.clone())

        self.assertEqual(torch.nested.to_padded_tensor(nt.grad, 0.0), pt.grad)

    def test_nested_tensor_unsqueeze_gradcheck(self, device):
        a = torch.randn((2, 6), dtype=torch.float64, requires_grad=True, device=device)
        b = torch.randn((3, 6), dtype=torch.float64, requires_grad=True, device=device)

        def grad_test_func(a, b):
            nt = torch.nested.as_nested_tensor([a, b])
            result = nt.unsqueeze(-1)
            return torch.nested.to_padded_tensor(result, 0.0)

        assert torch.autograd.gradcheck(grad_test_func, inputs=(a, b), eps=1e-3)

    def test_nested_tensor_linear(self, device):
        a = torch.randn(1, 2, requires_grad=True, dtype=torch.float64, device=device)
        b = torch.randn(2, 2, requires_grad=True, dtype=torch.float64, device=device)
        c = torch.randn(3, 2, requires_grad=True, dtype=torch.float64, device=device)

        weight = torch.randn(
            2, 2, requires_grad=True, dtype=torch.float64, device=device
        )
        bias = torch.randn(2, requires_grad=True, dtype=torch.float64, device=device)

        def grad_test_func(a, b, c, weight, bias=None):
            nt = torch.nested.as_nested_tensor([a, b, c])
            # This implicitly tests to_padded_tensor grads
            d = torch.functional.F.linear(nt, weight, bias)
            return torch.nested.to_padded_tensor(d, 0)

        data = (a, b, c, weight, bias)
        assert gradcheck(grad_test_func, inputs=data, check_batched_grad=False)

        # Test linear with no bias added
        data = (a, b, c, weight)
        assert gradcheck(grad_test_func, inputs=data, check_batched_grad=False)

    def test_nested_tensor_linear_plus_transpose(self, device):
        a = torch.randn(1, 2, requires_grad=True, dtype=torch.float64, device=device)
        b = torch.randn(2, 2, requires_grad=True, dtype=torch.float64, device=device)
        c = torch.randn(3, 2, requires_grad=True, dtype=torch.float64, device=device)

        weight = torch.randn(
            2, 2, requires_grad=True, dtype=torch.float64, device=device
        )
        bias = torch.randn(2, requires_grad=True, dtype=torch.float64, device=device)

        def grad_test_func(a, b, c, weight, bias=None):
            nt = torch.nested.as_nested_tensor([a, b, c])
            # This implicitly tests to_padded_tensor grads
            d = torch.functional.F.linear(nt, weight, bias)
            d = d.transpose(-1, -2).contiguous()
            return torch.nested.to_padded_tensor(d, 0)

        data = (a, b, c, weight, bias)
        assert gradcheck(grad_test_func, inputs=data, check_batched_grad=False)

        # Test linear with no bias added
        data = (a, b, c, weight)
        assert gradcheck(grad_test_func, inputs=data, check_batched_grad=False)

    def test_nested_tensor_softmax(self, device):
        a = torch.randn(1, 2, requires_grad=True, dtype=torch.float64, device=device)
        b = torch.randn(2, 2, requires_grad=True, dtype=torch.float64, device=device)
        c = torch.randn(3, 2, requires_grad=True, dtype=torch.float64, device=device)

        def grad_test_func(a, b, c, dim):
            nt = torch.nested.as_nested_tensor([a, b, c])
            # This implicitly tests to_padded_tensor grads
            d = torch.functional.F.softmax(nt, dim=dim)
            return torch.nested.to_padded_tensor(d, 0)

        # softmax over last dim
        data = (a, b, c, -1)
        assert gradcheck(grad_test_func, inputs=data, check_batched_grad=False)

    def test_nested_tensor_linear_backward(self, device):
        a = torch.randn(1, 2, requires_grad=False, device=device)
        b = torch.randn(2, 2, requires_grad=False, device=device)
        c = torch.randn(3, 2, requires_grad=False, device=device)

        weight = torch.randn(2, 2, requires_grad=True, device=device)
        bias = torch.randn(2, requires_grad=True, device=device)
        nt = torch.nested.as_nested_tensor([a, b, c], device=device)

        out = torch.functional.F.linear(nt, weight, bias)

        out.backward(out.clone())

        assert weight.grad is not None
        assert bias.grad is not None

        assert a.grad is None
        assert b.grad is None
        assert c.grad is None

    def test_values_grad_with_broadcast(self, device):
        a = torch.randn(1, 2, 4, requires_grad=True, dtype=torch.float64, device=device)
        b = torch.randn(2, 2, 4, requires_grad=True, dtype=torch.float64, device=device)
        c = torch.randn(3, 2, 4, requires_grad=True, dtype=torch.float64, device=device)

        def grad_test_func(a, b, c):
            nt = torch.nested.as_nested_tensor([a, b, c])
            buffer = nt.values()
            return buffer.sum()

        data = (a, b, c)
        assert gradcheck(grad_test_func, inputs=data, check_batched_grad=False)

    def test_to_buffer_series_ops_grad_with_broadcast(self, device):
        a = torch.randn(1, 1, 2, requires_grad=True, dtype=torch.float64, device=device)
        b = torch.randn(1, 1, 2, requires_grad=True, dtype=torch.float64, device=device)
        c = torch.randn(1, 1, 2, requires_grad=True, dtype=torch.float64, device=device)

        def grad_test_func(a, b, c):
            nt = torch.nested.as_nested_tensor([a, b, c])
            buffer = nt.values()
            buffer = buffer * 2
            return buffer.exp()

        data = (a, b, c)
        assert gradcheck(grad_test_func, inputs=data, check_batched_grad=False)

    def test_unbind_flow_through(self, device):
        a = torch.randn(1, 2, 4, requires_grad=True, dtype=torch.float64, device=device)
        b = torch.randn(2, 2, 4, requires_grad=True, dtype=torch.float64, device=device)
        c = torch.randn(3, 2, 4, requires_grad=True, dtype=torch.float64, device=device)

        def grad_test_func(a, b, c):
            nt = torch.nested.as_nested_tensor([a, b, c])
            ntT = nt.transpose(-1, -2)
            unbound = ntT.unbind()
            d = unbound[0]
            d = torch.pow(d, 2)
            return d

        data = (a, b, c)
        assert gradcheck(grad_test_func, inputs=data, check_batched_grad=False)

    def test_split_with_sizes_flow_through(self, device):
        a = torch.randn(2, 5, requires_grad=True, dtype=torch.float64, device=device)
        b = torch.randn(3, 5, requires_grad=True, dtype=torch.float64, device=device)
        c = torch.randn(4, 5, requires_grad=True, dtype=torch.float64, device=device)

        def grad_test_func(a, b, c):
            nt = torch.nested.as_nested_tensor([a, b, c])
            splits = nt.split_with_sizes([2, 3], dim=-1)
            unbound = splits[1].unbind()
            d = unbound[0]
            d = torch.pow(d, 2)
            return d

        data = (a, b, c)
        assert gradcheck(grad_test_func, inputs=data, check_batched_grad=False)

    def test_indexing_backward(self, device):
        x0 = torch.randn((2, 5))
        x1 = torch.randn((3, 4))
        nt = torch.nested.nested_tensor([x0, x1], device=device, requires_grad=True)
        self.assertEqual(nt[0], x0)
        self.assertEqual(nt[-1], x1)
        grad_x0 = torch.randn((2, 5), device=device)
        nt[0].backward(grad_x0)
        expected_grad = torch.nested.nested_tensor(
            [grad_x0, torch.zeros((3, 4), device=device)]
        )
        self.assertEqual(nt.grad, expected_grad)

    def test_masked_fill_backward(self, device):
        a = torch.randn(1, 2, 4, requires_grad=True, dtype=torch.float64, device=device)
        b = torch.randn(2, 2, 4, requires_grad=True, dtype=torch.float64, device=device)
        c = torch.randn(3, 2, 4, requires_grad=True, dtype=torch.float64, device=device)

        def grad_test_func(a, b, c):
            nt = torch.nested.as_nested_tensor([a, b, c])
            mask = nt.detach().clone().to(bool)
            out = nt.masked_fill(mask, 0)
            out = torch.nested.to_padded_tensor(out, 0)
            return out

        data = (a, b, c)
        assert gradcheck(grad_test_func, inputs=data, check_batched_grad=False)

    def test_gelu_backward(self, device):
        a = torch.randn(1, 2, 4, requires_grad=True, dtype=torch.float64, device=device)
        b = torch.randn(2, 2, 4, requires_grad=True, dtype=torch.float64, device=device)
        c = torch.randn(3, 2, 4, requires_grad=True, dtype=torch.float64, device=device)

        def grad_test_func(a, b, c):
            nt = torch.nested.as_nested_tensor([a, b, c])
            nt_gelu = torch.nn.functional.gelu(nt)
            return torch.nested.to_padded_tensor(nt_gelu, 0)

        data = (a, b, c)
        assert gradcheck(grad_test_func, inputs=data, check_batched_grad=False)

    def test_relu_backward(self, device):
        a = torch.randn(1, 2, 4, requires_grad=True, dtype=torch.float64, device=device)
        b = torch.randn(2, 2, 4, requires_grad=True, dtype=torch.float64, device=device)
        c = torch.randn(3, 2, 4, requires_grad=True, dtype=torch.float64, device=device)

        def grad_test_func(a, b, c):
            nt = torch.nested.as_nested_tensor([a, b, c])
            nt_relu = torch.nn.functional.relu(nt)
            return torch.nested.to_padded_tensor(nt_relu, 0)

        data = (a, b, c)
        assert gradcheck(grad_test_func, inputs=data, check_batched_grad=False)

    def test_selu_backward(self, device):
        a = torch.randn(1, 2, 4, requires_grad=True, dtype=torch.float64, device=device)
        b = torch.randn(2, 2, 4, requires_grad=True, dtype=torch.float64, device=device)
        c = torch.randn(3, 2, 4, requires_grad=True, dtype=torch.float64, device=device)

        def grad_test_func(a, b, c):
            nt = torch.nested.as_nested_tensor([a, b, c])
            nt_relu = torch.nn.functional.silu(nt)
            return torch.nested.to_padded_tensor(nt_relu, 0)

        data = (a, b, c)
        assert gradcheck(grad_test_func, inputs=data, check_batched_grad=False)

    def test_abs_backward(self, device):
        a = torch.randn(1, 2, 4, requires_grad=True, dtype=torch.float64, device=device)
        b = torch.randn(2, 2, 4, requires_grad=True, dtype=torch.float64, device=device)
        c = torch.randn(3, 2, 4, requires_grad=True, dtype=torch.float64, device=device)

        def grad_test_func(a, b, c):
            nt = torch.nested.as_nested_tensor([a, b, c])
            nt_abs = torch.abs(nt)
            return torch.nested.to_padded_tensor(nt_abs, 0)

        data = (a, b, c)
        assert gradcheck(grad_test_func, inputs=data, check_batched_grad=False)

    # Previously would error when input NT doesn't require grad
    # NotImplementedError: Cannot access storage of UndefinedTensorImpl
    def test_layer_norm_backward_edge_case(self, device):
        size = 4
        a = torch.randn(
            1, 2, size, requires_grad=False, dtype=torch.float64, device=device
        )
        nt = torch.nested.nested_tensor([a])
        nt_layer_norm = torch.nn.LayerNorm(
            nt.size(-1), device=device, dtype=torch.float64
        )
        out = nt_layer_norm(nt)
        out.backward(out.clone())

    def test_accumulate_grad_different_strides(self, device):
        a = torch.rand(1, 4, 2, requires_grad=True, dtype=torch.float64, device=device)
        b = torch.rand(1, 8, 2, requires_grad=True, dtype=torch.float64, device=device)

        def grad_test_func(a, b):
            nt_1 = torch.nested.as_nested_tensor([a, b])
            nt_2 = nt_1.clone()
            out = torch.nn.functional.scaled_dot_product_attention(nt_1, nt_2, nt_2)
            return torch.nested.to_padded_tensor(out, 0)

        data = (a, b)
        assert gradcheck(grad_test_func, inputs=data, check_batched_grad=False)

    # https://github.com/pytorch/pytorch/issues/95562
    @skipIfSlowGradcheckEnv
    @parametrize("size", [1024, 1023, 513, 512, 256, 128, 32, 4, 2])
    def test_layer_norm_backward(self, device, size):
        a = torch.randn(
            1, 2, size, requires_grad=True, dtype=torch.float64, device=device
        )
        b = torch.randn(
            2, 2, size, requires_grad=True, dtype=torch.float64, device=device
        )
        c = torch.randn(
            3, 2, size, requires_grad=True, dtype=torch.float64, device=device
        )

        def grad_test_func(a, b, c):
            nt = torch.nested.as_nested_tensor([a, b, c])
            layer_norm = torch.nn.LayerNorm(
                nt.size(-1), device=device, dtype=torch.float64
            )
            nt_layer_norm = layer_norm(nt)
            return torch.nested.to_padded_tensor(nt_layer_norm, 0)

        data = (a, b, c)
        assert gradcheck(grad_test_func, inputs=data, check_batched_grad=False)

    # https://github.com/pytorch/pytorch/issues/95562
    @skipIfSlowGradcheckEnv
    # Could either mark slow or reduce size
    @parametrize("size", [128, 32, 4, 2])
    def test_layer_norm_backward_5d(self, device, size):
        a = torch.randn(
            4, size, size, 4, requires_grad=True, dtype=torch.float64, device=device
        )
        b = torch.randn(
            7, size, size, 4, requires_grad=True, dtype=torch.float64, device=device
        )
        c = torch.randn(
            10, size, size, 4, requires_grad=True, dtype=torch.float64, device=device
        )

        def grad_test_func(a, b, c):
            nt = torch.nested.as_nested_tensor([a, b, c])
            layer_norm = torch.nn.LayerNorm(
                (size, size, nt.size(-1)), device=device, dtype=torch.float64
            )
            nt_layer_norm = layer_norm(nt)
            return torch.nested.to_padded_tensor(nt_layer_norm, 0)

        data = (a, b, c)
        assert gradcheck(grad_test_func, inputs=data, check_batched_grad=False)


# Found in torch/testing/_comparison.py
default_atol = {torch.float16: 1e-3, torch.bfloat16: 1e-3, torch.float32: 1e-5}
default_rtol = {torch.float16: 1e-3, torch.bfloat16: 1.6e-2, torch.float32: 1.3e-6}


def get_rtol(true_value: torch.Tensor, computed_value: torch.Tensor) -> float:
    deviation = true_value - computed_value
    deviation = torch.abs(deviation / true_value)
    # Fill in the nans with the default rtol
    torch.nan_to_num_(deviation, nan=default_rtol[computed_value.dtype])
    return deviation.max().item()


def get_atol(true_value: torch.Tensor, computed_value: torch.Tensor) -> float:
    deviation = true_value - computed_value
    atol = torch.abs(deviation).max().item()
    return atol


def get_tolerances(
    true_value: torch.Tensor,
    computed_value: torch.Tensor,
    fudge_factor: Optional[float] = None,
) -> Tuple[float, float]:
    """Returns the absolute and relative tolerances for comparing two tensors."""
    fudge_factor = fudge_factor if fudge_factor is not None else 1.0
    atol = get_atol(true_value, computed_value)
    rtol = get_rtol(true_value, computed_value)

    atol = fudge_factor * max(atol, default_atol[computed_value.dtype])
    rtol = fudge_factor * max(rtol, default_rtol[computed_value.dtype])
    # torch.isclose() has weird behavior around see:
    # https://github.com/pytorch/pytorch/issues/102400
    if rtol > 1e30:
        rtol = default_rtol[computed_value.dtype]
    return atol, rtol


# We can probably parametrizing existing tests instead of having a separate
# test class as we begin to support more ops. Also maybe rewrite with OpInfos.
@markDynamoStrictTest
class TestNestedTensorSubclass(TestCase):
    # TODO: consolidate with the below
    def _get_list_for_jagged_tensor(self, nested_size, device, requires_grad=True):
        Ds = nested_size[1:]
        out = []
        for s in nested_size[0]:
            out.append(
                torch.randn(
                    s,
                    *Ds,
                    requires_grad=requires_grad,
                    device=device,
                    dtype=torch.float64,
                )
            )
        return out

    def _get_example_tensor_lists(
        self, include_list_of_lists=True, include_requires_grad=True
    ):
        def _make_tensor(
            *shape, include_requires_grad=include_requires_grad, requires_grad=True
        ):
            return torch.randn(
                *shape,
                requires_grad=(requires_grad if include_requires_grad else False),
            )

        # Purposefully introduce mixed requires_grad settings for the components
        # when include_requires_grad=True.
        example_lists = [
            # (B, *, D) with B=4
            [
                _make_tensor(2, 5),
                _make_tensor(3, 5, requires_grad=False),
                _make_tensor(4, 5, requires_grad=False),
                _make_tensor(6, 5),
            ],
            # (B, *, D_0, D_1) with B=5
            [
                _make_tensor(2, 5, 6),
                _make_tensor(3, 5, 6),
                _make_tensor(4, 5, 6, requires_grad=False),
                _make_tensor(5, 5, 6),
                _make_tensor(6, 5, 6),
            ],
            # (B, *, D_0, D_1, D_2) with B=6
            [
                _make_tensor(2, 5, 6, 7),
                _make_tensor(3, 5, 6, 7),
                _make_tensor(4, 5, 6, 7, requires_grad=False),
                _make_tensor(5, 5, 6, 7),
                _make_tensor(6, 5, 6, 7),
                _make_tensor(7, 5, 6, 7),
            ],
        ]

        if include_list_of_lists:
            example_lists.append(
                # (B, *, D) with B=3 in list form
                [
                    _make_tensor(2, 5, requires_grad=False).tolist(),
                    _make_tensor(3, 5).tolist(),
                    _make_tensor(4, 5).tolist(),
                ]
            )

        return example_lists

    def test_tensor_attributes(self, device):
        a = torch.randn(2, 3, requires_grad=True, dtype=torch.float64, device=device)
        b = torch.randn(3, 3, requires_grad=True, dtype=torch.float64, device=device)
        c = torch.randn(4, 3, requires_grad=True, dtype=torch.float64, device=device)
        nt = torch.nested.as_nested_tensor([a, b, c], layout=torch.jagged)
        _offsets = nt.offsets()

        for op in (
            torch.ops.aten.is_non_overlapping_and_dense.default,
            torch.ops.aten.sym_size.default,
            torch.ops.aten.dim.default,
            torch.ops.aten.numel.default,
            torch.ops.aten.sym_numel.default,
            torch.ops.aten.sym_stride.default,
            torch.ops.aten.sym_storage_offset.default,
        ):
            op(nt)

        with self.assertRaisesRegex(
            RuntimeError, "directly calling torch.ops.aten.size"
        ):
            torch.ops.aten.size.default(nt)

        nested_int = torch.nested._internal.nested_tensor.get_tensor_symint(
            _offsets, coeff=1
        )
        self.assertEqual(nt.size(), (3, nested_int, 3))
        self.assertEqual(nt.shape, (3, nested_int, 3))
        self.assertEqual(nt.dim(), 3)
        self.assertEqual(nt.numel(), 27)

    def test_linear(self, device):
        a = torch.randn(2, 3, requires_grad=True, dtype=torch.float64, device=device)
        b = torch.randn(3, 3, requires_grad=True, dtype=torch.float64, device=device)
        c = torch.randn(4, 3, requires_grad=True, dtype=torch.float64, device=device)
        weight = torch.randn(
            4, 3, requires_grad=True, dtype=torch.float64, device=device
        )

        def grad_test_func(a, b, c, weight):
            nt = torch.nested.as_nested_tensor([a, b, c], layout=torch.jagged)
            out = torch.nn.functional.linear(nt, weight)
            return out.values()

        gradcheck(grad_test_func, inputs=(a, b, c, weight), check_batched_grad=False)

    def test_unary_pointwise(self, device):
        a = torch.randn(2, 3, requires_grad=True, dtype=torch.float64, device=device)
        b = torch.randn(3, 3, requires_grad=True, dtype=torch.float64, device=device)
        c = torch.randn(4, 3, requires_grad=True, dtype=torch.float64, device=device)

        def grad_test_func(a, b, c):
            nt = torch.nested.as_nested_tensor([a, b, c], layout=torch.jagged)
            out = torch.nn.functional.silu(nt.sin().cos())
            return out.values()

        gradcheck(grad_test_func, inputs=(a, b, c), check_batched_grad=False)

    def test_unary_pointwise_transposed_inputs(self, device):
        a, b, c = (
            torch.randn(
                i + 2, 5, requires_grad=True, dtype=torch.float64, device=device
            )
            for i in range(3)
        )

        nt = torch.nested.nested_tensor(
            [a.detach(), b.detach(), c.detach()], layout=torch.jagged
        )
        nt_t = nt.transpose(1, 2)
        self.assertFalse(nt_t.is_contiguous())
        out = torch.nn.functional.silu(nt_t.sin().cos())
        self.assertEqual(
            out.is_contiguous(),
            torch.nn.functional.silu(b.transpose(-1, -2).sin().cos()).is_contiguous(),
        )

        self.assertEqual(nt_t.shape, out.shape)

        a, b, c = (
            torch.randn(
                i + 2, 5, requires_grad=True, dtype=torch.float64, device=device
            )
            for i in range(3)
        )

        def grad_test_func(a, b, c):
            nt = torch.nested.as_nested_tensor([a, b, c], layout=torch.jagged)
            nt_t = nt.transpose(1, 2)
            out = torch.nn.functional.silu(nt_t.sin().cos())
            return out.values()

        gradcheck(grad_test_func, inputs=(a, b, c), check_batched_grad=False)

    def test_binary_pointwise(self, device):
        a = torch.randn(2, 3, requires_grad=True, dtype=torch.float64, device=device)
        b = torch.randn(3, 3, requires_grad=True, dtype=torch.float64, device=device)
        c = torch.randn(4, 3, requires_grad=True, dtype=torch.float64, device=device)

        # Incorrect usage: shape check will fail if the offsets tensor are not
        #                  the same exact tensor object
        nt1 = torch.nested.as_nested_tensor([a, b, c], layout=torch.jagged)
        nt2 = torch.nested.as_nested_tensor([a, b, c], layout=torch.jagged)

        self.assertRaisesRegex(
            RuntimeError,
            "cannot call binary pointwise function .* with inputs of shapes",
            lambda: nt1 * nt2,
        )

        # Correct usage: chain the calls using the same offsets tensor object
        def grad_test_func(a, b, c):
            nt1 = torch.nested.as_nested_tensor([a, b, c], layout=torch.jagged)
            # TODO: Switch to public API that takes in (values, offsets) once it exists
            nt2, offsets = jagged_from_list([a, b, c], nt1.offsets())
            out = nt1 * nt2
            return out.values()

        gradcheck(grad_test_func, inputs=(a, b, c), check_batched_grad=False)

    def test_binary_pointwise_transposed(self, device):
        a, b, c = (
            torch.randn(i + 2, 5, dtype=torch.float64, device=device) for i in range(3)
        )

        nt1, offsets = jagged_from_list([a, b, c], None)
        nt2, offsets = jagged_from_list([a, b, c], offsets)

        nt1_t = nt1.transpose(1, 2)
        nt2_t = nt2.transpose(1, 2)

        # out = nt1_t * nt2_t
        # self.assertFalse(nt1_t.is_contiguous())
        # self.assertEqual(out.is_contiguous(), (b.transpose(-1, -2) * b.transpose(-1, -2)).is_contiguous())
        # self.assertEqual(out.shape, nt1_t.shape)

        self.assertRaisesRegex(
            RuntimeError,
            "cannot call binary pointwise function mul.Tensor with inputs of shapes",
            lambda: nt1 * nt2_t,
        )

        a, b, c = (
            torch.randn(
                i + 2, 5, requires_grad=True, dtype=torch.float64, device=device
            )
            for i in range(3)
        )

        # Correct usage: chain the calls using the same offsets tensor object
        def grad_test_func(a, b, c):
            nt1, offsets = jagged_from_list([a, b, c], None)
            nt2, offsets = jagged_from_list([a, b, c], offsets)
            nt1_t = nt1.transpose(1, 2)
            nt2_t = nt2.transpose(1, 2)
            out = nt1_t * nt2_t
            return out.values()

        gradcheck(grad_test_func, inputs=(a, b, c), check_batched_grad=False)

    def test_split(self, device):
        a = torch.randn(2, 3, requires_grad=True, dtype=torch.float64, device=device)
        b = torch.randn(3, 3, requires_grad=True, dtype=torch.float64, device=device)
        c = torch.randn(4, 3, requires_grad=True, dtype=torch.float64, device=device)

        nt = torch.nested.as_nested_tensor([a, b, c], layout=torch.jagged)
        out = torch.split(nt, 2, -1)
        self.assertEqual(len(out), 2)
        self.assertEqual(
            out[0],
            torch.nested.as_nested_tensor(
                [a[:, 0:2], b[:, 0:2], c[:, 0:2]], layout=torch.jagged
            ),
        )
        self.assertEqual(
            out[1],
            torch.nested.as_nested_tensor(
                [a[:, 2:], b[:, 2:], c[:, 2:]], layout=torch.jagged
            ),
        )

        with self.assertRaisesRegex(
            RuntimeError,
            r"split\(\): not supported for NestedTensor on dim=1",
        ):
            torch.split(nt, 2, 1)

    def test_split_with_sizes(self, device):
        a = torch.randn(2, 3, requires_grad=True, dtype=torch.float64, device=device)
        b = torch.randn(3, 3, requires_grad=True, dtype=torch.float64, device=device)
        c = torch.randn(4, 3, requires_grad=True, dtype=torch.float64, device=device)

        nt = torch.nested.as_nested_tensor([a, b, c], layout=torch.jagged)
        out = torch.split(nt, [1, 2], -1)
        self.assertEqual(len(out), 2)
        self.assertEqual(
            out[0],
            torch.nested.as_nested_tensor(
                [a[:, 0:1], b[:, 0:1], c[:, 0:1]], layout=torch.jagged
            ),
        )
        self.assertEqual(
            out[1],
            torch.nested.as_nested_tensor(
                [a[:, 1:], b[:, 1:], c[:, 1:]], layout=torch.jagged
            ),
        )
        with self.assertRaisesRegex(
            RuntimeError,
            r"split_with_sizes\(\): not supported for NestedTensor on dim=1",
        ):
            torch.split(nt, [1, 2], 1)

    def test_softmax(self, device):
        nt = random_nt_from_dims(
            [3, None, 5], device=device, dtype=torch.float32, layout=torch.jagged
        )

        # operate on dim=2
        output = nt.softmax(dim=2)

        @torch._dynamo.disable
        def _compare_to_ref(nt, output, dim):
            for in_component, out_component in zip(nt.unbind(), output.unbind()):
                self.assertEqual(in_component.softmax(dim=dim), out_component)

        # dim=2 -> dim=1 after unbind
        _compare_to_ref(nt, output, dim=1)

        # operate on dim=-1
        output2 = nt.softmax(dim=-1)
        torch._dynamo.disable(self.assertEqual)(output, output2)
        _compare_to_ref(nt, output2, dim=-1)

    def test_views_inherit_ragged_dim(self, device):
        # view
        nt = random_nt_from_dims(
            [4, None, 8, 10], device=device, dtype=torch.float32, layout=torch.jagged
        )
        # inherit ragged dim via -1
        view = nt.view(4, -1, 80)
        self.assertEqual(nt.shape[1], view.shape[1])
        # inherit batch and ragged dims via -1
        view2 = nt.view(-1, -1, 80)
        self.assertEqual(nt.shape[:2], view2.shape[:2])

        # expand
        nt = random_nt_from_dims(
            [3, None, 1], device=device, dtype=torch.float32, layout=torch.jagged
        )
        # inherit batch and ragged dims via -1
        view = nt.expand(-1, -1, 5)
        self.assertEqual(nt.shape[:2], view.shape[:2])

    def test_view_ragged_idx_not_one(self, device):
        nt = random_nt_from_dims(
            [2, None, 20], device=device, dtype=torch.float32, layout=torch.jagged
        )

        view_transposed = nt.transpose(1, 2).view(2, 20, nt.size(1))
        self.assertEqual((2, 20, nt.size(1)), (view_transposed.size()))
        self.assertEqual(view_transposed._base, nt._base)

    def test_unsafe_view(self, device):
        nt = random_nt_from_dims(
            [4, None, 8, 10], device=device, dtype=torch.float32, layout=torch.jagged
        )
        # basic view
        view1 = torch.ops.aten._unsafe_view(nt, (4, -1, 80))
        self.assertEqual((4, nt.size(1), 80), tuple(view1.size()))
        # _unsafe_view differs from view in that the view information is not tracked
        self.assertTrue(view1._base is None)

        # test an unsafe_view when ragged_idx != 1, currently only supports identity view
        nt_t = nt.transpose(1, 2)
        view2 = torch.ops.aten._unsafe_view(nt_t, (4, 8, nt.size(1), 10))
        self.assertEqual((4, 8, nt.size(1), 10), tuple(view2.size()))
        self.assertTrue(view2._base is None)

    @xfailIfTorchDynamo
    @parametrize("requires_grad", [False, True])
    def test_reshape_decomp(self, device, requires_grad):
        # contiguous NT should result in view.
        nt = (
            random_nt_from_dims(
                [3, None, 10],
                device=device,
                dtype=torch.float32,
                layout=torch.jagged,
            )
            .detach()
            .requires_grad_(requires_grad)
        )
        view = nt.reshape(-1, -1, 5, 2)
        self.assertEqual(view.shape[:2], nt.shape[:2])
        self.assertTrue(view._is_view() and view._base is nt)
        # make sure gradients flow back
        if requires_grad:
            view.backward(torch.ones_like(view))
            self.assertEqual(nt.grad, torch.ones_like(nt))

        # non-contiguous NT should result in contiguous copy
        nt = random_nt_from_dims(
            [3, None, 5, 2],
            device=device,
            dtype=torch.float32,
            layout=torch.jagged,
            requires_grad=requires_grad,
        )
        nt_noncontig = nt.transpose(-1, -2)
        self.assertFalse(nt_noncontig.is_contiguous())
        copy = nt_noncontig.reshape(-1, -1, 10)
        self.assertTrue(copy.is_contiguous())
        self.assertEqual(copy.shape[:2], nt.shape[:2])
        # make sure gradients flow back
        if requires_grad:
            copy.backward(torch.ones_like(copy))
            self.assertEqual(nt.grad, torch.ones_like(nt))

    def test_flatten_decomp(self, device):
        nt = random_nt_from_dims(
            [3, None, 5, 2], device=device, dtype=torch.float32, layout=torch.jagged
        )
        flattened = nt.flatten(-2, -1)
        self.assertEqual(flattened.shape, nt.view(3, -1, 10).shape)

        nt = random_nt_from_dims(
            [3, None, 5, 2, 6], device=device, dtype=torch.float32, layout=torch.jagged
        )
        flattened = nt.flatten(-3, -2)
        self.assertEqual(flattened.shape, nt.view(3, -1, 10, 6).shape)

    def test_chunk(self, device):
        # normal case
        D = 30
        B = 8
        nt = random_nt_from_dims(
            [B, None, D], device=device, dtype=torch.float32, layout=torch.jagged
        )
        NUM_CHUNKS = 3
        chunks = nt.chunk(NUM_CHUNKS, dim=-1)
        self.assertEqual(len(chunks), NUM_CHUNKS)
        for i in range(NUM_CHUNKS):
            self.assertEqual(chunks[i].shape[-1], D // NUM_CHUNKS)

        # chunk on batch dim
        chunks = nt.chunk(NUM_CHUNKS, dim=0)
        self.assertEqual(len(chunks), NUM_CHUNKS)
        chunk_size = math.ceil(B / NUM_CHUNKS)
        for i in range(NUM_CHUNKS):
            if i < NUM_CHUNKS - 1:
                self.assertEqual(chunks[i].shape[0], chunk_size)
            else:
                self.assertEqual(chunks[i].shape[0], B - chunk_size * (NUM_CHUNKS - 1))
            offsets_expected = (
                nt._offsets[i * chunk_size + 1 : (i + 1) * chunk_size + 1]
                - nt._offsets[i * chunk_size]
            )
            self.assertEqual(chunks[i]._offsets[1:], offsets_expected)
        self.assertEqual(nt._values, torch.cat([x._values for x in chunks], dim=0))

        # chunk on ragged dim not supported
        with self.assertRaisesRegex(
            RuntimeError, "chunk.* not supported for NestedTensor on dim=1"
        ):
            nt.chunk(2, dim=1)

    def test_squeeze(self, device):
        B = 4
        D = 6
        # squeeze middle dim
        nt = random_nt_from_dims(
            [B, None, 1, D], device=device, dtype=torch.float32, layout=torch.jagged
        )
        j0 = nt.shape[1]

        for dim_arg in [-2, 2]:
            out = nt.squeeze(dim_arg)
            self.assertEqual(out.shape, (B, j0, D))
            self.assertEqual(out.unsqueeze(-2), nt)

        # squeeze last dim
        nt = random_nt_from_dims(
            [B, None, 1], device=device, dtype=torch.float32, layout=torch.jagged
        )
        j1 = nt.shape[1]

        for dim_arg in [-1, 2]:
            out = nt.squeeze(dim_arg)
            self.assertEqual(out.shape, (B, j1))
            self.assertEqual(out.unsqueeze(-1), nt)

        # squeeze on batch dim not supported
        with self.assertRaisesRegex(
            RuntimeError, "squeeze.* not supported for NestedTensor on dim=0"
        ):
            nt.squeeze(0)

        # squeeze on ragged dim not supported
        with self.assertRaisesRegex(
            RuntimeError, "squeeze.* not supported for NestedTensor on dim=1"
        ):
            nt.squeeze(1)

    def test_binary_pointwise_broadcasting(self, device):
        # (B, j0, 3, 4)
        ts = self._get_list_for_jagged_tensor(
            ((2, 3, 4), 3, 4), device, requires_grad=True
        )
        # (B, j0, ?, ?) + (?) -> (B, j0, ?, ?)
        # (B, j0, ?, ?) + (?, ?) -> (B, j0, ?, ?)
        # (B, j0, ?, ?) + (1, ?, ?) -> (B, j0, ?, ?)
        # Unsupported: (B, j0, ?, ?) + (1, 1, 1, ?, ?) -> (1, B, j0, ?, ?)
        t_sizes = (
            (4,),
            (1, 4),
            (3, 1),
            (1, 3, 1),
            (1, 1, 1, 4),
            # (1, 1, 1, 1, 4), (unsupported today)
        )

        def grad_test_func(t, *ts):
            nt = torch.nested.as_nested_tensor(list(ts), layout=torch.jagged)
            out = nt + t
            return out.values()

        for t_size in t_sizes:
            t = torch.rand(
                t_size, requires_grad=True, device=device, dtype=torch.float64
            )
            gradcheck(grad_test_func, inputs=(t, *ts), check_batched_grad=False)

    def test_threshold_backward(self, device):
        ts1 = self._get_list_for_jagged_tensor(
            ((2, 3, 4), 16), device=device, requires_grad=False
        )
        ts2 = self._get_list_for_jagged_tensor(
            ((2, 3, 4), 16), device=device, requires_grad=False
        )

        nt1, offsets = jagged_from_list(ts1, None)
        nt2, offsets = jagged_from_list(ts2, offsets)
        buf1 = nt1.values().detach().clone()
        buf2 = nt2.values().detach().clone()

        res_nt = torch.ops.aten.threshold_backward(nt1, nt2, 0.0)
        res_dense = torch.ops.aten.threshold_backward(buf1, buf2, 0.0)

        self.assertEqual(res_dense, res_nt.values())

    @parametrize("keepdim", [False, True])
    def test_sum_int_DimList(self, device, keepdim):
        # (B, j0, 3, 4)
        ts = self._get_list_for_jagged_tensor(
            ((2, 3, 4), 3, 4), device=device, requires_grad=True
        )

        # Check shape correctness
        reduce_dims = (
            # dims, expected shape, expected keepdim shape
            # j0 is represented as None
            ((0, 1), (3, 4), (1, 1, 3, 4)),
            ((1, 2), None, None),
            ((2, 3), (3, None), (3, None, 1, 1)),
            ((0, 1, 3), (3,), (1, 1, 3, 1)),
            ((0, 1, 2), (4,), (1, 1, 1, 4)),
            ((0, 1, 2, 3), tuple(), (1, 1, 1, 1)),
        )
        for rd, ref_shape_no_keepdim, ref_shape_keepdim in reduce_dims:
            if (0 in rd) ^ (1 in rd):
                with self.assertRaisesRegex(
                    RuntimeError,
                    "applying over the ragged dimension, but not the batch dimension",
                ):
                    nt = torch.nested.as_nested_tensor(ts, layout=torch.jagged)
                    out = torch.sum(nt, dim=rd, keepdim=keepdim)
                continue

            nt = torch.nested.as_nested_tensor(ts, layout=torch.jagged)
            out = torch.sum(nt, dim=rd, keepdim=keepdim)
            ref_shape = ref_shape_keepdim if keepdim else ref_shape_no_keepdim
            self.assertEqual(len(out.shape), len(ref_shape))
            for o, r in zip(out.shape, ref_shape):
                if r is not None:
                    self.assertEqual(o, r)
                else:
                    self.assertTrue(isinstance(o, torch.SymInt))

        # Check values correctness
        # raggedness not reduced
        nt = torch.nested.as_nested_tensor(ts, layout=torch.jagged)
        out = torch.sum(nt, dim=(2, 3), keepdim=keepdim)
        out_ref = torch.sum(nt.values(), dim=(1, 2))
        self.assertIsInstance(out, NestedTensor)
        # flatten to avoid having to replicate unsqueeze logic depending on keepdim
        self.assertTrue(torch.allclose(out.values().view(-1), out_ref.view(-1)))

        # raggedness reduced away
        nt = torch.nested.as_nested_tensor(ts, layout=torch.jagged)
        out = torch.sum(nt, dim=(0, 1), keepdim=keepdim)
        out_ref = torch.sum(nt.values(), dim=(0,))
        self.assertNotIsInstance(out, NestedTensor)
        self.assertTrue(torch.allclose(out, out_ref))

    @dtypes(torch.float, torch.double, torch.half)
    @parametrize("requires_grad", [False, True])
    @parametrize("weights_only", [False, True])
    def test_serialization(self, device, dtype, requires_grad, weights_only):
        def compare_metadata(nt1, nt2):
            self.assertEqual(nt1._nested_tensor_size(), nt2._nested_tensor_size())
            self.assertEqual(nt1._nested_tensor_strides(), nt2._nested_tensor_strides())
            self.assertEqual(
                nt1._nested_tensor_storage_offsets(),
                nt2._nested_tensor_storage_offsets(),
            )

        nt_contiguous, nt_noncontiguous = random_nt_noncontiguous_pair((2, 3, 6, 7))
        for a in [nt_contiguous, nt_noncontiguous]:
            buffer = io.BytesIO()
            serialized = torch.save(a, buffer)
            buffer.seek(0)
            b = torch.load(buffer, weights_only=weights_only)
            # should be both conceptually equal and metadata equivalent
            self.assertEqual(a, b)
            compare_metadata(a, b)
            # should be conceptually equal but not necessarily metadata equivalent
            self.assertEqual(b, nt_contiguous)
            self.assertEqual(b, nt_noncontiguous)

    @unittest.skipIf(
        PYTORCH_CUDA_MEMCHECK, "is_pinned uses failure to detect pointer property"
    )
    @onlyCUDA
    def test_pin_memory(self, device):
        nt_contiguous, nt_noncontiguous = random_nt_noncontiguous_pair((2, 3, 6, 7))
        for nt in [nt_contiguous, nt_noncontiguous]:
            self.assertFalse(nt.is_pinned())
            pinned = nt.pin_memory(device)
            self.assertTrue(pinned.is_pinned())
            self.assertEqual(nt, pinned)
            self.assertNotEqual(nt.data_ptr(), pinned.data_ptr())
            # test that pin_memory on already pinned tensor has no effect
            self.assertIs(pinned, pinned.pin_memory())
            self.assertEqual(pinned.data_ptr(), pinned.pin_memory().data_ptr())

    @torch.compiler.disable
    def _validate_nt(
        self, nt, device, dtype, layout, requires_grad, dim, batch_size, base=None
    ):
        # Validate a bunch of properties after NT construction.
        device = torch.device(device)
        self.assertEqual(nt.dim(), dim)
        self.assertEqual(nt.device, device)
        self.assertEqual(nt.dtype, dtype)
        self.assertEqual(nt.layout, layout)
        self.assertEqual(nt.requires_grad, requires_grad)

        if layout == torch.jagged:
            self.assertEqual(nt._values.device, device)
            self.assertEqual(nt._offsets.device, device)
            self.assertEqual(nt.shape[0], batch_size)
            self.assertTrue(isinstance(nt.shape[1], torch.SymInt))

        if base is not None:
            self.assertTrue(nt._is_view() and nt._base is base)

    @dtypes(torch.float, torch.double, torch.half)
    @parametrize("requires_grad", [False, True])
    @parametrize("components_require_grad", [False, True])
    def test_jagged_layout_construction_nested_tensor(
        self, device, dtype, requires_grad, components_require_grad
    ):
        for tensor_list in self._get_example_tensor_lists(
            include_list_of_lists=True, include_requires_grad=components_require_grad
        ):
            nt = torch.nested.nested_tensor(
                tensor_list,
                device=device,
                dtype=dtype,
                layout=torch.jagged,
                requires_grad=requires_grad,
            )

            expected_dim = torch.as_tensor(tensor_list[0]).dim() + 1
            expected_batch_size = len(tensor_list)
            self._validate_nt(
                nt,
                device,
                dtype,
                torch.jagged,
                requires_grad,
                expected_dim,
                expected_batch_size,
            )

            # Make sure grads -don't- flow back into original tensors for nested_tensor()
            if requires_grad:
                (nt * 2).backward(torch.ones_like(nt))
            for t in tensor_list:
                t = t if isinstance(t, torch.Tensor) else torch.as_tensor(t)
                self.assertTrue(t.grad is None)

    @dtypes(torch.float, torch.double, torch.half)
    @parametrize("components_require_grad", [False, True])
    def test_jagged_layout_construction_as_nested_tensor(
        self, device, dtype, components_require_grad
    ):
        # NB: as_nested_tensor(tensor_list) doesn't support lists of lists for tensor_list
        for tensor_list in self._get_example_tensor_lists(
            include_list_of_lists=False, include_requires_grad=components_require_grad
        ):
            nt = torch.nested.as_nested_tensor(
                tensor_list, device=device, dtype=dtype, layout=torch.jagged
            )

            # nt.requires_grad=True should be set if at least one component requires grad
            expected_dim = tensor_list[0].dim() + 1
            expected_batch_size = len(tensor_list)
            self._validate_nt(
                nt,
                device,
                dtype,
                torch.jagged,
                components_require_grad,
                expected_dim,
                expected_batch_size,
            )

            # Make sure grads flow back into original tensors for as_nested_tensor()
            if components_require_grad:
                (nt * 2).backward(torch.ones_like(nt))
                for t in tensor_list:
                    if t.requires_grad:
                        self.assertEqual(t.grad, torch.ones_like(t) * 2)
                    else:
                        self.assertTrue(t.grad is None)

    @xfailIfTorchDynamo
    @unittest.skipIf(
        PYTORCH_CUDA_MEMCHECK, "is_pinned uses failure to detect pointer property"
    )
    @onlyCUDA
    def test_jagged_layout_construction_with_pinned_memory(self, device):
        for tensor_list in self._get_example_tensor_lists():
            nt = torch.nested.nested_tensor(
                tensor_list, layout=torch.jagged, device="cpu", pin_memory=True
            )

            expected_dim = torch.as_tensor(tensor_list[0]).dim() + 1
            expected_batch_size = len(tensor_list)
            self._validate_nt(
                nt,
                device="cpu",
                dtype=torch.float32,
                layout=torch.jagged,
                requires_grad=False,
                dim=expected_dim,
                batch_size=expected_batch_size,
            )
            self.assertTrue(nt.is_pinned())

    @dtypes(torch.float, torch.double, torch.half)
    @parametrize("requires_grad", [False, True])
    @parametrize("values_is_view", [False, True])
    def test_jagged_view_from_values_offsets(
        self, device, dtype, requires_grad, values_is_view
    ):
        if values_is_view:
            # make values a view of base
            base = torch.randn(
                2, 3, 4, 5, 6, device=device, dtype=dtype, requires_grad=requires_grad
            )
            values = base.flatten(0, -2)
        else:
            values = torch.randn(
                10, 5, device=device, dtype=dtype, requires_grad=requires_grad
            )
        offsets = torch.tensor([0, 2, 4, 6, 10], device=device, dtype=torch.int64)

        nt = nested_view_from_values_offsets(values, offsets)

        expected_dim = values.dim() + 1
        expected_batch_size = offsets.shape[0] - 1
        expected_base = base if values_is_view else values
        self._validate_nt(
            nt,
            device,
            dtype,
            torch.jagged,
            requires_grad,
            expected_dim,
            expected_batch_size,
            # ensure NT is a proper view
            base=expected_base,
        )

        if requires_grad:
            # Make sure grads flow back
            (nt * 2).backward(torch.ones_like(nt))

            @torch.compiler.disable
            def _check_grad(t):
                self.assertTrue(t.grad is not None)
                self.assertEqual(t.grad, torch.ones_like(t) * 2)

            _check_grad(base if values_is_view else values)

    @dtypes(torch.float)
    def test_nested_tensor_from_jagged(self, device, dtype):
        # construct from (values, offsets)
        values = torch.randn(10, 5, device=device, dtype=dtype)
        offsets = torch.tensor([0, 2, 4, 6, 10], device=device, dtype=torch.int64)
        nt = torch.nested.nested_tensor_from_jagged(values, offsets=offsets)
        self.assertTrue(isinstance(nt, NestedTensor))
        self.assertTrue(nt._is_view() and nt._base is values)
        self.assertEqual(nt.dim(), 3)
        self.assertEqual(nt.size(0), offsets.size(0) - 1)
        self.assertEqual(nt.size(-1), values.size(-1))
        self.assertIsNone(nt._lengths)
        self.assertTrue(nt.is_contiguous())

        # construct from (values, offsets, lengths)
        lengths = torch.tensor([2, 1, 1, 2], device=device)
        nt = torch.nested.nested_tensor_from_jagged(
            values, offsets=offsets, lengths=lengths
        )
        self.assertTrue(isinstance(nt, NestedTensor))
        self.assertTrue(nt._is_view() and nt._base is values)
        self.assertEqual(nt.dim(), 3)
        self.assertEqual(nt.size(0), offsets.size(0) - 1)
        self.assertEqual(nt.size(-1), values.size(-1))
        self.assertEqual(nt._lengths, lengths)
        # when both offsets / lengths are specified, expect non-contiguous
        self.assertFalse(nt.is_contiguous())

        # construct from (values, lengths)
        values = torch.randn(14, 5, device=device, dtype=dtype)
        lengths = torch.tensor([2, 3, 4, 5], device=device)
        nt = torch.nested.nested_tensor_from_jagged(values, lengths=lengths)
        self.assertTrue(isinstance(nt, NestedTensor))
        self.assertTrue(nt._is_view() and nt._base is values)
        self.assertEqual(nt.dim(), 3)
        self.assertEqual(nt.size(0), lengths.size(0))
        self.assertEqual(nt.size(-1), values.size(-1))
        # for now, if only lengths is specified, convert to offsets to integrate best with the
        # existing kernels
        expected_offsets = torch.tensor([0, 2, 5, 9, 14], device=device)
        expected_nt = torch.nested.nested_tensor_from_jagged(
            values, offsets=expected_offsets
        )
        for n1, n2 in zip(nt.unbind(), expected_nt.unbind()):
            self.assertEqual(n1, n2)

        # error case: no offsets or lengths
        with self.assertRaisesRegex(
            RuntimeError, "At least one of offsets or lengths is required"
        ):
            torch.nested.nested_tensor_from_jagged(values, offsets=None, lengths=None)

    @dtypes(torch.float, torch.double, torch.half)
    @parametrize("dim", range(5))
    @parametrize(
        "layout",
        [torch.strided, torch.jagged],
        name_fn=lambda l: f"layout_{str(l).split('.')[1]}",
    )
    @parametrize("requires_grad", [False, True])
    @parametrize("contiguous", [False, True])
    def test_as_nested_tensor_from_tensor(
        self, device, dtype, dim, layout, requires_grad, contiguous
    ):
        if dim == 0:
            t = torch.tensor(3.0, requires_grad=requires_grad)
        else:
            t = torch.randn(*(3 for _ in range(dim)), requires_grad=requires_grad)
        assert t.dim() == dim

        if dim < 2:
            # 0-1 dim tensors can't be converted to NTs
            with self.assertRaisesRegex(
                RuntimeError, "Expected tensor argument to have dim"
            ):
                nt = torch.nested.as_nested_tensor(
                    t, device=device, dtype=dtype, layout=layout
                )
            return

        orig_t = t
        if not contiguous:
            t = t.transpose(0, 1)

        nt = torch.nested.as_nested_tensor(t, device=device, dtype=dtype, layout=layout)
        expected_dim = t.dim()
        expected_batch_size = t.size(0)
        self._validate_nt(
            nt, device, dtype, layout, requires_grad, expected_dim, expected_batch_size
        )

        if torch.device(device) == t.device and dtype == t.dtype and contiguous:
            # should be the non-copying (view) case
            self.assertTrue(nt._is_view() and nt._base is t)

        # should be equivalent to construction from unbound tensor list
        nt_from_unbind = torch.nested.as_nested_tensor(
            list(t.unbind(0)), device=device, dtype=dtype, layout=layout
        )
        self.assertEqual(nt, nt_from_unbind)

        # ensure call on a NT with the same properties returns the NT directly
        nt2 = torch.nested.as_nested_tensor(
            nt, device=device, dtype=dtype, layout=layout
        )
        self.assertTrue(nt is nt2)

        # we don't support conversion between layouts this way atm
        other_layout = torch.strided if layout == torch.jagged else torch.jagged
        with self.assertRaisesRegex(
            RuntimeError, "Converting between nested tensor layouts is not supported"
        ):
            torch.nested.as_nested_tensor(
                nt, device=device, dtype=dtype, layout=other_layout
            )

        if requires_grad:
            # make sure gradients flow back into inputs
            (nt * 2).backward(torch.ones_like(nt))
            self.assertEqual(orig_t.grad, torch.ones_like(orig_t) * 2)

    @dtypes(torch.double, torch.half)
    @onlyCUDA
    def test_device_dtype_transfer_updates_offsets(self, device, dtype):
        for tensor_list in self._get_example_tensor_lists():
            orig_device = torch.device("cpu")
            orig_dtype = torch.float32
            nt = torch.nested.nested_tensor(
                tensor_list, layout=torch.jagged, device=orig_device, dtype=orig_dtype
            )

            self.assertEqual(torch.int64, nt.offsets().dtype)
            nt = nt.to(device=device).to(dtype=dtype)

            # offsets should still be int64 on the new device
            self.assertEqual(nt.values().device, nt.offsets().device)
            self.assertEqual(torch.int64, nt.offsets().dtype)

    def test_unbind(self, device):
        for tensor_list in self._get_example_tensor_lists():
            nt = torch.nested.nested_tensor(
                tensor_list, layout=torch.jagged, device=device
            )  # ragged_idx = 1
            out = nt.unbind()
            self.assertEqual(len(out), len(tensor_list))
            for i, t in enumerate(out):
                self.assertEqual(t, tensor_list[i])

    @parametrize("ragged_idx", [2, 3])
    def test_unbind_transpose(self, device, ragged_idx):
        for tensor_list in self._get_example_tensor_lists():
            nt = torch.nested.nested_tensor(
                tensor_list, layout=torch.jagged, device=device
            )
            if ragged_idx < nt.dim():
                nt = nt.transpose(1, ragged_idx)  # set ragged_idx
                out = nt.unbind()
                self.assertEqual(len(out), len(tensor_list))
                for i, t in enumerate(out):
                    self.assertEqual(
                        t.transpose(0, ragged_idx - 1), tensor_list[i]
                    )  # transpose back each element of result

    def test_unbind_transpose_ragged_idx_last_dim(self, device):
        for tensor_list in self._get_example_tensor_lists():
            nt = torch.nested.nested_tensor(
                tensor_list, layout=torch.jagged, device=device
            ).transpose(
                1, -1
            )  # set ragged_idx = last dimension
            out = nt.unbind()
            self.assertEqual(len(out), len(tensor_list))
            for i, t in enumerate(out):
                self.assertEqual(
                    t.transpose(0, -1), tensor_list[i]
                )  # transpose back each element of result

    def test_unbind_lengths(self, device):
        values = torch.randn(16, 128, device=device)
        offsets = torch.tensor([0, 8, 12, 13, 16], device=device)
        lengths = torch.tensor([6, 2, 1, 2], device=device)
        nt = torch.nested.nested_tensor_from_jagged(
            values, offsets=offsets, lengths=lengths
        )  # 3D nested tensor

        tensor_list = []
        for i in range(offsets.shape[0] - 1):
            tensor_list.append(values[offsets[i] : (offsets[i] + lengths[i])])

        out = nt.unbind()
        self.assertEqual(len(out), len(tensor_list))
        for i, t in enumerate(out):
            self.assertEqual(t, tensor_list[i])

    def test_unbind_lengths_ragged_idx_1(self, device):
        values = torch.randn(16, 8, 128, device=device)
        offsets = torch.tensor([0, 8, 12, 13, 16], device=device)
        lengths = torch.tensor([6, 2, 1, 2], device=device)
        ragged_idx = 1
        nt = torch.nested._internal.nested_tensor.NestedTensor(
            values, offsets=offsets, lengths=lengths, _ragged_idx=ragged_idx
        )  # 4D nested tensor

        tensor_list = []
        for i in range(offsets.shape[0] - 1):
            tensor_list.append(values[offsets[i] : (offsets[i] + lengths[i]), :, :])

        out = nt.unbind()

        self.assertEqual(len(out), len(tensor_list))
        for i, t in enumerate(out):
            self.assertEqual(t, tensor_list[i])

    def test_unbind_lengths_ragged_idx_equals_2_bad_dim(self, device):
        values = torch.randn(16, 8, 128, device=device)
        offsets = torch.tensor([0, 8, 12, 13, 16], device=device)
        lengths = torch.tensor([6, 2, 1, 2], device=device)
        ragged_idx = 2
        nt = torch.nested._internal.nested_tensor.NestedTensor(
            values, offsets=offsets, lengths=lengths, _ragged_idx=ragged_idx
        )  # 4D nested tensor

        self.assertRaisesRegex(
            RuntimeError,
            r"unbind\(\): nested tensor offsets and lengths.*",
            lambda: nt.unbind(),
        )

    def test_unbind_lengths_ragged_idx_2(self, device):
        values = torch.randn(16, 8, 128, device=device)
        offsets = torch.tensor([0, 2, 4, 8], device=device)
        lengths = torch.tensor([2, 1, 3], device=device)
        ragged_idx = 2
        nt = torch.nested._internal.nested_tensor.NestedTensor(
            values, offsets=offsets, lengths=lengths, _ragged_idx=ragged_idx
        )  # 4D nested tensor

        tensor_list = []
        for i in range(offsets.shape[0] - 1):
            tensor_list.append(values[:, offsets[i] : (offsets[i] + lengths[i]), :])

        out = nt.unbind()

        self.assertEqual(len(out), len(tensor_list))
        for i, t in enumerate(out):
            self.assertEqual(t, tensor_list[i])

    def test_unbind_lengths_ragged_idx_3(self, device):
        values = torch.randn(16, 8, 128, device=device)
        offsets = torch.tensor([0, 100, 128], device=device)
        lengths = torch.tensor([50, 28], device=device)
        ragged_idx = 3
        nt = torch.nested._internal.nested_tensor.NestedTensor(
            values, offsets=offsets, lengths=lengths, _ragged_idx=ragged_idx
        )  # 4D nested tensor

        tensor_list = []
        for i in range(offsets.shape[0] - 1):
            tensor_list.append(values[:, :, offsets[i] : (offsets[i] + lengths[i])])

        out = nt.unbind()

        self.assertEqual(len(out), len(tensor_list))
        for i, t in enumerate(out):
            self.assertEqual(t, tensor_list[i])

    @skipIfTorchDynamo(
        "TorchDynamo raises an error for ragged_idx == 0 earlier than Torch"
    )
    def test_unbind_lengths_ragged_idx_0(self, device):
        values = torch.randn(16, 8, 128, device=device)
        offsets = torch.tensor([0, 100, 128], device=device)
        lengths = torch.tensor([50, 28], device=device)
        ragged_idx = 0
        nt = torch.nested._internal.nested_tensor.NestedTensor(
            values, offsets=offsets, lengths=lengths, _ragged_idx=ragged_idx
        )  # 4D nested tensor

        tensor_list = []
        for i in range(offsets.shape[0] - 1):
            tensor_list.append(values[:, :, offsets[i] : (offsets[i] + lengths[i])])

        self.assertRaisesRegex(
            RuntimeError,
            r"unbind\(\): nested tensor.*out of bounds",
            lambda: nt.unbind(),
        )

    @xfailIfTorchDynamo
    def test_layer_norm_2(self, device):
        test_tensor_list = self._get_list_for_jagged_tensor(
            ((2, 3, 4), 3), device=device, requires_grad=True
        )
        bias = torch.randn(3, requires_grad=False, dtype=torch.float64, device=device)

        def grad_test_func(a, b, c, bias):
            nt = torch.nested.as_nested_tensor([a, b, c], layout=torch.jagged)
            out = torch.nn.functional.layer_norm(nt, (nt.shape[-1],), bias=bias)
            return out.values()

        gradcheck(
            grad_test_func, inputs=(*test_tensor_list, bias), check_batched_grad=False
        )

        with self.assertRaisesRegex(
            RuntimeError,
            r"layer_norm\(\): normalizing over ragged dim not supported for nested tensors",
        ):
            nt = torch.nested.as_nested_tensor(test_tensor_list, layout=torch.jagged)
            _ = torch.nn.functional.layer_norm(nt, (nt.shape[-2], nt.shape[-1]))

    def test_narrow(self, device):
        starts = torch.tensor([0, 1, 2, 3, 4], device=device, dtype=torch.int64)
        lengths = torch.tensor([3, 2, 2, 1, 5], device=device, dtype=torch.int64)
        buffer = (
            torch.arange(0, 10, device=device, dtype=torch.int64)
            .unsqueeze(0)
            .expand(5, -1)
            .clone()
            .detach()
        )
        nt = torch.nested.narrow(buffer, 1, starts, lengths, layout=torch.jagged)

        self.assertTrue(nt._is_view() and nt._base is buffer)

        # TODO: Use this approach when unbind is functional
        # unbinded_nt = nt.unbind()
        # for i in range(starts.shape[0]):
        #     self.assertEqual(torch.arange(starts[i], starts[i] + lengths[i], device=device, dtype=torch.int64), unbinded_nt[i])
        for i in range(starts.shape[0]):
            self.assertEqual(
                torch.arange(
                    starts[i], starts[i] + lengths[i], device=device, dtype=torch.int64
                ),
                nt.values()[nt.offsets()[i] : (nt.offsets()[i] + nt.lengths()[i])],
            )

    def test_is_contiguous(self, device):
        a = torch.randn(2, 3, requires_grad=True, dtype=torch.float64, device=device)
        b = torch.randn(3, 3, requires_grad=True, dtype=torch.float64, device=device)
        c = torch.randn(4, 3, requires_grad=True, dtype=torch.float64, device=device)
        nt_contiguous = torch.nested.as_nested_tensor([a, b, c], layout=torch.jagged)

        starts_nc = torch.tensor([0, 1, 2, 3, 4], device=device, dtype=torch.int64)
        lengths_nc = torch.tensor([3, 2, 2, 1, 5], device=device, dtype=torch.int64)
        narrow_base = (
            torch.arange(0, 10, device=device, dtype=torch.int64)
            .unsqueeze(0)
            .expand(5, -1)
            .clone()
        )
        nt_noncontiguous = torch.nested.narrow(
            narrow_base, 1, starts_nc, lengths_nc, layout=torch.jagged
        )

        starts_c = torch.tensor([1, 0, 0, 0, 0], device=device, dtype=torch.int64)
        lengths_c = torch.tensor([9, 10, 10, 10, 8], device=device, dtype=torch.int64)
        nt_contiguous_narrow = torch.nested.narrow(
            narrow_base, 1, starts_c, lengths_c, layout=torch.jagged
        )

        # Test contiguous case
        assert nt_contiguous.is_contiguous()

        # Test narrow case
        assert not nt_noncontiguous.is_contiguous()
        assert nt_contiguous_narrow.is_contiguous()

        # Test querying by memory_format
        self.assertTrue(
            nt_contiguous.is_contiguous(memory_format=torch.contiguous_format)
        )
        self.assertTrue(
            not nt_noncontiguous.is_contiguous(memory_format=torch.contiguous_format)
        )
        self.assertTrue(
            nt_contiguous_narrow.is_contiguous(memory_format=torch.contiguous_format)
        )

    def test_layout_under_torch_dispatch_mode(self):
        from torch.testing._internal.logging_tensor import (
            capture_logs_with_logging_tensor_mode,
        )

        nt = random_nt_from_dims(
            [2, None, 3], torch.device("cpu"), torch.float32, layout=torch.jagged
        )

        with capture_logs_with_logging_tensor_mode():
            self.assertEqual(nt.layout, torch.jagged)

    @skipIfTorchDynamo("Not a suitable test for TorchDynamo")
    @parametrize(
        "func", [torch.empty_like, torch.randn_like], name_fn=lambda f: f.__name__
    )
    def test_like_shape(self, func):
        nt = random_nt_from_dims(
            [2, None, 3], torch.device("cpu"), torch.float32, layout=torch.jagged
        )
        nt_like = func(nt)

        for nt_ub in nt_like.unbind():
            t_like = func(nt_ub)
            self.assertEqual(nt_ub.shape, t_like.shape)

    @skipIfTorchDynamo("Not a suitable test for TorchDynamo")
    @parametrize(
        "func", [torch.ones_like, torch.zeros_like], name_fn=lambda f: f.__name__
    )
    def test_like_value(self, func):
        nt = random_nt_from_dims(
            [2, None, 3], torch.device("cpu"), torch.float32, layout=torch.jagged
        )
        nt_like = func(nt)

        for nt_ub in nt_like.unbind():
            t_like = func(nt_ub)
            self.assertEqual(nt_ub, t_like)

    def test_noncontiguous_pointwise(self, device):
        a = torch.randn(2, 3, 4, requires_grad=True, dtype=torch.float64, device=device)
        b = torch.randn(3, 3, 4, requires_grad=True, dtype=torch.float64, device=device)
        c = torch.randn(4, 3, 4, requires_grad=True, dtype=torch.float64, device=device)
        nt = torch.nested.nested_tensor([a, b, c], layout=torch.jagged)
        # transpose ragged dim
        transposed = nt.transpose(1, 2)
        self.assertFalse(transposed.is_contiguous())
        clone = transposed.clone()

        def check_nt_equality(x, y):
            self.assertEqual(x.values(), y.values())
            self.assertEqual(x.offsets(), y.offsets())
            self.assertEqual(x._ragged_idx, y._ragged_idx)
            self.assertEqual(x.shape, y.shape)

        self.assertFalse(clone.is_contiguous())
        check_nt_equality(clone, transposed)

        clone_contig = transposed.clone(memory_format=torch.contiguous_format)
        self.assertTrue(clone_contig.is_contiguous())
        check_nt_equality(clone_contig, transposed)

        detached = transposed.detach()
        self.assertFalse(clone.is_contiguous())
        check_nt_equality(detached, transposed)

    def test_to_copy(self, device):
        nt = torch.nested.nested_tensor(
            [
                torch.randn(
                    i + 2, 3, 4, requires_grad=True, dtype=torch.float64, device=device
                )
                for i in range(3)
            ],
            layout=torch.jagged,
        )

        nt_copy_dtype = torch.ops.aten._to_copy(nt, dtype=torch.float16)
        self.assertEqual(torch.float16, nt_copy_dtype.dtype)

        nt_t = nt.transpose(1, 2)
        nt_t_copy_dtype = torch.ops.aten._to_copy(nt_t, dtype=torch.float16)
        self.assertEqual(torch.float16, nt_t_copy_dtype.dtype)

    @skipIfTorchDynamo("Dynamo doesn't know how to trace prof.events()")
    def test_profiler_sequence_nr(self):
        with torch.profiler.profile() as prof:
            values = torch.randn(4, 6, requires_grad=True)
            offsets = torch.tensor([0, 2, 4])
            values = values * 2
            l = torch.nn.Linear(6, 8)
            nt = torch.nested.nested_tensor_from_jagged(values, offsets)

            nt = l(nt)
            val = nt.values()

            loss = val.sum()
            loss.backward()

        fwd_seq_nrs = []
        for evt in prof.events():
            if (
                "linear" in evt.name.lower()
                and "backward" not in evt.name.lower()
                and evt.sequence_nr != -1
            ):
                fwd_seq_nrs.append(evt.sequence_nr)

        bwd_seq_nrs = []
        for evt in prof.events():
            if (
                "linear" in evt.name.lower()
                and "backward" in evt.name.lower()
                and "evaluate_function" not in evt.name.lower()
                and evt.sequence_nr != -1
            ):
                bwd_seq_nrs.append(evt.sequence_nr)

        # There should only be one such event with a sequence number:
        # the PythonTLSSnapshot event - but, note that it's not terrible if
        # we end up with multiple events with the same sequence number - so we
        # could relax this check if it becomes inconvenient to maintain this
        # property.
        self.assertEqual(len(fwd_seq_nrs), 1)
        self.assertEqual(len(bwd_seq_nrs), 1)
        self.assertEqual(fwd_seq_nrs[0], bwd_seq_nrs[0])

    def test_is_same_size(self, device):
        def get_3_tensors():
            return [
                torch.randn(
                    i + 2, 3, 4, requires_grad=True, dtype=torch.float64, device=device
                )
                for i in range(3)
            ]

        nt1, offsets1 = jagged_from_list(get_3_tensors(), None)
        nt2, offsets1 = jagged_from_list(get_3_tensors(), offsets1)

        nt3, offsets2 = jagged_from_list(get_3_tensors(), None)
        nt4, offsets2 = jagged_from_list(get_3_tensors(), offsets2)

        def check_size(nt1, nt2, nt3, nt4):
            self.assertTrue(torch.ops.aten.is_same_size(nt1, nt2))
            self.assertTrue(torch.ops.aten.is_same_size(nt3, nt4))
            self.assertFalse(torch.ops.aten.is_same_size(nt1, nt3))

        check_size(nt1, nt2, nt3, nt4)

        nt1_t, nt2_t, nt3_t, nt4_t = (x.transpose(1, 2) for x in (nt1, nt2, nt3, nt4))
        check_size(nt1_t, nt2_t, nt3_t, nt4_t)

    @skipIfTorchDynamo("compiles internally")
    @unittest.skipIf(IS_WINDOWS, reason="Windows not yet supported for torch.compile")
    @skipCUDAIf(not SM70OrLater, "GPU capability is < SM70")
    def test_specialize_dynamic_shape(self, device):
        values = torch.randn((18, 16), device=device)
        offsets = torch.tensor([0, 2, 3, 6, 15, 18], device=device)
        like_values = torch.randn_like(values)

        # this marks values as dynamic
        nt = torch.nested.nested_tensor_from_jagged(values, offsets)

        def fn(values, same_size):
            # here, the dynamic shape is specialized by same_size's shape
            # https://github.com/pytorch/pytorch/issues/127097
            # make sure this doesn't error out in torch.compile
            return values + same_size

        self.assertEqual(
            fn(values, like_values),
            torch.compile(fn)(values, like_values),
        )

    @skipIfTorchDynamo("compiles internally")
    @unittest.skipIf(IS_WINDOWS, reason="Windows not yet supported for torch.compile")
    @skipCUDAIf(not SM70OrLater, "GPU capability is < SM70")
    def test_specialize_dynamic_shape_recompile(self, device):
        def generate_inp(total_len):
            values = torch.randn((total_len, 16), device=device)
            offsets = torch.tensor([0, 2, 3, 6, 15, total_len], device=device)
            like_values = torch.randn_like(values)
            return values, offsets, like_values

        def check_results(ref_fn, res_fn, args):
            values, offsets, like_values = args
            # this may add dynamic shape markings
            # goal of this test is to make sure that whatever markings are there,
            # we eventually stop recompiling as shape changes.
            nt = torch.nested.nested_tensor_from_jagged(values, offsets)

            self.assertEqual(
                ref_fn(values, like_values),
                res_fn(values, like_values),
            )

        def fn(values, same_size):
            return values + same_size

        compile_counter = torch._dynamo.testing.CompileCounter()

        compiled_fn = torch._dynamo.optimize(compile_counter, nopython=True)(fn)
        check_results(fn, compiled_fn, generate_inp(18))
        self.assertEqual(compile_counter.frame_count, 1)

        check_results(fn, compiled_fn, generate_inp(19))
        # we'll probably recompile here with dynamic shapes - it's okay if not though.
        frame_count_2 = compile_counter.frame_count
        self.assertIn(frame_count_2, [1, 2])

        # make sure that by now we've already compiled with dynamic shapes, so additional
        # shapes should not trigger additional recompiles.
        check_results(fn, compiled_fn, generate_inp(20))
        self.assertEqual(compile_counter.frame_count, frame_count_2)

    # Doesn't work until we have real views
    @xfailIfTorchDynamo
    # Note 1: Math fallback doesn't work with bfloat16 on CUDA
    # Note 2: ROCm doesn't support flash attention or mem_efficient attention for NT
    @unittest.skipIf(
        TEST_WITH_ROCM,
        "ROCm doesn't support flash attention or mem_efficient attention for NT",
    )
    @dtypes(*([torch.float16, torch.bfloat16, torch.float32] if SM80OrLater
            else [torch.float16, torch.float32]))
    def test_sdpa(self, device, dtype):
        batch_size = 1
        emb_dims = 128
        n_heads = 8
        head_dims = emb_dims // n_heads

        sen1 = torch.randn(11, emb_dims, dtype=dtype, device=device)
        sen2 = torch.randn(13, emb_dims, dtype=dtype, device=device)

        query = torch.nn.Linear(
            emb_dims, emb_dims, bias=False, device=device, dtype=dtype
        )
        key = torch.nn.Linear(
            emb_dims, emb_dims, bias=False, device=device, dtype=dtype
        )
        value = torch.nn.Linear(
            emb_dims, emb_dims, bias=False, device=device, dtype=dtype
        )

        # Simplest case: 1 sentence, no batching
        x_d1 = sen1.unsqueeze(0)
        x_nt = torch.nested.as_nested_tensor([sen1], layout=torch.jagged)

        # See note below for why we detach here.
        q_d1 = (
            query(x_d1)
            .view(batch_size, -1, n_heads, head_dims)
            .detach()
            .requires_grad_(True)
        )
        q_d1_t = q_d1.transpose(1, 2)
        k_d1 = (
            key(x_d1)
            .view(batch_size, -1, n_heads, head_dims)
            .detach()
            .requires_grad_(True)
        )
        k_d1_t = k_d1.transpose(1, 2)
        v_d1 = (
            value(x_d1)
            .view(batch_size, -1, n_heads, head_dims)
            .detach()
            .requires_grad_(True)
        )
        v_d1_t = v_d1.transpose(1, 2)

        q_nt = (
            query(x_nt)
            .view(*x_nt.size()[0:2], n_heads, head_dims)
            .detach()
            .requires_grad_(True)
        )
        q_nt_t = q_nt.transpose(1, 2)
        k_nt = (
            key(x_nt)
            .view(*x_nt.size()[0:2], n_heads, head_dims)
            .detach()
            .requires_grad_(True)
        )
        k_nt_t = k_nt.transpose(1, 2)
        v_nt = (
            value(x_nt)
            .view(*x_nt.size()[0:2], n_heads, head_dims)
            .detach()
            .requires_grad_(True)
        )
        v_nt_t = v_nt.transpose(1, 2)

        # High Precision Math Reference
        q_d1_f32 = q_d1.to(torch.float32)
        k_d1_f32 = k_d1.to(torch.float32)
        v_d1_f32 = v_d1.to(torch.float32)
        q_d1_f32_t = q_d1_f32.transpose(1, 2)
        k_d1_f32_t = k_d1_f32.transpose(1, 2)
        v_d1_f32_t = v_d1_f32.transpose(1, 2)
        out_ref = torch.ops.aten._scaled_dot_product_attention_math(
            q_d1_f32_t, k_d1_f32_t, v_d1_f32_t
        )[0]
        grads_ref = torch.autograd.grad(out_ref.sum(), (q_d1_f32, k_d1_f32, v_d1_f32))

        # Low Precision Math Reference
        out_lp_ref = torch.ops.aten._scaled_dot_product_attention_math(
            q_d1_t, k_d1_t, v_d1_t
        )[0]
        grads_lp_ref = torch.autograd.grad(out_lp_ref.sum(), (q_d1, k_d1, v_d1))

        # Compute tolerances
        output_ref_atol, output_ref_rtol = get_tolerances(out_ref, out_lp_ref)
        grad_q_ref_atol, grad_q_ref_rtol = get_tolerances(grads_ref[0], grads_lp_ref[0])
        grad_k_ref_atol, grad_k_ref_rtol = get_tolerances(grads_ref[1], grads_lp_ref[1])
        grad_v_ref_atol, grad_v_ref_rtol = get_tolerances(grads_ref[2], grads_lp_ref[2])
        grad_atols = [grad_q_ref_atol, grad_k_ref_atol, grad_v_ref_atol]
        grad_rtols = [grad_q_ref_rtol, grad_k_ref_rtol, grad_v_ref_rtol]

        attn_d1 = torch.nn.functional.scaled_dot_product_attention(
            q_d1_t, k_d1_t, v_d1_t
        ).transpose(1, 2)
        attn_nt = torch.nn.functional.scaled_dot_product_attention(
            q_nt_t, k_nt_t, v_nt_t
        ).transpose(1, 2)

        self.assertEqual(
            attn_d1,
            attn_nt.unbind()[0].unsqueeze(0),
            atol=output_ref_atol,
            rtol=output_ref_rtol,
        )

        # Simple case: 2 sentences, no extra params
        x_d2 = sen2.unsqueeze(0)
        x_nt = torch.nested.as_nested_tensor([sen1, sen2], layout=torch.jagged)

        # NB: we make sure the leaf tensor we compute gradients for is the view-ed tensor before
        # it is transposed. This is because today we cannot backward through view or unbind a
        # transposed tensor.
        q_d2 = (
            query(x_d2)
            .view(batch_size, -1, n_heads, head_dims)
            .detach()
            .requires_grad_(True)
        )
        q_d2_t = q_d2.transpose(1, 2)
        k_d2 = (
            key(x_d2)
            .view(batch_size, -1, n_heads, head_dims)
            .detach()
            .requires_grad_(True)
        )
        k_d2_t = k_d2.transpose(1, 2)
        v_d2 = (
            value(x_d2)
            .view(batch_size, -1, n_heads, head_dims)
            .detach()
            .requires_grad_(True)
        )
        v_d2_t = v_d2.transpose(1, 2)

        q_nt = (
            query(x_nt)
            .view(*x_nt.size()[0:2], n_heads, head_dims)
            .detach()
            .requires_grad_(True)
        )
        q_nt_t = q_nt.transpose(1, 2)
        k_nt = (
            key(x_nt)
            .view(*x_nt.size()[0:2], n_heads, head_dims)
            .detach()
            .requires_grad_(True)
        )
        k_nt_t = k_nt.transpose(1, 2)
        v_nt = (
            value(x_nt)
            .view(*x_nt.size()[0:2], n_heads, head_dims)
            .detach()
            .requires_grad_(True)
        )
        v_nt_t = v_nt.transpose(1, 2)

        attn_d2 = torch.nn.functional.scaled_dot_product_attention(
            q_d2_t, k_d2_t, v_d2_t
        ).transpose(1, 2)
        d1_grads = torch.autograd.grad(attn_d1.sum(), (q_d1, k_d1, v_d1))
        d2_grads = torch.autograd.grad(attn_d2.sum(), (q_d2, k_d2, v_d2))

        def check_forward_backward():
            attn_nt = torch.nn.functional.scaled_dot_product_attention(
                q_nt_t, k_nt_t, v_nt_t
            ).transpose(1, 2)

            attn_nts = attn_nt.unbind()
            self.assertEqual(
                attn_d1,
                attn_nts[0].unsqueeze(0),
                atol=output_ref_atol,
                rtol=output_ref_rtol,
            )
            self.assertEqual(
                attn_d2,
                attn_nts[1].unsqueeze(0),
                atol=output_ref_atol,
                rtol=output_ref_rtol,
            )

            nt_grads = torch.autograd.grad(attn_nt.values().sum(), (q_nt, k_nt, v_nt))
            for nt_grad, d1_grad, d2_grad, grad_atol, grad_rtol in zip(
                nt_grads, d1_grads, d2_grads, grad_atols, grad_rtols
            ):
                unbound_nt_grads = nt_grad.unbind()
                self.assertEqual(
                    d1_grad,
                    unbound_nt_grads[0].unsqueeze(0),
                    atol=grad_atol,
                    rtol=grad_rtol,
                )
                self.assertEqual(
                    d2_grad,
                    unbound_nt_grads[1].unsqueeze(0),
                    atol=grad_atol,
                    rtol=grad_rtol,
                )

        # Default
        check_forward_backward()

        # Test dispatcher works by calling only mem-effn and math (as they are safe for all devices)
        with torch.backends.cuda.sdp_kernel(
            enable_flash=False, enable_mem_efficient=True, enable_math=True
        ):
            check_forward_backward()

        # Test math fallback
        with torch.backends.cuda.sdp_kernel(
            enable_flash=False, enable_mem_efficient=False, enable_math=True
        ):
            # Math fallback doesn't work with bfloat16 on CUDA because
            # "group_gemm_dispatch" not implemented for 'BFloat16'
            if not (str(device).startswith("cuda") and dtype == torch.bfloat16):
                check_forward_backward()

    @skipIfTorchDynamo("SDPA test compiles internally")
    @unittest.skipIf(IS_WINDOWS, reason="Windows not yet supported for torch.compile")
    @skipCUDAIf(not SM70OrLater, "GPU capability is < SM70")
    # Guarding with sqrt() doesn't work on ROCm?
    @skipCUDAIfRocm
    @onlyCUDA
    @dtypes(
        *(
            [torch.float16, torch.bfloat16, torch.float32]
            if SM80OrLater
            else [torch.float16, torch.float32]
        )
    )
    def test_sdpa_compile(self, device, dtype):
        batch_size = 1
        emb_dims = 1024
        n_heads = 8
        head_dims = emb_dims // n_heads

        sen1 = torch.randn(11, emb_dims, dtype=dtype, device=device)
        sen2 = torch.randn(13, emb_dims, dtype=dtype, device=device)

        query = torch.nn.Linear(
            emb_dims, emb_dims, bias=False, device=device, dtype=dtype
        )
        key = torch.nn.Linear(
            emb_dims, emb_dims, bias=False, device=device, dtype=dtype
        )
        value = torch.nn.Linear(
            emb_dims, emb_dims, bias=False, device=device, dtype=dtype
        )

        # Simplest case: 1 sentence, no batching
        x_d1 = sen1.unsqueeze(0)
        x_d2 = sen2.unsqueeze(0)
        x_nt = torch.nested.as_nested_tensor([sen1, sen2], layout=torch.jagged)

        q_d1 = query(x_d1).view(batch_size, -1, n_heads, head_dims).transpose(1, 2)
        k_d1 = key(x_d1).view(batch_size, -1, n_heads, head_dims).transpose(1, 2)
        v_d1 = value(x_d1).view(batch_size, -1, n_heads, head_dims).transpose(1, 2)
        q_d2 = query(x_d2).view(batch_size, -1, n_heads, head_dims).transpose(1, 2)
        k_d2 = key(x_d2).view(batch_size, -1, n_heads, head_dims).transpose(1, 2)
        v_d2 = value(x_d2).view(batch_size, -1, n_heads, head_dims).transpose(1, 2)

        q_nt = (
            query(x_nt)
            .view(*x_nt.size()[0:2], n_heads, head_dims)
            .detach()
            .transpose(1, 2)
        )
        k_nt = (
            key(x_nt)
            .view(*x_nt.size()[0:2], n_heads, head_dims)
            .detach()
            .transpose(1, 2)
        )
        v_nt = (
            value(x_nt)
            .view(*x_nt.size()[0:2], n_heads, head_dims)
            .detach()
            .transpose(1, 2)
        )

        # High Precision Math Reference
        q_d1_f32 = q_d1.to(torch.float32)
        k_d1_f32 = k_d1.to(torch.float32)
        v_d1_f32 = v_d1.to(torch.float32)
        out_ref = torch.ops.aten._scaled_dot_product_attention_math(
            q_d1_f32, k_d1_f32, v_d1_f32
        )[0]
        # Low Precision Math Reference
        out_lp_ref = torch.ops.aten._scaled_dot_product_attention_math(
            q_d1, k_d1, v_d1
        )[0]
        output_ref_atol, output_ref_rtol = get_tolerances(out_ref, out_lp_ref)

        attn_d1 = torch.nn.functional.scaled_dot_product_attention(
            q_d1, k_d1, v_d1
        ).transpose(1, 2)
        attn_d2 = torch.nn.functional.scaled_dot_product_attention(
            q_d2, k_d2, v_d2
        ).transpose(1, 2)

        compiled_sdpa = torch.compile(torch.nn.functional.scaled_dot_product_attention)
        attn_nt = compiled_sdpa(q_nt, k_nt, v_nt).transpose(1, 2)

        attn_nts = attn_nt.unbind()
        self.assertEqual(
            attn_d1,
            attn_nts[0].unsqueeze(0),
            atol=output_ref_atol,
            rtol=output_ref_rtol,
        )
        self.assertEqual(
            attn_d2,
            attn_nts[1].unsqueeze(0),
            atol=output_ref_atol,
            rtol=output_ref_rtol,
        )

    @dtypes(torch.float32, torch.double, torch.half)
    def test_sdpa_with_constant_sequence_length(self, device, dtype):
        # shape (B, P*, S, D)
        # B: batch size
        # P*: ragged number of prompts
        # S: (constant) sequence length
        # D: embedding size
        query = random_nt_from_dims(
            [4, None, 8, 10], device=device, dtype=dtype, layout=torch.jagged
        )
        key = random_nt_from_similar(query)
        value = random_nt_from_similar(query)
        output = F.scaled_dot_product_attention(query, key, value)
        self.assertTrue(isinstance(output, NestedTensor))

        # should be equivalent to just running the buffers through
        output_dense = F.scaled_dot_product_attention(
            query._values, key._values, value._values
        )
        self.assertEqual(output._values, output_dense)

    @onlyCUDA
    @unittest.skipIf(
        not PLATFORM_SUPPORTS_FUSED_ATTENTION,
        "Platform doesn't support flash or mem-efficient attention",
    )
    @dtypes(
        *(
            [torch.float16, torch.bfloat16, torch.float32]
            if SM80OrLater
            else [torch.float16, torch.float32]
        )
    )
    def test_sdpa_with_packed_in_proj(self, device, dtype):
        # shape (B, *, D)
        input_packed = random_nt_from_dims(
            [5, None, 10], device=device, dtype=dtype, layout=torch.jagged
        )

        # Do input projection.
        num_heads = 2
        # should be multiple of 4 for efficient kernels (e.g. flash / mem-efficient)
        head_dim = 8
        qkv_linear = torch.nn.Linear(10, num_heads * head_dim * 3).to(
            device=device, dtype=dtype
        )

        def in_proj(input_packed, qkv_linear=qkv_linear):
            qkv_post_proj = qkv_linear(input_packed)
            # these are non-contiguous to trigger _is_safe_to_get_storage_as_tensor()
            q, k, v = qkv_post_proj.chunk(3, dim=-1)
            q = q.unflatten(-1, [num_heads, head_dim]).transpose(-2, -3)
            k = k.unflatten(-1, [num_heads, head_dim]).transpose(-2, -3)
            v = v.unflatten(-1, [num_heads, head_dim]).transpose(-2, -3)
            return q, k, v

        q, k, v = in_proj(input_packed)
        output = F.scaled_dot_product_attention(q, k, v, attn_mask=None)

        # compare to individually running unbound components through
        for in_component, out_component in zip(
            input_packed.unbind(), output.transpose(-2, -3).unbind()
        ):
            q, k, v = in_proj(in_component)
            out = F.scaled_dot_product_attention(q, k, v).transpose(-2, -3)

            # Low Precision Math Reference
            out_lp_ref = torch.ops.aten._scaled_dot_product_attention_math(q, k, v)[
                0
            ].transpose(-2, -3)
            output_ref_atol, output_ref_rtol = get_tolerances(
                out, out_lp_ref, fudge_factor=2
            )

            self.assertEqual(
                out, out_component, atol=output_ref_atol, rtol=output_ref_rtol
            )

    @skipIfTorchDynamo("SDPA test compiles internally")
    @unittest.skipIf(IS_WINDOWS, reason="Windows not yet supported for torch.compile")
    @skipCUDAIf(not SM70OrLater, "GPU capability is < SM70")
    # mha_varlen_fwd not supported on ROCm
    @skipCUDAIfRocm
    @onlyCUDA
    @dtypes(
        *(
            [torch.float16, torch.bfloat16, torch.float32]
            if SM80OrLater
            else [torch.float16, torch.float32]
        )
    )
    def test_sdpa_backwards(self, device, dtype):
        values = torch.randn(9, 3, 256, requires_grad=True, device=device, dtype=dtype)
        offsets = torch.tensor([0, 1, 3, 5, 9], device=device, dtype=torch.int64)

        @torch.compile
        def f(values, offsets):
            nt = convert_jagged_to_nested_tensor(values, offsets, max_length=4)
            nt = nt.transpose(-2, -3)
            # purposefully graph break to trigger view replay for subclass view input
            torch.tensor(1).item()
            output = F.scaled_dot_product_attention(nt, nt, nt).transpose(-2, -3)
            return convert_nt_to_jagged(output)

        output = f(values, offsets)
        output.sum().backward()
        self.assertEqual(values.grad, torch.ones_like(values))

    # Internally-defined NT use cases are lifted to here for maximum test realism.
    # TODO: Remove these when ViewNestedFromBuffer, etc. are deprecated.
    @skipCUDAIfRocm  # not needed
    @skipIfTorchDynamo("compiles internally")
    @unittest.skipIf(IS_WINDOWS, reason="Windows not yet supported for torch.compile")
    @skipCUDAIf(not SM70OrLater, "GPU capability is < SM70")
    def test_dummy_mha_with_nt(self, device):
        bs = 3
        d1 = 2
        d2 = 4
        d3 = 6
        n_heads = 2
        d_head = d3 // n_heads
        max_length_1 = 10
        max_length_2 = 20
        torch.manual_seed(0)

        class mha(torch.nn.Module):
            def __init__(self):
                super().__init__()
                torch.manual_seed(0)
                self.linear = torch.nn.Linear(d2, d3, device=device)

            def forward(self, query, value, offsets):
                value = self.linear(value)
                key = convert_jagged_to_nested_tensor(value, offsets, max_length_1)
                value = convert_jagged_to_nested_tensor(value, offsets, max_length_2)
                query = convert_dense_to_nested_tensor(query)
                q = query.view(bs, -1, n_heads, d_head).transpose(1, 2)
                k = key.view(bs, -1, n_heads, d_head).transpose(1, 2)
                v = value.view(bs, -1, n_heads, d_head).transpose(1, 2)
                attn_output = torch.nn.functional.scaled_dot_product_attention(
                    q,
                    k,
                    v,
                    attn_mask=None,
                    dropout_p=0.0,
                    is_causal=False,
                )
                attn_output = attn_output.transpose(1, 2)
                attn_output = convert_nt_to_jagged(attn_output)
                return attn_output, key._max_seqlen, value._max_seqlen

        query = torch.rand(bs, d1, d3, device=device)
        value = torch.rand(6, d2, requires_grad=True, device=device)
        offsets = torch.tensor([0, 2, 3, 6], device=device)

        m = mha()
        symbolic_traced: torch.fx.GraphModule = torch.fx.symbolic_trace(m)
        m = torch.compile(symbolic_traced)
        attn_output, cached_key_max_seqlen, cached_value_max_seqlen = m(
            query, value, offsets
        )
        loss = attn_output.sum()
        # Check that NT can be fx traced and torch.compile, and backward works
        loss.backward()

        # Check that value.requires_grad is not lost after tracing and compiling
        value_grad = value.grad  # save for comparison later
        self.assertIsNotNone(value_grad)
        # check that max_seqlen is cached properly
        self.assertEqual(cached_key_max_seqlen, max_length_1)
        self.assertEqual(cached_value_max_seqlen, max_length_2)

        # check if the output is numerically equivalent with the eager mode
        m_eager = mha()
        value.grad = None
        attn_output_eager, _, _ = m_eager(query, value, offsets)
        attn_output_eager.sum().backward()
        self.assertTrue(torch.allclose(attn_output_eager, attn_output))
        self.assertTrue(torch.allclose(value_grad, value.grad))

    @dtypes(torch.float64, torch.float32, torch.half)
    def test_jagged_padded_dense_conversion_kernels(self, device, dtype):
        values = torch.randn(10, 5, device=device, dtype=dtype)
        offsets = torch.tensor([0, 1, 3, 8, 10], device=device, dtype=torch.int64)
        max_length = offsets.diff().max().item()
        padding_value = 1.3

        # convert jagged -> padded dense
        padded = torch.ops.aten._jagged_to_padded_dense_forward(
            values, [offsets], [max_length], padding_value
        )

        batch_size = offsets.shape[0] - 1
        expected_padded_shape = (batch_size, max_length, values.shape[-1])
        self.assertEqual(padded.shape, expected_padded_shape)

        # convert padded dense -> jagged
        total_L = values.shape[0]
        output_jagged = torch.ops.aten._padded_dense_to_jagged_forward(
            padded, [offsets], total_L
        )

        # should be equivalent to the original values
        self.assertEqual(values, output_jagged)

<<<<<<< HEAD
        # success case: truncate to max length as needed
        trunc_max_length = max_length - 1
        trunc_padded = torch.ops.aten._jagged_to_padded_dense_forward(
            values, [offsets], [trunc_max_length], padding_value
        )
        self.assertEqual(padded[:, :trunc_max_length, :], trunc_padded)

        # specific to CPU impls
        if device == "cpu":
            # error case: multiple offsets on cpu since CPU kernels don't support more now
            with self.assertRaisesRegex(
                RuntimeError, "only a single jagged dim is supported"
            ):
                torch.ops.aten._jagged_to_padded_dense_forward(
                    values, [offsets, offsets], [max_length, max_length], padding_value
                )

            with self.assertRaisesRegex(
                RuntimeError, "only a single jagged dim is supported"
            ):
                torch.ops.aten._padded_dense_to_jagged_forward(
                    padded, [offsets, offsets], total_L
                )

            # error case: > 1D offsets
            offsets2d = offsets.unsqueeze(-1)
            with self.assertRaisesRegex(RuntimeError, "expected 1D offsets"):
                torch.ops.aten._jagged_to_padded_dense_forward(
                    values, [offsets2d], [max_length], padding_value
                )

            with self.assertRaisesRegex(RuntimeError, "expected 1D offsets"):
                torch.ops.aten._padded_dense_to_jagged_forward(
                    padded, [offsets2d], total_L
                )

            # error case: final offset != total_L
            offsets_wrong = offsets.clone().detach()
            offsets_wrong[-1] = total_L + 1
            with self.assertRaisesRegex(
                RuntimeError, "final offset should match total_L value"
            ):
                torch.ops.aten._padded_dense_to_jagged_forward(
                    padded, [offsets_wrong], total_L
                )

            # error case: 1D padded input
            padded_wrong = padded.flatten().clone().detach()
            with self.assertRaisesRegex(RuntimeError, "expected padded dim >= 2"):
                torch.ops.aten._padded_dense_to_jagged_forward(
                    padded_wrong, [offsets], total_L
                )

            # error case: batch item has length > max length
            # max_length is 5 above; 7 here
            offsets_wrong = torch.tensor(
                [0, 1, 8, 9, 10], device=device, dtype=torch.int64
            )
            with self.assertRaisesRegex(RuntimeError, "found batch item of length"):
                torch.ops.aten._padded_dense_to_jagged_forward(
                    padded, [offsets_wrong], total_L
                )

    @dtypes(torch.float32)
    @skipIfTorchDynamo("Test compiles internally")
    @unittest.skipIf(sys.version_info >= (3, 12), "torch.compile is not supported on python 3.12+")
    @unittest.skipIf(IS_WINDOWS, reason="Windows not yet supported for torch.compile")
    @skipCUDAIf(not SM70OrLater, "GPU capability is < SM70")
    def test_compile_preserves_metadata_cache(self, device, dtype):
        # shape (B, *, D)
        nt = random_nt_from_dims(
            [4, None, 3, 16], device=device, dtype=dtype, layout=torch.jagged, requires_grad=True)

        # expect min / max seqlen to be stored here
        cache = dict(nt._metadata_cache)

        @torch.compile
        def f(nt):
            q = nt.transpose(-3, -2)
            output = F.scaled_dot_product_attention(q, q, q).transpose(-3, -2)
            return output

        output = f(nt)
        output.backward(torch.ones_like(output))
        self.assertEqual(output._metadata_cache, cache)

    @dtypes(torch.float32)
    @skipIfTorchDynamo("Test compiles internally")
    @unittest.skipIf(sys.version_info >= (3, 12), "torch.compile is not supported on python 3.12+")
    @unittest.skipIf(IS_WINDOWS, reason="Windows not yet supported for torch.compile")
    @skipCUDAIf(not SM70OrLater, "GPU capability is < SM70")
    def test_compile_with_dynamic_max_seq_len(self, device, dtype):
        # shape (B, *, D)
        # max seq len: 18
        nt = torch.nested.nested_tensor([
            torch.randn(2, 5),
            torch.randn(3, 5),
            torch.randn(18, 5),
        ], layout=torch.jagged)

        # max seq len: 19
        nt2 = torch.nested.nested_tensor([
            torch.randn(2, 5),
            torch.randn(3, 5),
            torch.randn(19, 5),
        ], layout=torch.jagged)

        def f(nt):
            # TODO: Replace with public API when we can use @properties
            return torch.ones_like(nt) * nt._get_max_seqlen()

        for dynamic in [False, True, None]:
            self.assertFalse(_recompiles_for_inputs(f, (nt,), (nt2,), dynamic=dynamic))

    @dtypes(torch.float32)
    @skipIfTorchDynamo("Test compiles internally")
    @unittest.skipIf(sys.version_info >= (3, 12), "torch.compile is not supported on python 3.12+")
    @unittest.skipIf(IS_WINDOWS, reason="Windows not yet supported for torch.compile")
    @skipCUDAIf(not SM70OrLater, "GPU capability is < SM70")
    def test_compile_with_dynamic_min_seq_len(self, device, dtype):
        # shape (B, *, D)
        # min seq len: 7
        nt = torch.nested.nested_tensor([
            torch.randn(7, 5),
            torch.randn(8, 5),
            torch.randn(9, 5),
        ], layout=torch.jagged)

        # min seq len: 8
        nt2 = torch.nested.nested_tensor([
            torch.randn(8, 5),
            torch.randn(9, 5),
            torch.randn(10, 5),
        ], layout=torch.jagged)

        def f(nt):
            # TODO: Replace with public API when we can use @properties
            return torch.ones_like(nt) * nt._get_min_seqlen()

        for dynamic in [False, True, None]:
            self.assertFalse(_recompiles_for_inputs(f, (nt,), (nt2,), dynamic=dynamic))

    @dtypes(torch.float32)
    @skipIfTorchDynamo("Test compiles internally")
    @unittest.skipIf(sys.version_info >= (3, 12), "torch.compile is not supported on python 3.12+")
    @unittest.skipIf(IS_WINDOWS, reason="Windows not yet supported for torch.compile")
    @skipCUDAIf(not SM70OrLater, "GPU capability is < SM70")
    def test_compile_with_propagated_dynamic_max_seq_len(self, device, dtype):
        # shape (B, *, D)
        # max seq len: 18
        nt = torch.nested.nested_tensor([
            torch.randn(2, 5),
            torch.randn(3, 5),
            torch.randn(18, 5),
        ], layout=torch.jagged)

        # max seq len: 19
        nt2 = torch.nested.nested_tensor([
            torch.randn(2, 5),
            torch.randn(3, 5),
            torch.randn(19, 5),
        ], layout=torch.jagged)

        def f(nt):
            nt2 = nt.sin() + 1
            # TODO: Replace with public API when we can use @properties
            return torch.ones_like(nt2) * nt2._get_max_seqlen()

        ref = f(nt)
        output = torch.compile(f, fullgraph=True, dynamic=False)(nt)
        self.assertEqual(ref, output)

        for dynamic in [False, True, None]:
            self.assertFalse(_recompiles_for_inputs(f, (nt,), (nt2,), dynamic=dynamic))
=======
    @dtypes(torch.float32)
    def test_apply_(self, device, dtype):
        nt = random_nt_from_dims(
            [5, None, 10],
            device=device,
            dtype=dtype,
            layout=torch.jagged,
            requires_grad=True,
        )

        def f(x):
            return x * 2

        if device != "cpu":
            with self.assertRaisesRegex(
                TypeError, "apply_ is only implemented on CPU tensors"
            ):
                nt.apply_(f)
            return

        before = nt._values.clone().detach()

        nt.apply_(f)
        expected = f(before)
        self.assertEqual(expected, nt._values)
        # apply_ should swap values in-place without appending to autograd graph
        self.assertIsNone(nt.grad)
        self.assertIsNone(nt._values.grad_fn)
>>>>>>> edb45dce


instantiate_parametrized_tests(TestNestedTensor)
instantiate_device_type_tests(TestNestedTensorDeviceType, globals())
instantiate_device_type_tests(TestNestedTensorAutograd, globals())
instantiate_device_type_tests(TestNestedTensorSubclass, globals())

if __name__ == "__main__":
    run_tests()<|MERGE_RESOLUTION|>--- conflicted
+++ resolved
@@ -5341,6 +5341,35 @@
         self.assertTrue(torch.allclose(attn_output_eager, attn_output))
         self.assertTrue(torch.allclose(value_grad, value.grad))
 
+    @dtypes(torch.float32)
+    def test_apply_(self, device, dtype):
+        nt = random_nt_from_dims(
+            [5, None, 10],
+            device=device,
+            dtype=dtype,
+            layout=torch.jagged,
+            requires_grad=True,
+        )
+
+        def f(x):
+            return x * 2
+
+        if device != "cpu":
+            with self.assertRaisesRegex(
+                TypeError, "apply_ is only implemented on CPU tensors"
+            ):
+                nt.apply_(f)
+            return
+
+        before = nt._values.clone().detach()
+
+        nt.apply_(f)
+        expected = f(before)
+        self.assertEqual(expected, nt._values)
+        # apply_ should swap values in-place without appending to autograd graph
+        self.assertIsNone(nt.grad)
+        self.assertIsNone(nt._values.grad_fn)
+
     @dtypes(torch.float64, torch.float32, torch.half)
     def test_jagged_padded_dense_conversion_kernels(self, device, dtype):
         values = torch.randn(10, 5, device=device, dtype=dtype)
@@ -5366,7 +5395,6 @@
         # should be equivalent to the original values
         self.assertEqual(values, output_jagged)
 
-<<<<<<< HEAD
         # success case: truncate to max length as needed
         trunc_max_length = max_length - 1
         trunc_padded = torch.ops.aten._jagged_to_padded_dense_forward(
@@ -5541,36 +5569,6 @@
 
         for dynamic in [False, True, None]:
             self.assertFalse(_recompiles_for_inputs(f, (nt,), (nt2,), dynamic=dynamic))
-=======
-    @dtypes(torch.float32)
-    def test_apply_(self, device, dtype):
-        nt = random_nt_from_dims(
-            [5, None, 10],
-            device=device,
-            dtype=dtype,
-            layout=torch.jagged,
-            requires_grad=True,
-        )
-
-        def f(x):
-            return x * 2
-
-        if device != "cpu":
-            with self.assertRaisesRegex(
-                TypeError, "apply_ is only implemented on CPU tensors"
-            ):
-                nt.apply_(f)
-            return
-
-        before = nt._values.clone().detach()
-
-        nt.apply_(f)
-        expected = f(before)
-        self.assertEqual(expected, nt._values)
-        # apply_ should swap values in-place without appending to autograd graph
-        self.assertIsNone(nt.grad)
-        self.assertIsNone(nt._values.grad_fn)
->>>>>>> edb45dce
 
 
 instantiate_parametrized_tests(TestNestedTensor)
